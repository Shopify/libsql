/*
** 2001 September 15
**
** The author disclaims copyright to this source code.  In place of
** a legal notice, here is a blessing:
**
**    May you do good and not evil.
**    May you find forgiveness for yourself and forgive others.
**    May you share freely, never taking more than you give.
**
*************************************************************************
** The code in this file implements the function that runs the
** bytecode of a prepared statement.
**
** Various scripts scan this source file in order to generate HTML
** documentation, headers files, or other derived files.  The formatting
** of the code in this file is, therefore, important.  See other comments
** in this file for details.  If in doubt, do not deviate from existing
** commenting and indentation practices when changing or adding code.
*/
#include "sqliteInt.h"
#include "vdbeInt.h"

/*
** Invoke this macro on memory cells just prior to changing the
** value of the cell.  This macro verifies that shallow copies are
** not misused.  A shallow copy of a string or blob just copies a
** pointer to the string or blob, not the content.  If the original
** is changed while the copy is still in use, the string or blob might
** be changed out from under the copy.  This macro verifies that nothing
** like that ever happens.
*/
#ifdef SQLITE_DEBUG
# define memAboutToChange(P,M) sqlite3VdbeMemAboutToChange(P,M)
#else
# define memAboutToChange(P,M)
#endif

/*
** The following global variable is incremented every time a cursor
** moves, either by the OP_SeekXX, OP_Next, or OP_Prev opcodes.  The test
** procedures use this information to make sure that indices are
** working correctly.  This variable has no function other than to
** help verify the correct operation of the library.
*/
#ifdef SQLITE_TEST
int sqlite3_search_count = 0;
#endif

/*
** When this global variable is positive, it gets decremented once before
** each instruction in the VDBE.  When it reaches zero, the u1.isInterrupted
** field of the sqlite3 structure is set in order to simulate an interrupt.
**
** This facility is used for testing purposes only.  It does not function
** in an ordinary build.
*/
#ifdef SQLITE_TEST
int sqlite3_interrupt_count = 0;
#endif

/*
** The next global variable is incremented each type the OP_Sort opcode
** is executed.  The test procedures use this information to make sure that
** sorting is occurring or not occurring at appropriate times.   This variable
** has no function other than to help verify the correct operation of the
** library.
*/
#ifdef SQLITE_TEST
int sqlite3_sort_count = 0;
#endif

/*
** The next global variable records the size of the largest MEM_Blob
** or MEM_Str that has been used by a VDBE opcode.  The test procedures
** use this information to make sure that the zero-blob functionality
** is working correctly.   This variable has no function other than to
** help verify the correct operation of the library.
*/
#ifdef SQLITE_TEST
int sqlite3_max_blobsize = 0;
static void updateMaxBlobsize(Mem *p){
  if( (p->flags & (MEM_Str|MEM_Blob))!=0 && p->n>sqlite3_max_blobsize ){
    sqlite3_max_blobsize = p->n;
  }
}
#endif

/*
** This macro evaluates to true if either the update hook or the preupdate
** hook are enabled for database connect DB.
*/
#ifdef SQLITE_ENABLE_PREUPDATE_HOOK
# define HAS_UPDATE_HOOK(DB) ((DB)->xPreUpdateCallback||(DB)->xUpdateCallback)
#else
# define HAS_UPDATE_HOOK(DB) ((DB)->xUpdateCallback)
#endif

/*
** The next global variable is incremented each time the OP_Found opcode
** is executed. This is used to test whether or not the foreign key
** operation implemented using OP_FkIsZero is working. This variable
** has no function other than to help verify the correct operation of the
** library.
*/
#ifdef SQLITE_TEST
int sqlite3_found_count = 0;
#endif

/*
** Test a register to see if it exceeds the current maximum blob size.
** If it does, record the new maximum blob size.
*/
#if defined(SQLITE_TEST) && !defined(SQLITE_UNTESTABLE)
# define UPDATE_MAX_BLOBSIZE(P)  updateMaxBlobsize(P)
#else
# define UPDATE_MAX_BLOBSIZE(P)
#endif

#ifdef SQLITE_DEBUG
/* This routine provides a convenient place to set a breakpoint during
** tracing with PRAGMA vdbe_trace=on.  The breakpoint fires right after
** each opcode is printed.  Variables "pc" (program counter) and pOp are
** available to add conditionals to the breakpoint.  GDB example:
**
**         break test_trace_breakpoint if pc=22
**
** Other useful labels for breakpoints include:
**   test_addop_breakpoint(pc,pOp)
**   sqlite3CorruptError(lineno)
**   sqlite3MisuseError(lineno)
**   sqlite3CantopenError(lineno)
*/
static void test_trace_breakpoint(int pc, Op *pOp, Vdbe *v){
  static int n = 0;
  n++;
}
#endif

/*
** Invoke the VDBE coverage callback, if that callback is defined.  This
** feature is used for test suite validation only and does not appear an
** production builds.
**
** M is the type of branch.  I is the direction taken for this instance of
** the branch.
**
**   M: 2 - two-way branch (I=0: fall-thru   1: jump                )
**      3 - two-way + NULL (I=0: fall-thru   1: jump      2: NULL   )
**      4 - OP_Jump        (I=0: jump p1     1: jump p2   2: jump p3)
**
** In other words, if M is 2, then I is either 0 (for fall-through) or
** 1 (for when the branch is taken).  If M is 3, the I is 0 for an
** ordinary fall-through, I is 1 if the branch was taken, and I is 2 
** if the result of comparison is NULL.  For M=3, I=2 the jump may or
** may not be taken, depending on the SQLITE_JUMPIFNULL flags in p5.
** When M is 4, that means that an OP_Jump is being run.  I is 0, 1, or 2
** depending on if the operands are less than, equal, or greater than.
**
** iSrcLine is the source code line (from the __LINE__ macro) that
** generated the VDBE instruction combined with flag bits.  The source
** code line number is in the lower 24 bits of iSrcLine and the upper
** 8 bytes are flags.  The lower three bits of the flags indicate
** values for I that should never occur.  For example, if the branch is
** always taken, the flags should be 0x05 since the fall-through and
** alternate branch are never taken.  If a branch is never taken then
** flags should be 0x06 since only the fall-through approach is allowed.
**
** Bit 0x08 of the flags indicates an OP_Jump opcode that is only
** interested in equal or not-equal.  In other words, I==0 and I==2
** should be treated as equivalent
**
** Since only a line number is retained, not the filename, this macro
** only works for amalgamation builds.  But that is ok, since these macros
** should be no-ops except for special builds used to measure test coverage.
*/
#if !defined(SQLITE_VDBE_COVERAGE)
# define VdbeBranchTaken(I,M)
#else
# define VdbeBranchTaken(I,M) vdbeTakeBranch(pOp->iSrcLine,I,M)
  static void vdbeTakeBranch(u32 iSrcLine, u8 I, u8 M){
    u8 mNever;
    assert( I<=2 );  /* 0: fall through,  1: taken,  2: alternate taken */
    assert( M<=4 );  /* 2: two-way branch, 3: three-way branch, 4: OP_Jump */
    assert( I<M );   /* I can only be 2 if M is 3 or 4 */
    /* Transform I from a integer [0,1,2] into a bitmask of [1,2,4] */
    I = 1<<I;
    /* The upper 8 bits of iSrcLine are flags.  The lower three bits of
    ** the flags indicate directions that the branch can never go.  If
    ** a branch really does go in one of those directions, assert right
    ** away. */
    mNever = iSrcLine >> 24;
    assert( (I & mNever)==0 );
    if( sqlite3GlobalConfig.xVdbeBranch==0 ) return;  /*NO_TEST*/
    /* Invoke the branch coverage callback with three arguments:
    **    iSrcLine - the line number of the VdbeCoverage() macro, with
    **               flags removed.
    **    I        - Mask of bits 0x07 indicating which cases are are
    **               fulfilled by this instance of the jump.  0x01 means
    **               fall-thru, 0x02 means taken, 0x04 means NULL.  Any
    **               impossible cases (ex: if the comparison is never NULL)
    **               are filled in automatically so that the coverage
    **               measurement logic does not flag those impossible cases
    **               as missed coverage.
    **    M        - Type of jump.  Same as M argument above
    */
    I |= mNever;
    if( M==2 ) I |= 0x04;
    if( M==4 ){
      I |= 0x08;
      if( (mNever&0x08)!=0 && (I&0x05)!=0) I |= 0x05; /*NO_TEST*/
    }
    sqlite3GlobalConfig.xVdbeBranch(sqlite3GlobalConfig.pVdbeBranchArg,
                                    iSrcLine&0xffffff, I, M);
  }
#endif

/*
** An ephemeral string value (signified by the MEM_Ephem flag) contains
** a pointer to a dynamically allocated string where some other entity
** is responsible for deallocating that string.  Because the register
** does not control the string, it might be deleted without the register
** knowing it.
**
** This routine converts an ephemeral string into a dynamically allocated
** string that the register itself controls.  In other words, it
** converts an MEM_Ephem string into a string with P.z==P.zMalloc.
*/
#define Deephemeralize(P) \
   if( ((P)->flags&MEM_Ephem)!=0 \
       && sqlite3VdbeMemMakeWriteable(P) ){ goto no_mem;}

/* Return true if the cursor was opened using the OP_OpenSorter opcode. */
#define isSorter(x) ((x)->eCurType==CURTYPE_SORTER)

/*
** Allocate VdbeCursor number iCur.  Return a pointer to it.  Return NULL
** if we run out of memory.
*/
static VdbeCursor *allocateCursor(
  Vdbe *p,              /* The virtual machine */
  int iCur,             /* Index of the new VdbeCursor */
  int nField,           /* Number of fields in the table or index */
  int iDb,              /* Database the cursor belongs to, or -1 */
  u8 eCurType           /* Type of the new cursor */
){
  /* Find the memory cell that will be used to store the blob of memory
  ** required for this VdbeCursor structure. It is convenient to use a 
  ** vdbe memory cell to manage the memory allocation required for a
  ** VdbeCursor structure for the following reasons:
  **
  **   * Sometimes cursor numbers are used for a couple of different
  **     purposes in a vdbe program. The different uses might require
  **     different sized allocations. Memory cells provide growable
  **     allocations.
  **
  **   * When using ENABLE_MEMORY_MANAGEMENT, memory cell buffers can
  **     be freed lazily via the sqlite3_release_memory() API. This
  **     minimizes the number of malloc calls made by the system.
  **
  ** The memory cell for cursor 0 is aMem[0]. The rest are allocated from
  ** the top of the register space.  Cursor 1 is at Mem[p->nMem-1].
  ** Cursor 2 is at Mem[p->nMem-2]. And so forth.
  */
  Mem *pMem = iCur>0 ? &p->aMem[p->nMem-iCur] : p->aMem;

  int nByte;
  VdbeCursor *pCx = 0;
  nByte = 
      ROUND8(sizeof(VdbeCursor)) + 2*sizeof(u32)*nField + 
      (eCurType==CURTYPE_BTREE?sqlite3BtreeCursorSize():0);

  assert( iCur>=0 && iCur<p->nCursor );
  if( p->apCsr[iCur] ){ /*OPTIMIZATION-IF-FALSE*/
    /* Before calling sqlite3VdbeFreeCursor(), ensure the isEphemeral flag
    ** is clear. Otherwise, if this is an ephemeral cursor created by 
    ** OP_OpenDup, the cursor will not be closed and will still be part
    ** of a BtShared.pCursor list.  */
    if( p->apCsr[iCur]->pBtx==0 ) p->apCsr[iCur]->isEphemeral = 0;
    sqlite3VdbeFreeCursor(p, p->apCsr[iCur]);
    p->apCsr[iCur] = 0;
  }
  if( SQLITE_OK==sqlite3VdbeMemClearAndResize(pMem, nByte) ){
    p->apCsr[iCur] = pCx = (VdbeCursor*)pMem->z;
    memset(pCx, 0, offsetof(VdbeCursor,pAltCursor));
    pCx->eCurType = eCurType;
    pCx->iDb = iDb;
    pCx->nField = nField;
    pCx->aOffset = &pCx->aType[nField];
    if( eCurType==CURTYPE_BTREE ){
      pCx->uc.pCursor = (BtCursor*)
          &pMem->z[ROUND8(sizeof(VdbeCursor))+2*sizeof(u32)*nField];
      sqlite3BtreeCursorZero(pCx->uc.pCursor);
    }
  }
  return pCx;
}

/*
** The string in pRec is known to look like an integer and to have a
** floating point value of rValue.  Return true and set *piValue to the
** integer value if the string is in range to be an integer.  Otherwise,
** return false.
*/
static int alsoAnInt(Mem *pRec, double rValue, i64 *piValue){
  i64 iValue = (double)rValue;
  if( sqlite3RealSameAsInt(rValue,iValue) ){
    *piValue = iValue;
    return 1;
  }
  return 0==sqlite3Atoi64(pRec->z, piValue, pRec->n, pRec->enc);
}

/*
** Try to convert a value into a numeric representation if we can
** do so without loss of information.  In other words, if the string
** looks like a number, convert it into a number.  If it does not
** look like a number, leave it alone.
**
** If the bTryForInt flag is true, then extra effort is made to give
** an integer representation.  Strings that look like floating point
** values but which have no fractional component (example: '48.00')
** will have a MEM_Int representation when bTryForInt is true.
**
** If bTryForInt is false, then if the input string contains a decimal
** point or exponential notation, the result is only MEM_Real, even
** if there is an exact integer representation of the quantity.
*/
static void applyNumericAffinity(Mem *pRec, int bTryForInt){
  double rValue;
  u8 enc = pRec->enc;
  int rc;
  assert( (pRec->flags & (MEM_Str|MEM_Int|MEM_Real|MEM_IntReal))==MEM_Str );
  rc = sqlite3AtoF(pRec->z, &rValue, pRec->n, enc);
  if( rc<=0 ) return;
  if( rc==1 && alsoAnInt(pRec, rValue, &pRec->u.i) ){
    pRec->flags |= MEM_Int;
  }else{
    pRec->u.r = rValue;
    pRec->flags |= MEM_Real;
    if( bTryForInt ) sqlite3VdbeIntegerAffinity(pRec);
  }
  /* TEXT->NUMERIC is many->one.  Hence, it is important to invalidate the
  ** string representation after computing a numeric equivalent, because the
  ** string representation might not be the canonical representation for the
  ** numeric value.  Ticket [343634942dd54ab57b7024] 2018-01-31. */
  pRec->flags &= ~MEM_Str;
}

/*
** Processing is determine by the affinity parameter:
**
** SQLITE_AFF_INTEGER:
** SQLITE_AFF_REAL:
** SQLITE_AFF_NUMERIC:
**    Try to convert pRec to an integer representation or a 
**    floating-point representation if an integer representation
**    is not possible.  Note that the integer representation is
**    always preferred, even if the affinity is REAL, because
**    an integer representation is more space efficient on disk.
**
** SQLITE_AFF_TEXT:
**    Convert pRec to a text representation.
**
** SQLITE_AFF_BLOB:
** SQLITE_AFF_NONE:
**    No-op.  pRec is unchanged.
*/
static void applyAffinity(
  Mem *pRec,          /* The value to apply affinity to */
  char affinity,      /* The affinity to be applied */
  u8 enc              /* Use this text encoding */
){
  if( affinity>=SQLITE_AFF_NUMERIC ){
    assert( affinity==SQLITE_AFF_INTEGER || affinity==SQLITE_AFF_REAL
             || affinity==SQLITE_AFF_NUMERIC );
    if( (pRec->flags & MEM_Int)==0 ){ /*OPTIMIZATION-IF-FALSE*/
      if( (pRec->flags & MEM_Real)==0 ){
        if( pRec->flags & MEM_Str ) applyNumericAffinity(pRec,1);
      }else{
        sqlite3VdbeIntegerAffinity(pRec);
      }
    }
  }else if( affinity==SQLITE_AFF_TEXT ){
    /* Only attempt the conversion to TEXT if there is an integer or real
    ** representation (blob and NULL do not get converted) but no string
    ** representation.  It would be harmless to repeat the conversion if 
    ** there is already a string rep, but it is pointless to waste those
    ** CPU cycles. */
    if( 0==(pRec->flags&MEM_Str) ){ /*OPTIMIZATION-IF-FALSE*/
      if( (pRec->flags&(MEM_Real|MEM_Int|MEM_IntReal)) ){
        testcase( pRec->flags & MEM_Int );
        testcase( pRec->flags & MEM_Real );
        testcase( pRec->flags & MEM_IntReal );
        sqlite3VdbeMemStringify(pRec, enc, 1);
      }
    }
    pRec->flags &= ~(MEM_Real|MEM_Int|MEM_IntReal);
  }
}

/*
** Try to convert the type of a function argument or a result column
** into a numeric representation.  Use either INTEGER or REAL whichever
** is appropriate.  But only do the conversion if it is possible without
** loss of information and return the revised type of the argument.
*/
int sqlite3_value_numeric_type(sqlite3_value *pVal){
  int eType = sqlite3_value_type(pVal);
  if( eType==SQLITE_TEXT ){
    Mem *pMem = (Mem*)pVal;
    applyNumericAffinity(pMem, 0);
    eType = sqlite3_value_type(pVal);
  }
  return eType;
}

/*
** Exported version of applyAffinity(). This one works on sqlite3_value*, 
** not the internal Mem* type.
*/
void sqlite3ValueApplyAffinity(
  sqlite3_value *pVal, 
  u8 affinity, 
  u8 enc
){
  applyAffinity((Mem *)pVal, affinity, enc);
}

/*
** pMem currently only holds a string type (or maybe a BLOB that we can
** interpret as a string if we want to).  Compute its corresponding
** numeric type, if has one.  Set the pMem->u.r and pMem->u.i fields
** accordingly.
*/
static u16 SQLITE_NOINLINE computeNumericType(Mem *pMem){
  int rc;
  sqlite3_int64 ix;
  assert( (pMem->flags & (MEM_Int|MEM_Real|MEM_IntReal))==0 );
  assert( (pMem->flags & (MEM_Str|MEM_Blob))!=0 );
  ExpandBlob(pMem);
  rc = sqlite3AtoF(pMem->z, &pMem->u.r, pMem->n, pMem->enc);
  if( rc<=0 ){
    if( rc==0 && sqlite3Atoi64(pMem->z, &ix, pMem->n, pMem->enc)<=1 ){
      pMem->u.i = ix;
      return MEM_Int;
    }else{
      return MEM_Real;
    }
  }else if( rc==1 && sqlite3Atoi64(pMem->z, &ix, pMem->n, pMem->enc)==0 ){
    pMem->u.i = ix;
    return MEM_Int;
  }
  return MEM_Real;
}

/*
** Return the numeric type for pMem, either MEM_Int or MEM_Real or both or
** none.  
**
** Unlike applyNumericAffinity(), this routine does not modify pMem->flags.
** But it does set pMem->u.r and pMem->u.i appropriately.
*/
static u16 numericType(Mem *pMem){
  if( pMem->flags & (MEM_Int|MEM_Real|MEM_IntReal) ){
    testcase( pMem->flags & MEM_Int );
    testcase( pMem->flags & MEM_Real );
    testcase( pMem->flags & MEM_IntReal );
    return pMem->flags & (MEM_Int|MEM_Real|MEM_IntReal);
  }
  if( pMem->flags & (MEM_Str|MEM_Blob) ){
    testcase( pMem->flags & MEM_Str );
    testcase( pMem->flags & MEM_Blob );
    return computeNumericType(pMem);
  }
  return 0;
}

#ifdef SQLITE_DEBUG
/*
** Write a nice string representation of the contents of cell pMem
** into buffer zBuf, length nBuf.
*/
void sqlite3VdbeMemPrettyPrint(Mem *pMem, StrAccum *pStr){
  int f = pMem->flags;
  static const char *const encnames[] = {"(X)", "(8)", "(16LE)", "(16BE)"};
  if( f&MEM_Blob ){
    int i;
    char c;
    if( f & MEM_Dyn ){
      c = 'z';
      assert( (f & (MEM_Static|MEM_Ephem))==0 );
    }else if( f & MEM_Static ){
      c = 't';
      assert( (f & (MEM_Dyn|MEM_Ephem))==0 );
    }else if( f & MEM_Ephem ){
      c = 'e';
      assert( (f & (MEM_Static|MEM_Dyn))==0 );
    }else{
      c = 's';
    }
    sqlite3_str_appendf(pStr, "%cx[", c);
    for(i=0; i<25 && i<pMem->n; i++){
      sqlite3_str_appendf(pStr, "%02X", ((int)pMem->z[i] & 0xFF));
    }
    sqlite3_str_appendf(pStr, "|");
    for(i=0; i<25 && i<pMem->n; i++){
      char z = pMem->z[i];
      sqlite3_str_appendchar(pStr, 1, (z<32||z>126)?'.':z);
    }
    sqlite3_str_appendf(pStr,"]");
    if( f & MEM_Zero ){
      sqlite3_str_appendf(pStr, "+%dz",pMem->u.nZero);
    }
  }else if( f & MEM_Str ){
    int j;
    u8 c;
    if( f & MEM_Dyn ){
      c = 'z';
      assert( (f & (MEM_Static|MEM_Ephem))==0 );
    }else if( f & MEM_Static ){
      c = 't';
      assert( (f & (MEM_Dyn|MEM_Ephem))==0 );
    }else if( f & MEM_Ephem ){
      c = 'e';
      assert( (f & (MEM_Static|MEM_Dyn))==0 );
    }else{
      c = 's';
    }
    sqlite3_str_appendf(pStr, " %c%d[", c, pMem->n);
    for(j=0; j<25 && j<pMem->n; j++){
      c = pMem->z[j];
      sqlite3_str_appendchar(pStr, 1, (c>=0x20&&c<=0x7f) ? c : '.');
    }
    sqlite3_str_appendf(pStr, "]%s", encnames[pMem->enc]);
  }
}
#endif

#ifdef SQLITE_DEBUG
/*
** Print the value of a register for tracing purposes:
*/
static void memTracePrint(Mem *p){
  if( p->flags & MEM_Undefined ){
    printf(" undefined");
  }else if( p->flags & MEM_Null ){
    printf(p->flags & MEM_Zero ? " NULL-nochng" : " NULL");
  }else if( (p->flags & (MEM_Int|MEM_Str))==(MEM_Int|MEM_Str) ){
    printf(" si:%lld", p->u.i);
  }else if( (p->flags & (MEM_IntReal))!=0 ){
    printf(" ir:%lld", p->u.i);
  }else if( p->flags & MEM_Int ){
    printf(" i:%lld", p->u.i);
#ifndef SQLITE_OMIT_FLOATING_POINT
  }else if( p->flags & MEM_Real ){
    printf(" r:%.17g", p->u.r);
#endif
  }else if( sqlite3VdbeMemIsRowSet(p) ){
    printf(" (rowset)");
  }else{
    StrAccum acc;
    char zBuf[1000];
    sqlite3StrAccumInit(&acc, 0, zBuf, sizeof(zBuf), 0);
    sqlite3VdbeMemPrettyPrint(p, &acc);
    printf(" %s", sqlite3StrAccumFinish(&acc));
  }
  if( p->flags & MEM_Subtype ) printf(" subtype=0x%02x", p->eSubtype);
}
static void registerTrace(int iReg, Mem *p){
  printf("R[%d] = ", iReg);
  memTracePrint(p);
  if( p->pScopyFrom ){
    printf(" <== R[%d]", (int)(p->pScopyFrom - &p[-iReg]));
  }
  printf("\n");
  sqlite3VdbeCheckMemInvariants(p);
}
#endif

#ifdef SQLITE_DEBUG
/*
** Show the values of all registers in the virtual machine.  Used for
** interactive debugging.
*/
void sqlite3VdbeRegisterDump(Vdbe *v){
  int i;
  for(i=1; i<v->nMem; i++) registerTrace(i, v->aMem+i);
}
#endif /* SQLITE_DEBUG */


#ifdef SQLITE_DEBUG
#  define REGISTER_TRACE(R,M) if(db->flags&SQLITE_VdbeTrace)registerTrace(R,M)
#else
#  define REGISTER_TRACE(R,M)
#endif


#ifdef VDBE_PROFILE

/* 
** hwtime.h contains inline assembler code for implementing 
** high-performance timing routines.
*/
#include "hwtime.h"

#endif

#ifndef NDEBUG
/*
** This function is only called from within an assert() expression. It
** checks that the sqlite3.nTransaction variable is correctly set to
** the number of non-transaction savepoints currently in the 
** linked list starting at sqlite3.pSavepoint.
** 
** Usage:
**
**     assert( checkSavepointCount(db) );
*/
static int checkSavepointCount(sqlite3 *db){
  int n = 0;
  Savepoint *p;
  for(p=db->pSavepoint; p; p=p->pNext) n++;
  assert( n==(db->nSavepoint + db->isTransactionSavepoint) );
  return 1;
}
#endif

/*
** Return the register of pOp->p2 after first preparing it to be
** overwritten with an integer value.
*/
static SQLITE_NOINLINE Mem *out2PrereleaseWithClear(Mem *pOut){
  sqlite3VdbeMemSetNull(pOut);
  pOut->flags = MEM_Int;
  return pOut;
}
static Mem *out2Prerelease(Vdbe *p, VdbeOp *pOp){
  Mem *pOut;
  assert( pOp->p2>0 );
  assert( pOp->p2<=(p->nMem+1 - p->nCursor) );
  pOut = &p->aMem[pOp->p2];
  memAboutToChange(p, pOut);
  if( VdbeMemDynamic(pOut) ){ /*OPTIMIZATION-IF-FALSE*/
    return out2PrereleaseWithClear(pOut);
  }else{
    pOut->flags = MEM_Int;
    return pOut;
  }
}


/*
** Execute as much of a VDBE program as we can.
** This is the core of sqlite3_step().  
*/
int sqlite3VdbeExec(
  Vdbe *p                    /* The VDBE */
){
  Op *aOp = p->aOp;          /* Copy of p->aOp */
  Op *pOp = aOp;             /* Current operation */
#if defined(SQLITE_DEBUG) || defined(VDBE_PROFILE)
  Op *pOrigOp;               /* Value of pOp at the top of the loop */
#endif
#ifdef SQLITE_DEBUG
  int nExtraDelete = 0;      /* Verifies FORDELETE and AUXDELETE flags */
#endif
  int rc = SQLITE_OK;        /* Value to return */
  sqlite3 *db = p->db;       /* The database */
  u8 resetSchemaOnFault = 0; /* Reset schema after an error if positive */
  u8 encoding = ENC(db);     /* The database encoding */
  int iCompare = 0;          /* Result of last comparison */
  u64 nVmStep = 0;           /* Number of virtual machine steps */
#ifndef SQLITE_OMIT_PROGRESS_CALLBACK
  u64 nProgressLimit;        /* Invoke xProgress() when nVmStep reaches this */
#endif
  Mem *aMem = p->aMem;       /* Copy of p->aMem */
  Mem *pIn1 = 0;             /* 1st input operand */
  Mem *pIn2 = 0;             /* 2nd input operand */
  Mem *pIn3 = 0;             /* 3rd input operand */
  Mem *pOut = 0;             /* Output operand */
#ifdef VDBE_PROFILE
  u64 start;                 /* CPU clock count at start of opcode */
#endif
  /*** INSERT STACK UNION HERE ***/

  assert( p->magic==VDBE_MAGIC_RUN );  /* sqlite3_step() verifies this */
  sqlite3VdbeEnter(p);
#ifndef SQLITE_OMIT_PROGRESS_CALLBACK
  if( db->xProgress ){
    u32 iPrior = p->aCounter[SQLITE_STMTSTATUS_VM_STEP];
    assert( 0 < db->nProgressOps );
    nProgressLimit = db->nProgressOps - (iPrior % db->nProgressOps);
  }else{
    nProgressLimit = LARGEST_UINT64;
  }
#endif
  if( p->rc==SQLITE_NOMEM ){
    /* This happens if a malloc() inside a call to sqlite3_column_text() or
    ** sqlite3_column_text16() failed.  */
    goto no_mem;
  }
  assert( p->rc==SQLITE_OK || (p->rc&0xff)==SQLITE_BUSY );
  testcase( p->rc!=SQLITE_OK );
  p->rc = SQLITE_OK;
  assert( p->bIsReader || p->readOnly!=0 );
  p->iCurrentTime = 0;
  assert( p->explain==0 );
  p->pResultSet = 0;
  db->busyHandler.nBusy = 0;
  if( AtomicLoad(&db->u1.isInterrupted) ) goto abort_due_to_interrupt;
  sqlite3VdbeIOTraceSql(p);
#ifdef SQLITE_DEBUG
  sqlite3BeginBenignMalloc();
  if( p->pc==0
   && (p->db->flags & (SQLITE_VdbeListing|SQLITE_VdbeEQP|SQLITE_VdbeTrace))!=0
  ){
    int i;
    int once = 1;
    sqlite3VdbePrintSql(p);
    if( p->db->flags & SQLITE_VdbeListing ){
      printf("VDBE Program Listing:\n");
      for(i=0; i<p->nOp; i++){
        sqlite3VdbePrintOp(stdout, i, &aOp[i]);
      }
    }
    if( p->db->flags & SQLITE_VdbeEQP ){
      for(i=0; i<p->nOp; i++){
        if( aOp[i].opcode==OP_Explain ){
          if( once ) printf("VDBE Query Plan:\n");
          printf("%s\n", aOp[i].p4.z);
          once = 0;
        }
      }
    }
    if( p->db->flags & SQLITE_VdbeTrace )  printf("VDBE Trace:\n");
  }
  sqlite3EndBenignMalloc();
#endif
  for(pOp=&aOp[p->pc]; 1; pOp++){
    /* Errors are detected by individual opcodes, with an immediate
    ** jumps to abort_due_to_error. */
    assert( rc==SQLITE_OK );

    assert( pOp>=aOp && pOp<&aOp[p->nOp]);
#ifdef VDBE_PROFILE
    start = sqlite3NProfileCnt ? sqlite3NProfileCnt : sqlite3Hwtime();
#endif
    nVmStep++;
#ifdef SQLITE_ENABLE_STMT_SCANSTATUS
    if( p->anExec ) p->anExec[(int)(pOp-aOp)]++;
#endif

    /* Only allow tracing if SQLITE_DEBUG is defined.
    */
#ifdef SQLITE_DEBUG
    if( db->flags & SQLITE_VdbeTrace ){
      sqlite3VdbePrintOp(stdout, (int)(pOp - aOp), pOp);
      test_trace_breakpoint((int)(pOp - aOp),pOp,p);
    }
#endif
      

    /* Check to see if we need to simulate an interrupt.  This only happens
    ** if we have a special test build.
    */
#ifdef SQLITE_TEST
    if( sqlite3_interrupt_count>0 ){
      sqlite3_interrupt_count--;
      if( sqlite3_interrupt_count==0 ){
        sqlite3_interrupt(db);
      }
    }
#endif

    /* Sanity checking on other operands */
#ifdef SQLITE_DEBUG
    {
      u8 opProperty = sqlite3OpcodeProperty[pOp->opcode];
      if( (opProperty & OPFLG_IN1)!=0 ){
        assert( pOp->p1>0 );
        assert( pOp->p1<=(p->nMem+1 - p->nCursor) );
        assert( memIsValid(&aMem[pOp->p1]) );
        assert( sqlite3VdbeCheckMemInvariants(&aMem[pOp->p1]) );
        REGISTER_TRACE(pOp->p1, &aMem[pOp->p1]);
      }
      if( (opProperty & OPFLG_IN2)!=0 ){
        assert( pOp->p2>0 );
        assert( pOp->p2<=(p->nMem+1 - p->nCursor) );
        assert( memIsValid(&aMem[pOp->p2]) );
        assert( sqlite3VdbeCheckMemInvariants(&aMem[pOp->p2]) );
        REGISTER_TRACE(pOp->p2, &aMem[pOp->p2]);
      }
      if( (opProperty & OPFLG_IN3)!=0 ){
        assert( pOp->p3>0 );
        assert( pOp->p3<=(p->nMem+1 - p->nCursor) );
        assert( memIsValid(&aMem[pOp->p3]) );
        assert( sqlite3VdbeCheckMemInvariants(&aMem[pOp->p3]) );
        REGISTER_TRACE(pOp->p3, &aMem[pOp->p3]);
      }
      if( (opProperty & OPFLG_OUT2)!=0 ){
        assert( pOp->p2>0 );
        assert( pOp->p2<=(p->nMem+1 - p->nCursor) );
        memAboutToChange(p, &aMem[pOp->p2]);
      }
      if( (opProperty & OPFLG_OUT3)!=0 ){
        assert( pOp->p3>0 );
        assert( pOp->p3<=(p->nMem+1 - p->nCursor) );
        memAboutToChange(p, &aMem[pOp->p3]);
      }
    }
#endif
#if defined(SQLITE_DEBUG) || defined(VDBE_PROFILE)
    pOrigOp = pOp;
#endif
  
    switch( pOp->opcode ){

/*****************************************************************************
** What follows is a massive switch statement where each case implements a
** separate instruction in the virtual machine.  If we follow the usual
** indentation conventions, each case should be indented by 6 spaces.  But
** that is a lot of wasted space on the left margin.  So the code within
** the switch statement will break with convention and be flush-left. Another
** big comment (similar to this one) will mark the point in the code where
** we transition back to normal indentation.
**
** The formatting of each case is important.  The makefile for SQLite
** generates two C files "opcodes.h" and "opcodes.c" by scanning this
** file looking for lines that begin with "case OP_".  The opcodes.h files
** will be filled with #defines that give unique integer values to each
** opcode and the opcodes.c file is filled with an array of strings where
** each string is the symbolic name for the corresponding opcode.  If the
** case statement is followed by a comment of the form "/# same as ... #/"
** that comment is used to determine the particular value of the opcode.
**
** Other keywords in the comment that follows each case are used to
** construct the OPFLG_INITIALIZER value that initializes opcodeProperty[].
** Keywords include: in1, in2, in3, out2, out3.  See
** the mkopcodeh.awk script for additional information.
**
** Documentation about VDBE opcodes is generated by scanning this file
** for lines of that contain "Opcode:".  That line and all subsequent
** comment lines are used in the generation of the opcode.html documentation
** file.
**
** SUMMARY:
**
**     Formatting is important to scripts that scan this file.
**     Do not deviate from the formatting style currently in use.
**
*****************************************************************************/

/* Opcode:  Goto * P2 * * *
**
** An unconditional jump to address P2.
** The next instruction executed will be 
** the one at index P2 from the beginning of
** the program.
**
** The P1 parameter is not actually used by this opcode.  However, it
** is sometimes set to 1 instead of 0 as a hint to the command-line shell
** that this Goto is the bottom of a loop and that the lines from P2 down
** to the current line should be indented for EXPLAIN output.
*/
case OP_Goto: {             /* jump */

#ifdef SQLITE_DEBUG
  /* In debuggging mode, when the p5 flags is set on an OP_Goto, that
  ** means we should really jump back to the preceeding OP_ReleaseReg
  ** instruction. */
  if( pOp->p5 ){
    assert( pOp->p2 < (int)(pOp - aOp) );
    assert( pOp->p2 > 1 );
    pOp = &aOp[pOp->p2 - 2];
    assert( pOp[1].opcode==OP_ReleaseReg );
    goto check_for_interrupt;
  }
#endif

jump_to_p2_and_check_for_interrupt:
  pOp = &aOp[pOp->p2 - 1];

  /* Opcodes that are used as the bottom of a loop (OP_Next, OP_Prev,
  ** OP_VNext, or OP_SorterNext) all jump here upon
  ** completion.  Check to see if sqlite3_interrupt() has been called
  ** or if the progress callback needs to be invoked. 
  **
  ** This code uses unstructured "goto" statements and does not look clean.
  ** But that is not due to sloppy coding habits. The code is written this
  ** way for performance, to avoid having to run the interrupt and progress
  ** checks on every opcode.  This helps sqlite3_step() to run about 1.5%
  ** faster according to "valgrind --tool=cachegrind" */
check_for_interrupt:
  if( AtomicLoad(&db->u1.isInterrupted) ) goto abort_due_to_interrupt;
#ifndef SQLITE_OMIT_PROGRESS_CALLBACK
  /* Call the progress callback if it is configured and the required number
  ** of VDBE ops have been executed (either since this invocation of
  ** sqlite3VdbeExec() or since last time the progress callback was called).
  ** If the progress callback returns non-zero, exit the virtual machine with
  ** a return code SQLITE_ABORT.
  */
  while( nVmStep>=nProgressLimit && db->xProgress!=0 ){
    assert( db->nProgressOps!=0 );
    nProgressLimit += db->nProgressOps;
    if( db->xProgress(db->pProgressArg) ){
      nProgressLimit = LARGEST_UINT64;
      rc = SQLITE_INTERRUPT;
      goto abort_due_to_error;
    }
  }
#endif
  
  break;
}

/* Opcode:  Gosub P1 P2 * * *
**
** Write the current address onto register P1
** and then jump to address P2.
*/
case OP_Gosub: {            /* jump */
  assert( pOp->p1>0 && pOp->p1<=(p->nMem+1 - p->nCursor) );
  pIn1 = &aMem[pOp->p1];
  assert( VdbeMemDynamic(pIn1)==0 );
  memAboutToChange(p, pIn1);
  pIn1->flags = MEM_Int;
  pIn1->u.i = (int)(pOp-aOp);
  REGISTER_TRACE(pOp->p1, pIn1);

  /* Most jump operations do a goto to this spot in order to update
  ** the pOp pointer. */
jump_to_p2:
  pOp = &aOp[pOp->p2 - 1];
  break;
}

/* Opcode:  Return P1 * * * *
**
** Jump to the next instruction after the address in register P1.  After
** the jump, register P1 becomes undefined.
*/
case OP_Return: {           /* in1 */
  pIn1 = &aMem[pOp->p1];
  assert( pIn1->flags==MEM_Int );
  pOp = &aOp[pIn1->u.i];
  pIn1->flags = MEM_Undefined;
  break;
}

/* Opcode: InitCoroutine P1 P2 P3 * *
**
** Set up register P1 so that it will Yield to the coroutine
** located at address P3.
**
** If P2!=0 then the coroutine implementation immediately follows
** this opcode.  So jump over the coroutine implementation to
** address P2.
**
** See also: EndCoroutine
*/
case OP_InitCoroutine: {     /* jump */
  assert( pOp->p1>0 &&  pOp->p1<=(p->nMem+1 - p->nCursor) );
  assert( pOp->p2>=0 && pOp->p2<p->nOp );
  assert( pOp->p3>=0 && pOp->p3<p->nOp );
  pOut = &aMem[pOp->p1];
  assert( !VdbeMemDynamic(pOut) );
  pOut->u.i = pOp->p3 - 1;
  pOut->flags = MEM_Int;
  if( pOp->p2 ) goto jump_to_p2;
  break;
}

/* Opcode:  EndCoroutine P1 * * * *
**
** The instruction at the address in register P1 is a Yield.
** Jump to the P2 parameter of that Yield.
** After the jump, register P1 becomes undefined.
**
** See also: InitCoroutine
*/
case OP_EndCoroutine: {           /* in1 */
  VdbeOp *pCaller;
  pIn1 = &aMem[pOp->p1];
  assert( pIn1->flags==MEM_Int );
  assert( pIn1->u.i>=0 && pIn1->u.i<p->nOp );
  pCaller = &aOp[pIn1->u.i];
  assert( pCaller->opcode==OP_Yield );
  assert( pCaller->p2>=0 && pCaller->p2<p->nOp );
  pOp = &aOp[pCaller->p2 - 1];
  pIn1->flags = MEM_Undefined;
  break;
}

/* Opcode:  Yield P1 P2 * * *
**
** Swap the program counter with the value in register P1.  This
** has the effect of yielding to a coroutine.
**
** If the coroutine that is launched by this instruction ends with
** Yield or Return then continue to the next instruction.  But if
** the coroutine launched by this instruction ends with
** EndCoroutine, then jump to P2 rather than continuing with the
** next instruction.
**
** See also: InitCoroutine
*/
case OP_Yield: {            /* in1, jump */
  int pcDest;
  pIn1 = &aMem[pOp->p1];
  assert( VdbeMemDynamic(pIn1)==0 );
  pIn1->flags = MEM_Int;
  pcDest = (int)pIn1->u.i;
  pIn1->u.i = (int)(pOp - aOp);
  REGISTER_TRACE(pOp->p1, pIn1);
  pOp = &aOp[pcDest];
  break;
}

/* Opcode:  HaltIfNull  P1 P2 P3 P4 P5
** Synopsis: if r[P3]=null halt
**
** Check the value in register P3.  If it is NULL then Halt using
** parameter P1, P2, and P4 as if this were a Halt instruction.  If the
** value in register P3 is not NULL, then this routine is a no-op.
** The P5 parameter should be 1.
*/
case OP_HaltIfNull: {      /* in3 */
  pIn3 = &aMem[pOp->p3];
#ifdef SQLITE_DEBUG
  if( pOp->p2==OE_Abort ){ sqlite3VdbeAssertAbortable(p); }
#endif
  if( (pIn3->flags & MEM_Null)==0 ) break;
  /* Fall through into OP_Halt */
  /* no break */ deliberate_fall_through
}

/* Opcode:  Halt P1 P2 * P4 P5
**
** Exit immediately.  All open cursors, etc are closed
** automatically.
**
** P1 is the result code returned by sqlite3_exec(), sqlite3_reset(),
** or sqlite3_finalize().  For a normal halt, this should be SQLITE_OK (0).
** For errors, it can be some other value.  If P1!=0 then P2 will determine
** whether or not to rollback the current transaction.  Do not rollback
** if P2==OE_Fail. Do the rollback if P2==OE_Rollback.  If P2==OE_Abort,
** then back out all changes that have occurred during this execution of the
** VDBE, but do not rollback the transaction. 
**
** If P4 is not null then it is an error message string.
**
** P5 is a value between 0 and 4, inclusive, that modifies the P4 string.
**
**    0:  (no change)
**    1:  NOT NULL contraint failed: P4
**    2:  UNIQUE constraint failed: P4
**    3:  CHECK constraint failed: P4
**    4:  FOREIGN KEY constraint failed: P4
**
** If P5 is not zero and P4 is NULL, then everything after the ":" is
** omitted.
**
** There is an implied "Halt 0 0 0" instruction inserted at the very end of
** every program.  So a jump past the last instruction of the program
** is the same as executing Halt.
*/
case OP_Halt: {
  VdbeFrame *pFrame;
  int pcx;

  pcx = (int)(pOp - aOp);
#ifdef SQLITE_DEBUG
  if( pOp->p2==OE_Abort ){ sqlite3VdbeAssertAbortable(p); }
#endif
  if( pOp->p1==SQLITE_OK && p->pFrame ){
    /* Halt the sub-program. Return control to the parent frame. */
    pFrame = p->pFrame;
    p->pFrame = pFrame->pParent;
    p->nFrame--;
    sqlite3VdbeSetChanges(db, p->nChange);
    pcx = sqlite3VdbeFrameRestore(pFrame);
    if( pOp->p2==OE_Ignore ){
      /* Instruction pcx is the OP_Program that invoked the sub-program 
      ** currently being halted. If the p2 instruction of this OP_Halt
      ** instruction is set to OE_Ignore, then the sub-program is throwing
      ** an IGNORE exception. In this case jump to the address specified
      ** as the p2 of the calling OP_Program.  */
      pcx = p->aOp[pcx].p2-1;
    }
    aOp = p->aOp;
    aMem = p->aMem;
    pOp = &aOp[pcx];
    break;
  }
  p->rc = pOp->p1;
  p->errorAction = (u8)pOp->p2;
  p->pc = pcx;
  assert( pOp->p5<=4 );
  if( p->rc ){
    if( pOp->p5 ){
      static const char * const azType[] = { "NOT NULL", "UNIQUE", "CHECK",
                                             "FOREIGN KEY" };
      testcase( pOp->p5==1 );
      testcase( pOp->p5==2 );
      testcase( pOp->p5==3 );
      testcase( pOp->p5==4 );
      sqlite3VdbeError(p, "%s constraint failed", azType[pOp->p5-1]);
      if( pOp->p4.z ){
        p->zErrMsg = sqlite3MPrintf(db, "%z: %s", p->zErrMsg, pOp->p4.z);
      }
    }else{
      sqlite3VdbeError(p, "%s", pOp->p4.z);
    }
    sqlite3_log(pOp->p1, "abort at %d in [%s]: %s", pcx, p->zSql, p->zErrMsg);
  }
  rc = sqlite3VdbeHalt(p);
  assert( rc==SQLITE_BUSY || rc==SQLITE_OK || rc==SQLITE_ERROR );
  if( rc==SQLITE_BUSY ){
    p->rc = SQLITE_BUSY;
  }else{
    assert( rc==SQLITE_OK || (p->rc&0xff)==SQLITE_CONSTRAINT );
    assert( rc==SQLITE_OK || db->nDeferredCons>0 || db->nDeferredImmCons>0 );
    rc = p->rc ? SQLITE_ERROR : SQLITE_DONE;
  }
  goto vdbe_return;
}

/* Opcode: Integer P1 P2 * * *
** Synopsis: r[P2]=P1
**
** The 32-bit integer value P1 is written into register P2.
*/
case OP_Integer: {         /* out2 */
  pOut = out2Prerelease(p, pOp);
  pOut->u.i = pOp->p1;
  break;
}

/* Opcode: Int64 * P2 * P4 *
** Synopsis: r[P2]=P4
**
** P4 is a pointer to a 64-bit integer value.
** Write that value into register P2.
*/
case OP_Int64: {           /* out2 */
  pOut = out2Prerelease(p, pOp);
  assert( pOp->p4.pI64!=0 );
  pOut->u.i = *pOp->p4.pI64;
  break;
}

#ifndef SQLITE_OMIT_FLOATING_POINT
/* Opcode: Real * P2 * P4 *
** Synopsis: r[P2]=P4
**
** P4 is a pointer to a 64-bit floating point value.
** Write that value into register P2.
*/
case OP_Real: {            /* same as TK_FLOAT, out2 */
  pOut = out2Prerelease(p, pOp);
  pOut->flags = MEM_Real;
  assert( !sqlite3IsNaN(*pOp->p4.pReal) );
  pOut->u.r = *pOp->p4.pReal;
  break;
}
#endif

/* Opcode: String8 * P2 * P4 *
** Synopsis: r[P2]='P4'
**
** P4 points to a nul terminated UTF-8 string. This opcode is transformed 
** into a String opcode before it is executed for the first time.  During
** this transformation, the length of string P4 is computed and stored
** as the P1 parameter.
*/
case OP_String8: {         /* same as TK_STRING, out2 */
  assert( pOp->p4.z!=0 );
  pOut = out2Prerelease(p, pOp);
  pOp->p1 = sqlite3Strlen30(pOp->p4.z);

#ifndef SQLITE_OMIT_UTF16
  if( encoding!=SQLITE_UTF8 ){
    rc = sqlite3VdbeMemSetStr(pOut, pOp->p4.z, -1, SQLITE_UTF8, SQLITE_STATIC);
    assert( rc==SQLITE_OK || rc==SQLITE_TOOBIG );
    if( rc ) goto too_big;
    if( SQLITE_OK!=sqlite3VdbeChangeEncoding(pOut, encoding) ) goto no_mem;
    assert( pOut->szMalloc>0 && pOut->zMalloc==pOut->z );
    assert( VdbeMemDynamic(pOut)==0 );
    pOut->szMalloc = 0;
    pOut->flags |= MEM_Static;
    if( pOp->p4type==P4_DYNAMIC ){
      sqlite3DbFree(db, pOp->p4.z);
    }
    pOp->p4type = P4_DYNAMIC;
    pOp->p4.z = pOut->z;
    pOp->p1 = pOut->n;
  }
#endif
  if( pOp->p1>db->aLimit[SQLITE_LIMIT_LENGTH] ){
    goto too_big;
  }
  pOp->opcode = OP_String;
  assert( rc==SQLITE_OK );
  /* Fall through to the next case, OP_String */
  /* no break */ deliberate_fall_through
}
  
/* Opcode: String P1 P2 P3 P4 P5
** Synopsis: r[P2]='P4' (len=P1)
**
** The string value P4 of length P1 (bytes) is stored in register P2.
**
** If P3 is not zero and the content of register P3 is equal to P5, then
** the datatype of the register P2 is converted to BLOB.  The content is
** the same sequence of bytes, it is merely interpreted as a BLOB instead
** of a string, as if it had been CAST.  In other words:
**
** if( P3!=0 and reg[P3]==P5 ) reg[P2] := CAST(reg[P2] as BLOB)
*/
case OP_String: {          /* out2 */
  assert( pOp->p4.z!=0 );
  pOut = out2Prerelease(p, pOp);
  pOut->flags = MEM_Str|MEM_Static|MEM_Term;
  pOut->z = pOp->p4.z;
  pOut->n = pOp->p1;
  pOut->enc = encoding;
  UPDATE_MAX_BLOBSIZE(pOut);
#ifndef SQLITE_LIKE_DOESNT_MATCH_BLOBS
  if( pOp->p3>0 ){
    assert( pOp->p3<=(p->nMem+1 - p->nCursor) );
    pIn3 = &aMem[pOp->p3];
    assert( pIn3->flags & MEM_Int );
    if( pIn3->u.i==pOp->p5 ) pOut->flags = MEM_Blob|MEM_Static|MEM_Term;
  }
#endif
  break;
}

/* Opcode: Null P1 P2 P3 * *
** Synopsis: r[P2..P3]=NULL
**
** Write a NULL into registers P2.  If P3 greater than P2, then also write
** NULL into register P3 and every register in between P2 and P3.  If P3
** is less than P2 (typically P3 is zero) then only register P2 is
** set to NULL.
**
** If the P1 value is non-zero, then also set the MEM_Cleared flag so that
** NULL values will not compare equal even if SQLITE_NULLEQ is set on
** OP_Ne or OP_Eq.
*/
case OP_Null: {           /* out2 */
  int cnt;
  u16 nullFlag;
  pOut = out2Prerelease(p, pOp);
  cnt = pOp->p3-pOp->p2;
  assert( pOp->p3<=(p->nMem+1 - p->nCursor) );
  pOut->flags = nullFlag = pOp->p1 ? (MEM_Null|MEM_Cleared) : MEM_Null;
  pOut->n = 0;
#ifdef SQLITE_DEBUG
  pOut->uTemp = 0;
#endif
  while( cnt>0 ){
    pOut++;
    memAboutToChange(p, pOut);
    sqlite3VdbeMemSetNull(pOut);
    pOut->flags = nullFlag;
    pOut->n = 0;
    cnt--;
  }
  break;
}

/* Opcode: SoftNull P1 * * * *
** Synopsis: r[P1]=NULL
**
** Set register P1 to have the value NULL as seen by the OP_MakeRecord
** instruction, but do not free any string or blob memory associated with
** the register, so that if the value was a string or blob that was
** previously copied using OP_SCopy, the copies will continue to be valid.
*/
case OP_SoftNull: {
  assert( pOp->p1>0 && pOp->p1<=(p->nMem+1 - p->nCursor) );
  pOut = &aMem[pOp->p1];
  pOut->flags = (pOut->flags&~(MEM_Undefined|MEM_AffMask))|MEM_Null;
  break;
}

/* Opcode: Blob P1 P2 * P4 *
** Synopsis: r[P2]=P4 (len=P1)
**
** P4 points to a blob of data P1 bytes long.  Store this
** blob in register P2.
*/
case OP_Blob: {                /* out2 */
  assert( pOp->p1 <= SQLITE_MAX_LENGTH );
  pOut = out2Prerelease(p, pOp);
  sqlite3VdbeMemSetStr(pOut, pOp->p4.z, pOp->p1, 0, 0);
  pOut->enc = encoding;
  UPDATE_MAX_BLOBSIZE(pOut);
  break;
}

/* Opcode: Variable P1 P2 * P4 *
** Synopsis: r[P2]=parameter(P1,P4)
**
** Transfer the values of bound parameter P1 into register P2
**
** If the parameter is named, then its name appears in P4.
** The P4 value is used by sqlite3_bind_parameter_name().
*/
case OP_Variable: {            /* out2 */
  Mem *pVar;       /* Value being transferred */

  assert( pOp->p1>0 && pOp->p1<=p->nVar );
  assert( pOp->p4.z==0 || pOp->p4.z==sqlite3VListNumToName(p->pVList,pOp->p1) );
  pVar = &p->aVar[pOp->p1 - 1];
  if( sqlite3VdbeMemTooBig(pVar) ){
    goto too_big;
  }
  pOut = &aMem[pOp->p2];
  if( VdbeMemDynamic(pOut) ) sqlite3VdbeMemSetNull(pOut);
  memcpy(pOut, pVar, MEMCELLSIZE);
  pOut->flags &= ~(MEM_Dyn|MEM_Ephem);
  pOut->flags |= MEM_Static|MEM_FromBind;
  UPDATE_MAX_BLOBSIZE(pOut);
  break;
}

/* Opcode: Move P1 P2 P3 * *
** Synopsis: r[P2@P3]=r[P1@P3]
**
** Move the P3 values in register P1..P1+P3-1 over into
** registers P2..P2+P3-1.  Registers P1..P1+P3-1 are
** left holding a NULL.  It is an error for register ranges
** P1..P1+P3-1 and P2..P2+P3-1 to overlap.  It is an error
** for P3 to be less than 1.
*/
case OP_Move: {
  int n;           /* Number of registers left to copy */
  int p1;          /* Register to copy from */
  int p2;          /* Register to copy to */

  n = pOp->p3;
  p1 = pOp->p1;
  p2 = pOp->p2;
  assert( n>0 && p1>0 && p2>0 );
  assert( p1+n<=p2 || p2+n<=p1 );

  pIn1 = &aMem[p1];
  pOut = &aMem[p2];
  do{
    assert( pOut<=&aMem[(p->nMem+1 - p->nCursor)] );
    assert( pIn1<=&aMem[(p->nMem+1 - p->nCursor)] );
    assert( memIsValid(pIn1) );
    memAboutToChange(p, pOut);
    sqlite3VdbeMemMove(pOut, pIn1);
#ifdef SQLITE_DEBUG
    pIn1->pScopyFrom = 0;
    { int i;
      for(i=1; i<p->nMem; i++){
        if( aMem[i].pScopyFrom==pIn1 ){
          aMem[i].pScopyFrom = pOut;
        }
      }
    }
#endif
    Deephemeralize(pOut);
    REGISTER_TRACE(p2++, pOut);
    pIn1++;
    pOut++;
  }while( --n );
  break;
}

/* Opcode: Copy P1 P2 P3 * *
** Synopsis: r[P2@P3+1]=r[P1@P3+1]
**
** Make a copy of registers P1..P1+P3 into registers P2..P2+P3.
**
** This instruction makes a deep copy of the value.  A duplicate
** is made of any string or blob constant.  See also OP_SCopy.
*/
case OP_Copy: {
  int n;

  n = pOp->p3;
  pIn1 = &aMem[pOp->p1];
  pOut = &aMem[pOp->p2];
  assert( pOut!=pIn1 );
  while( 1 ){
    memAboutToChange(p, pOut);
    sqlite3VdbeMemShallowCopy(pOut, pIn1, MEM_Ephem);
    Deephemeralize(pOut);
#ifdef SQLITE_DEBUG
    pOut->pScopyFrom = 0;
#endif
    REGISTER_TRACE(pOp->p2+pOp->p3-n, pOut);
    if( (n--)==0 ) break;
    pOut++;
    pIn1++;
  }
  break;
}

/* Opcode: SCopy P1 P2 * * *
** Synopsis: r[P2]=r[P1]
**
** Make a shallow copy of register P1 into register P2.
**
** This instruction makes a shallow copy of the value.  If the value
** is a string or blob, then the copy is only a pointer to the
** original and hence if the original changes so will the copy.
** Worse, if the original is deallocated, the copy becomes invalid.
** Thus the program must guarantee that the original will not change
** during the lifetime of the copy.  Use OP_Copy to make a complete
** copy.
*/
case OP_SCopy: {            /* out2 */
  pIn1 = &aMem[pOp->p1];
  pOut = &aMem[pOp->p2];
  assert( pOut!=pIn1 );
  sqlite3VdbeMemShallowCopy(pOut, pIn1, MEM_Ephem);
#ifdef SQLITE_DEBUG
  pOut->pScopyFrom = pIn1;
  pOut->mScopyFlags = pIn1->flags;
#endif
  break;
}

/* Opcode: IntCopy P1 P2 * * *
** Synopsis: r[P2]=r[P1]
**
** Transfer the integer value held in register P1 into register P2.
**
** This is an optimized version of SCopy that works only for integer
** values.
*/
case OP_IntCopy: {            /* out2 */
  pIn1 = &aMem[pOp->p1];
  assert( (pIn1->flags & MEM_Int)!=0 );
  pOut = &aMem[pOp->p2];
  sqlite3VdbeMemSetInt64(pOut, pIn1->u.i);
  break;
}

/* Opcode: ResultRow P1 P2 * * *
** Synopsis: output=r[P1@P2]
**
** The registers P1 through P1+P2-1 contain a single row of
** results. This opcode causes the sqlite3_step() call to terminate
** with an SQLITE_ROW return code and it sets up the sqlite3_stmt
** structure to provide access to the r(P1)..r(P1+P2-1) values as
** the result row.
*/
case OP_ResultRow: {
  Mem *pMem;
  int i;
  assert( p->nResColumn==pOp->p2 );
  assert( pOp->p1>0 );
  assert( pOp->p1+pOp->p2<=(p->nMem+1 - p->nCursor)+1 );

  /* If this statement has violated immediate foreign key constraints, do
  ** not return the number of rows modified. And do not RELEASE the statement
  ** transaction. It needs to be rolled back.  */
  if( SQLITE_OK!=(rc = sqlite3VdbeCheckFk(p, 0)) ){
    assert( db->flags&SQLITE_CountRows );
    assert( p->usesStmtJournal );
    goto abort_due_to_error;
  }

  /* If the SQLITE_CountRows flag is set in sqlite3.flags mask, then 
  ** DML statements invoke this opcode to return the number of rows 
  ** modified to the user. This is the only way that a VM that
  ** opens a statement transaction may invoke this opcode.
  **
  ** In case this is such a statement, close any statement transaction
  ** opened by this VM before returning control to the user. This is to
  ** ensure that statement-transactions are always nested, not overlapping.
  ** If the open statement-transaction is not closed here, then the user
  ** may step another VM that opens its own statement transaction. This
  ** may lead to overlapping statement transactions.
  **
  ** The statement transaction is never a top-level transaction.  Hence
  ** the RELEASE call below can never fail.
  */
  assert( p->iStatement==0 || db->flags&SQLITE_CountRows );
  rc = sqlite3VdbeCloseStatement(p, SAVEPOINT_RELEASE);
  assert( rc==SQLITE_OK );

  /* Invalidate all ephemeral cursor row caches */
  p->cacheCtr = (p->cacheCtr + 2)|1;

  /* Make sure the results of the current row are \000 terminated
  ** and have an assigned type.  The results are de-ephemeralized as
  ** a side effect.
  */
  pMem = p->pResultSet = &aMem[pOp->p1];
  for(i=0; i<pOp->p2; i++){
    assert( memIsValid(&pMem[i]) );
    Deephemeralize(&pMem[i]);
    assert( (pMem[i].flags & MEM_Ephem)==0
            || (pMem[i].flags & (MEM_Str|MEM_Blob))==0 );
    sqlite3VdbeMemNulTerminate(&pMem[i]);
    REGISTER_TRACE(pOp->p1+i, &pMem[i]);
#ifdef SQLITE_DEBUG
    /* The registers in the result will not be used again when the
    ** prepared statement restarts.  This is because sqlite3_column()
    ** APIs might have caused type conversions of made other changes to
    ** the register values.  Therefore, we can go ahead and break any
    ** OP_SCopy dependencies. */
    pMem[i].pScopyFrom = 0;
#endif
  }
  if( db->mallocFailed ) goto no_mem;

  if( db->mTrace & SQLITE_TRACE_ROW ){
    db->trace.xV2(SQLITE_TRACE_ROW, db->pTraceArg, p, 0);
  }


  /* Return SQLITE_ROW
  */
  p->pc = (int)(pOp - aOp) + 1;
  rc = SQLITE_ROW;
  goto vdbe_return;
}

/* Opcode: Concat P1 P2 P3 * *
** Synopsis: r[P3]=r[P2]+r[P1]
**
** Add the text in register P1 onto the end of the text in
** register P2 and store the result in register P3.
** If either the P1 or P2 text are NULL then store NULL in P3.
**
**   P3 = P2 || P1
**
** It is illegal for P1 and P3 to be the same register. Sometimes,
** if P3 is the same register as P2, the implementation is able
** to avoid a memcpy().
*/
case OP_Concat: {           /* same as TK_CONCAT, in1, in2, out3 */
  i64 nByte;          /* Total size of the output string or blob */
  u16 flags1;         /* Initial flags for P1 */
  u16 flags2;         /* Initial flags for P2 */

  pIn1 = &aMem[pOp->p1];
  pIn2 = &aMem[pOp->p2];
  pOut = &aMem[pOp->p3];
  testcase( pOut==pIn2 );
  assert( pIn1!=pOut );
  flags1 = pIn1->flags;
  testcase( flags1 & MEM_Null );
  testcase( pIn2->flags & MEM_Null );
  if( (flags1 | pIn2->flags) & MEM_Null ){
    sqlite3VdbeMemSetNull(pOut);
    break;
  }
  if( (flags1 & (MEM_Str|MEM_Blob))==0 ){
    if( sqlite3VdbeMemStringify(pIn1,encoding,0) ) goto no_mem;
    flags1 = pIn1->flags & ~MEM_Str;
  }else if( (flags1 & MEM_Zero)!=0 ){
    if( sqlite3VdbeMemExpandBlob(pIn1) ) goto no_mem;
    flags1 = pIn1->flags & ~MEM_Str;
  }
  flags2 = pIn2->flags;
  if( (flags2 & (MEM_Str|MEM_Blob))==0 ){
    if( sqlite3VdbeMemStringify(pIn2,encoding,0) ) goto no_mem;
    flags2 = pIn2->flags & ~MEM_Str;
  }else if( (flags2 & MEM_Zero)!=0 ){
    if( sqlite3VdbeMemExpandBlob(pIn2) ) goto no_mem;
    flags2 = pIn2->flags & ~MEM_Str;
  }
  nByte = pIn1->n + pIn2->n;
  if( nByte>db->aLimit[SQLITE_LIMIT_LENGTH] ){
    goto too_big;
  }
  if( sqlite3VdbeMemGrow(pOut, (int)nByte+3, pOut==pIn2) ){
    goto no_mem;
  }
  MemSetTypeFlag(pOut, MEM_Str);
  if( pOut!=pIn2 ){
    memcpy(pOut->z, pIn2->z, pIn2->n);
    assert( (pIn2->flags & MEM_Dyn) == (flags2 & MEM_Dyn) );
    pIn2->flags = flags2;
  }
  memcpy(&pOut->z[pIn2->n], pIn1->z, pIn1->n);
  assert( (pIn1->flags & MEM_Dyn) == (flags1 & MEM_Dyn) );
  pIn1->flags = flags1;
  pOut->z[nByte]=0;
  pOut->z[nByte+1] = 0;
  pOut->z[nByte+2] = 0;
  pOut->flags |= MEM_Term;
  pOut->n = (int)nByte;
  pOut->enc = encoding;
  UPDATE_MAX_BLOBSIZE(pOut);
  break;
}

/* Opcode: Add P1 P2 P3 * *
** Synopsis: r[P3]=r[P1]+r[P2]
**
** Add the value in register P1 to the value in register P2
** and store the result in register P3.
** If either input is NULL, the result is NULL.
*/
/* Opcode: Multiply P1 P2 P3 * *
** Synopsis: r[P3]=r[P1]*r[P2]
**
**
** Multiply the value in register P1 by the value in register P2
** and store the result in register P3.
** If either input is NULL, the result is NULL.
*/
/* Opcode: Subtract P1 P2 P3 * *
** Synopsis: r[P3]=r[P2]-r[P1]
**
** Subtract the value in register P1 from the value in register P2
** and store the result in register P3.
** If either input is NULL, the result is NULL.
*/
/* Opcode: Divide P1 P2 P3 * *
** Synopsis: r[P3]=r[P2]/r[P1]
**
** Divide the value in register P1 by the value in register P2
** and store the result in register P3 (P3=P2/P1). If the value in 
** register P1 is zero, then the result is NULL. If either input is 
** NULL, the result is NULL.
*/
/* Opcode: Remainder P1 P2 P3 * *
** Synopsis: r[P3]=r[P2]%r[P1]
**
** Compute the remainder after integer register P2 is divided by 
** register P1 and store the result in register P3. 
** If the value in register P1 is zero the result is NULL.
** If either operand is NULL, the result is NULL.
*/
case OP_Add:                   /* same as TK_PLUS, in1, in2, out3 */
case OP_Subtract:              /* same as TK_MINUS, in1, in2, out3 */
case OP_Multiply:              /* same as TK_STAR, in1, in2, out3 */
case OP_Divide:                /* same as TK_SLASH, in1, in2, out3 */
case OP_Remainder: {           /* same as TK_REM, in1, in2, out3 */
  u16 flags;      /* Combined MEM_* flags from both inputs */
  u16 type1;      /* Numeric type of left operand */
  u16 type2;      /* Numeric type of right operand */
  i64 iA;         /* Integer value of left operand */
  i64 iB;         /* Integer value of right operand */
  double rA;      /* Real value of left operand */
  double rB;      /* Real value of right operand */

  pIn1 = &aMem[pOp->p1];
  type1 = numericType(pIn1);
  pIn2 = &aMem[pOp->p2];
  type2 = numericType(pIn2);
  pOut = &aMem[pOp->p3];
  flags = pIn1->flags | pIn2->flags;
  if( (type1 & type2 & MEM_Int)!=0 ){
    iA = pIn1->u.i;
    iB = pIn2->u.i;
    switch( pOp->opcode ){
      case OP_Add:       if( sqlite3AddInt64(&iB,iA) ) goto fp_math;  break;
      case OP_Subtract:  if( sqlite3SubInt64(&iB,iA) ) goto fp_math;  break;
      case OP_Multiply:  if( sqlite3MulInt64(&iB,iA) ) goto fp_math;  break;
      case OP_Divide: {
        if( iA==0 ) goto arithmetic_result_is_null;
        if( iA==-1 && iB==SMALLEST_INT64 ) goto fp_math;
        iB /= iA;
        break;
      }
      default: {
        if( iA==0 ) goto arithmetic_result_is_null;
        if( iA==-1 ) iA = 1;
        iB %= iA;
        break;
      }
    }
    pOut->u.i = iB;
    MemSetTypeFlag(pOut, MEM_Int);
  }else if( (flags & MEM_Null)!=0 ){
    goto arithmetic_result_is_null;
  }else{
fp_math:
    rA = sqlite3VdbeRealValue(pIn1);
    rB = sqlite3VdbeRealValue(pIn2);
    switch( pOp->opcode ){
      case OP_Add:         rB += rA;       break;
      case OP_Subtract:    rB -= rA;       break;
      case OP_Multiply:    rB *= rA;       break;
      case OP_Divide: {
        /* (double)0 In case of SQLITE_OMIT_FLOATING_POINT... */
        if( rA==(double)0 ) goto arithmetic_result_is_null;
        rB /= rA;
        break;
      }
      default: {
        iA = sqlite3VdbeIntValue(pIn1);
        iB = sqlite3VdbeIntValue(pIn2);
        if( iA==0 ) goto arithmetic_result_is_null;
        if( iA==-1 ) iA = 1;
        rB = (double)(iB % iA);
        break;
      }
    }
#ifdef SQLITE_OMIT_FLOATING_POINT
    pOut->u.i = rB;
    MemSetTypeFlag(pOut, MEM_Int);
#else
    if( sqlite3IsNaN(rB) ){
      goto arithmetic_result_is_null;
    }
    pOut->u.r = rB;
    MemSetTypeFlag(pOut, MEM_Real);
#endif
  }
  break;

arithmetic_result_is_null:
  sqlite3VdbeMemSetNull(pOut);
  break;
}

/* Opcode: CollSeq P1 * * P4
**
** P4 is a pointer to a CollSeq object. If the next call to a user function
** or aggregate calls sqlite3GetFuncCollSeq(), this collation sequence will
** be returned. This is used by the built-in min(), max() and nullif()
** functions.
**
** If P1 is not zero, then it is a register that a subsequent min() or
** max() aggregate will set to 1 if the current row is not the minimum or
** maximum.  The P1 register is initialized to 0 by this instruction.
**
** The interface used by the implementation of the aforementioned functions
** to retrieve the collation sequence set by this opcode is not available
** publicly.  Only built-in functions have access to this feature.
*/
case OP_CollSeq: {
  assert( pOp->p4type==P4_COLLSEQ );
  if( pOp->p1 ){
    sqlite3VdbeMemSetInt64(&aMem[pOp->p1], 0);
  }
  break;
}

/* Opcode: BitAnd P1 P2 P3 * *
** Synopsis: r[P3]=r[P1]&r[P2]
**
** Take the bit-wise AND of the values in register P1 and P2 and
** store the result in register P3.
** If either input is NULL, the result is NULL.
*/
/* Opcode: BitOr P1 P2 P3 * *
** Synopsis: r[P3]=r[P1]|r[P2]
**
** Take the bit-wise OR of the values in register P1 and P2 and
** store the result in register P3.
** If either input is NULL, the result is NULL.
*/
/* Opcode: ShiftLeft P1 P2 P3 * *
** Synopsis: r[P3]=r[P2]<<r[P1]
**
** Shift the integer value in register P2 to the left by the
** number of bits specified by the integer in register P1.
** Store the result in register P3.
** If either input is NULL, the result is NULL.
*/
/* Opcode: ShiftRight P1 P2 P3 * *
** Synopsis: r[P3]=r[P2]>>r[P1]
**
** Shift the integer value in register P2 to the right by the
** number of bits specified by the integer in register P1.
** Store the result in register P3.
** If either input is NULL, the result is NULL.
*/
case OP_BitAnd:                 /* same as TK_BITAND, in1, in2, out3 */
case OP_BitOr:                  /* same as TK_BITOR, in1, in2, out3 */
case OP_ShiftLeft:              /* same as TK_LSHIFT, in1, in2, out3 */
case OP_ShiftRight: {           /* same as TK_RSHIFT, in1, in2, out3 */
  i64 iA;
  u64 uA;
  i64 iB;
  u8 op;

  pIn1 = &aMem[pOp->p1];
  pIn2 = &aMem[pOp->p2];
  pOut = &aMem[pOp->p3];
  if( (pIn1->flags | pIn2->flags) & MEM_Null ){
    sqlite3VdbeMemSetNull(pOut);
    break;
  }
  iA = sqlite3VdbeIntValue(pIn2);
  iB = sqlite3VdbeIntValue(pIn1);
  op = pOp->opcode;
  if( op==OP_BitAnd ){
    iA &= iB;
  }else if( op==OP_BitOr ){
    iA |= iB;
  }else if( iB!=0 ){
    assert( op==OP_ShiftRight || op==OP_ShiftLeft );

    /* If shifting by a negative amount, shift in the other direction */
    if( iB<0 ){
      assert( OP_ShiftRight==OP_ShiftLeft+1 );
      op = 2*OP_ShiftLeft + 1 - op;
      iB = iB>(-64) ? -iB : 64;
    }

    if( iB>=64 ){
      iA = (iA>=0 || op==OP_ShiftLeft) ? 0 : -1;
    }else{
      memcpy(&uA, &iA, sizeof(uA));
      if( op==OP_ShiftLeft ){
        uA <<= iB;
      }else{
        uA >>= iB;
        /* Sign-extend on a right shift of a negative number */
        if( iA<0 ) uA |= ((((u64)0xffffffff)<<32)|0xffffffff) << (64-iB);
      }
      memcpy(&iA, &uA, sizeof(iA));
    }
  }
  pOut->u.i = iA;
  MemSetTypeFlag(pOut, MEM_Int);
  break;
}

/* Opcode: AddImm  P1 P2 * * *
** Synopsis: r[P1]=r[P1]+P2
** 
** Add the constant P2 to the value in register P1.
** The result is always an integer.
**
** To force any register to be an integer, just add 0.
*/
case OP_AddImm: {            /* in1 */
  pIn1 = &aMem[pOp->p1];
  memAboutToChange(p, pIn1);
  sqlite3VdbeMemIntegerify(pIn1);
  pIn1->u.i += pOp->p2;
  break;
}

/* Opcode: MustBeInt P1 P2 * * *
** 
** Force the value in register P1 to be an integer.  If the value
** in P1 is not an integer and cannot be converted into an integer
** without data loss, then jump immediately to P2, or if P2==0
** raise an SQLITE_MISMATCH exception.
*/
case OP_MustBeInt: {            /* jump, in1 */
  pIn1 = &aMem[pOp->p1];
  if( (pIn1->flags & MEM_Int)==0 ){
    applyAffinity(pIn1, SQLITE_AFF_NUMERIC, encoding);
    if( (pIn1->flags & MEM_Int)==0 ){
      VdbeBranchTaken(1, 2);
      if( pOp->p2==0 ){
        rc = SQLITE_MISMATCH;
        goto abort_due_to_error;
      }else{
        goto jump_to_p2;
      }
    }
  }
  VdbeBranchTaken(0, 2);
  MemSetTypeFlag(pIn1, MEM_Int);
  break;
}

#ifndef SQLITE_OMIT_FLOATING_POINT
/* Opcode: RealAffinity P1 * * * *
**
** If register P1 holds an integer convert it to a real value.
**
** This opcode is used when extracting information from a column that
** has REAL affinity.  Such column values may still be stored as
** integers, for space efficiency, but after extraction we want them
** to have only a real value.
*/
case OP_RealAffinity: {                  /* in1 */
  pIn1 = &aMem[pOp->p1];
  if( pIn1->flags & (MEM_Int|MEM_IntReal) ){
    testcase( pIn1->flags & MEM_Int );
    testcase( pIn1->flags & MEM_IntReal );
    sqlite3VdbeMemRealify(pIn1);
    REGISTER_TRACE(pOp->p1, pIn1);
  }
  break;
}
#endif

#ifndef SQLITE_OMIT_CAST
/* Opcode: Cast P1 P2 * * *
** Synopsis: affinity(r[P1])
**
** Force the value in register P1 to be the type defined by P2.
** 
** <ul>
** <li> P2=='A' &rarr; BLOB
** <li> P2=='B' &rarr; TEXT
** <li> P2=='C' &rarr; NUMERIC
** <li> P2=='D' &rarr; INTEGER
** <li> P2=='E' &rarr; REAL
** </ul>
**
** A NULL value is not changed by this routine.  It remains NULL.
*/
case OP_Cast: {                  /* in1 */
  assert( pOp->p2>=SQLITE_AFF_BLOB && pOp->p2<=SQLITE_AFF_REAL );
  testcase( pOp->p2==SQLITE_AFF_TEXT );
  testcase( pOp->p2==SQLITE_AFF_BLOB );
  testcase( pOp->p2==SQLITE_AFF_NUMERIC );
  testcase( pOp->p2==SQLITE_AFF_INTEGER );
  testcase( pOp->p2==SQLITE_AFF_REAL );
  pIn1 = &aMem[pOp->p1];
  memAboutToChange(p, pIn1);
  rc = ExpandBlob(pIn1);
  if( rc ) goto abort_due_to_error;
  rc = sqlite3VdbeMemCast(pIn1, pOp->p2, encoding);
  if( rc ) goto abort_due_to_error;
  UPDATE_MAX_BLOBSIZE(pIn1);
  REGISTER_TRACE(pOp->p1, pIn1);
  break;
}
#endif /* SQLITE_OMIT_CAST */

/* Opcode: Eq P1 P2 P3 P4 P5
** Synopsis: IF r[P3]==r[P1]
**
** Compare the values in register P1 and P3.  If reg(P3)==reg(P1) then
** jump to address P2.  Or if the SQLITE_STOREP2 flag is set in P5, then
** store the result of comparison in register P2.
**
** The SQLITE_AFF_MASK portion of P5 must be an affinity character -
** SQLITE_AFF_TEXT, SQLITE_AFF_INTEGER, and so forth. An attempt is made 
** to coerce both inputs according to this affinity before the
** comparison is made. If the SQLITE_AFF_MASK is 0x00, then numeric
** affinity is used. Note that the affinity conversions are stored
** back into the input registers P1 and P3.  So this opcode can cause
** persistent changes to registers P1 and P3.
**
** Once any conversions have taken place, and neither value is NULL, 
** the values are compared. If both values are blobs then memcmp() is
** used to determine the results of the comparison.  If both values
** are text, then the appropriate collating function specified in
** P4 is used to do the comparison.  If P4 is not specified then
** memcmp() is used to compare text string.  If both values are
** numeric, then a numeric comparison is used. If the two values
** are of different types, then numbers are considered less than
** strings and strings are considered less than blobs.
**
** If SQLITE_NULLEQ is set in P5 then the result of comparison is always either
** true or false and is never NULL.  If both operands are NULL then the result
** of comparison is true.  If either operand is NULL then the result is false.
** If neither operand is NULL the result is the same as it would be if
** the SQLITE_NULLEQ flag were omitted from P5.
**
** If both SQLITE_STOREP2 and SQLITE_KEEPNULL flags are set then the
** content of r[P2] is only changed if the new value is NULL or 0 (false).
** In other words, a prior r[P2] value will not be overwritten by 1 (true).
*/
/* Opcode: Ne P1 P2 P3 P4 P5
** Synopsis: IF r[P3]!=r[P1]
**
** This works just like the Eq opcode except that the jump is taken if
** the operands in registers P1 and P3 are not equal.  See the Eq opcode for
** additional information.
**
** If both SQLITE_STOREP2 and SQLITE_KEEPNULL flags are set then the
** content of r[P2] is only changed if the new value is NULL or 1 (true).
** In other words, a prior r[P2] value will not be overwritten by 0 (false).
*/
/* Opcode: Lt P1 P2 P3 P4 P5
** Synopsis: IF r[P3]<r[P1]
**
** Compare the values in register P1 and P3.  If reg(P3)<reg(P1) then
** jump to address P2.  Or if the SQLITE_STOREP2 flag is set in P5 store
** the result of comparison (0 or 1 or NULL) into register P2.
**
** If the SQLITE_JUMPIFNULL bit of P5 is set and either reg(P1) or
** reg(P3) is NULL then the take the jump.  If the SQLITE_JUMPIFNULL 
** bit is clear then fall through if either operand is NULL.
**
** The SQLITE_AFF_MASK portion of P5 must be an affinity character -
** SQLITE_AFF_TEXT, SQLITE_AFF_INTEGER, and so forth. An attempt is made 
** to coerce both inputs according to this affinity before the
** comparison is made. If the SQLITE_AFF_MASK is 0x00, then numeric
** affinity is used. Note that the affinity conversions are stored
** back into the input registers P1 and P3.  So this opcode can cause
** persistent changes to registers P1 and P3.
**
** Once any conversions have taken place, and neither value is NULL, 
** the values are compared. If both values are blobs then memcmp() is
** used to determine the results of the comparison.  If both values
** are text, then the appropriate collating function specified in
** P4 is  used to do the comparison.  If P4 is not specified then
** memcmp() is used to compare text string.  If both values are
** numeric, then a numeric comparison is used. If the two values
** are of different types, then numbers are considered less than
** strings and strings are considered less than blobs.
*/
/* Opcode: Le P1 P2 P3 P4 P5
** Synopsis: IF r[P3]<=r[P1]
**
** This works just like the Lt opcode except that the jump is taken if
** the content of register P3 is less than or equal to the content of
** register P1.  See the Lt opcode for additional information.
*/
/* Opcode: Gt P1 P2 P3 P4 P5
** Synopsis: IF r[P3]>r[P1]
**
** This works just like the Lt opcode except that the jump is taken if
** the content of register P3 is greater than the content of
** register P1.  See the Lt opcode for additional information.
*/
/* Opcode: Ge P1 P2 P3 P4 P5
** Synopsis: IF r[P3]>=r[P1]
**
** This works just like the Lt opcode except that the jump is taken if
** the content of register P3 is greater than or equal to the content of
** register P1.  See the Lt opcode for additional information.
*/
case OP_Eq:               /* same as TK_EQ, jump, in1, in3 */
case OP_Ne:               /* same as TK_NE, jump, in1, in3 */
case OP_Lt:               /* same as TK_LT, jump, in1, in3 */
case OP_Le:               /* same as TK_LE, jump, in1, in3 */
case OP_Gt:               /* same as TK_GT, jump, in1, in3 */
case OP_Ge: {             /* same as TK_GE, jump, in1, in3 */
  int res, res2;      /* Result of the comparison of pIn1 against pIn3 */
  char affinity;      /* Affinity to use for comparison */
  u16 flags1;         /* Copy of initial value of pIn1->flags */
  u16 flags3;         /* Copy of initial value of pIn3->flags */

  pIn1 = &aMem[pOp->p1];
  pIn3 = &aMem[pOp->p3];
  flags1 = pIn1->flags;
  flags3 = pIn3->flags;
  if( (flags1 | flags3)&MEM_Null ){
    /* One or both operands are NULL */
    if( pOp->p5 & SQLITE_NULLEQ ){
      /* If SQLITE_NULLEQ is set (which will only happen if the operator is
      ** OP_Eq or OP_Ne) then take the jump or not depending on whether
      ** or not both operands are null.
      */
      assert( (flags1 & MEM_Cleared)==0 );
      assert( (pOp->p5 & SQLITE_JUMPIFNULL)==0 || CORRUPT_DB );
      testcase( (pOp->p5 & SQLITE_JUMPIFNULL)!=0 );
      if( (flags1&flags3&MEM_Null)!=0
       && (flags3&MEM_Cleared)==0
      ){
        res = 0;  /* Operands are equal */
      }else{
        res = ((flags3 & MEM_Null) ? -1 : +1);  /* Operands are not equal */
      }
    }else{
      /* SQLITE_NULLEQ is clear and at least one operand is NULL,
      ** then the result is always NULL.
      ** The jump is taken if the SQLITE_JUMPIFNULL bit is set.
      */
      if( pOp->p5 & SQLITE_STOREP2 ){
        pOut = &aMem[pOp->p2];
        iCompare = 1;    /* Operands are not equal */
        memAboutToChange(p, pOut);
        MemSetTypeFlag(pOut, MEM_Null);
        REGISTER_TRACE(pOp->p2, pOut);
      }else{
        VdbeBranchTaken(2,3);
        if( pOp->p5 & SQLITE_JUMPIFNULL ){
          goto jump_to_p2;
        }
      }
      break;
    }
  }else{
    /* Neither operand is NULL.  Do a comparison. */
    affinity = pOp->p5 & SQLITE_AFF_MASK;
    if( affinity>=SQLITE_AFF_NUMERIC ){
      if( (flags1 | flags3)&MEM_Str ){
        if( (flags1 & (MEM_Int|MEM_IntReal|MEM_Real|MEM_Str))==MEM_Str ){
          applyNumericAffinity(pIn1,0);
          testcase( flags3==pIn3->flags );
          flags3 = pIn3->flags;
        }
        if( (flags3 & (MEM_Int|MEM_IntReal|MEM_Real|MEM_Str))==MEM_Str ){
          applyNumericAffinity(pIn3,0);
        }
      }
      /* Handle the common case of integer comparison here, as an
      ** optimization, to avoid a call to sqlite3MemCompare() */
      if( (pIn1->flags & pIn3->flags & MEM_Int)!=0 ){
        if( pIn3->u.i > pIn1->u.i ){ res = +1; goto compare_op; }
        if( pIn3->u.i < pIn1->u.i ){ res = -1; goto compare_op; }
        res = 0;
        goto compare_op;
      }
    }else if( affinity==SQLITE_AFF_TEXT ){
      if( (flags1 & MEM_Str)==0 && (flags1&(MEM_Int|MEM_Real|MEM_IntReal))!=0 ){
        testcase( pIn1->flags & MEM_Int );
        testcase( pIn1->flags & MEM_Real );
        testcase( pIn1->flags & MEM_IntReal );
        sqlite3VdbeMemStringify(pIn1, encoding, 1);
        testcase( (flags1&MEM_Dyn) != (pIn1->flags&MEM_Dyn) );
        flags1 = (pIn1->flags & ~MEM_TypeMask) | (flags1 & MEM_TypeMask);
        if( NEVER(pIn1==pIn3) ) flags3 = flags1 | MEM_Str;
      }
      if( (flags3 & MEM_Str)==0 && (flags3&(MEM_Int|MEM_Real|MEM_IntReal))!=0 ){
        testcase( pIn3->flags & MEM_Int );
        testcase( pIn3->flags & MEM_Real );
        testcase( pIn3->flags & MEM_IntReal );
        sqlite3VdbeMemStringify(pIn3, encoding, 1);
        testcase( (flags3&MEM_Dyn) != (pIn3->flags&MEM_Dyn) );
        flags3 = (pIn3->flags & ~MEM_TypeMask) | (flags3 & MEM_TypeMask);
      }
    }
    assert( pOp->p4type==P4_COLLSEQ || pOp->p4.pColl==0 );
    res = sqlite3MemCompare(pIn3, pIn1, pOp->p4.pColl);
  }
compare_op:
  /* At this point, res is negative, zero, or positive if reg[P1] is
  ** less than, equal to, or greater than reg[P3], respectively.  Compute
  ** the answer to this operator in res2, depending on what the comparison
  ** operator actually is.  The next block of code depends on the fact
  ** that the 6 comparison operators are consecutive integers in this
  ** order:  NE, EQ, GT, LE, LT, GE */
  assert( OP_Eq==OP_Ne+1 ); assert( OP_Gt==OP_Ne+2 ); assert( OP_Le==OP_Ne+3 );
  assert( OP_Lt==OP_Ne+4 ); assert( OP_Ge==OP_Ne+5 );
  if( res<0 ){                        /* ne, eq, gt, le, lt, ge */
    static const unsigned char aLTb[] = { 1,  0,  0,  1,  1,  0 };
    res2 = aLTb[pOp->opcode - OP_Ne];
  }else if( res==0 ){
    static const unsigned char aEQb[] = { 0,  1,  0,  1,  0,  1 };
    res2 = aEQb[pOp->opcode - OP_Ne];
  }else{
    static const unsigned char aGTb[] = { 1,  0,  1,  0,  0,  1 };
    res2 = aGTb[pOp->opcode - OP_Ne];
  }

  /* Undo any changes made by applyAffinity() to the input registers. */
  assert( (pIn3->flags & MEM_Dyn) == (flags3 & MEM_Dyn) );
  pIn3->flags = flags3;
  assert( (pIn1->flags & MEM_Dyn) == (flags1 & MEM_Dyn) );
  pIn1->flags = flags1;

  if( pOp->p5 & SQLITE_STOREP2 ){
    pOut = &aMem[pOp->p2];
    iCompare = res;
    if( (pOp->p5 & SQLITE_KEEPNULL)!=0 ){
      /* The KEEPNULL flag prevents OP_Eq from overwriting a NULL with 1
      ** and prevents OP_Ne from overwriting NULL with 0.  This flag
      ** is only used in contexts where either:
      **   (1) op==OP_Eq && (r[P2]==NULL || r[P2]==0)
      **   (2) op==OP_Ne && (r[P2]==NULL || r[P2]==1)
      ** Therefore it is not necessary to check the content of r[P2] for
      ** NULL. */
      assert( pOp->opcode==OP_Ne || pOp->opcode==OP_Eq );
      assert( res2==0 || res2==1 );
      testcase( res2==0 && pOp->opcode==OP_Eq );
      testcase( res2==1 && pOp->opcode==OP_Eq );
      testcase( res2==0 && pOp->opcode==OP_Ne );
      testcase( res2==1 && pOp->opcode==OP_Ne );
      if( (pOp->opcode==OP_Eq)==res2 ) break;
    }
    memAboutToChange(p, pOut);
    MemSetTypeFlag(pOut, MEM_Int);
    pOut->u.i = res2;
    REGISTER_TRACE(pOp->p2, pOut);
  }else{
    VdbeBranchTaken(res2!=0, (pOp->p5 & SQLITE_NULLEQ)?2:3);
    if( res2 ){
      goto jump_to_p2;
    }
  }
  break;
}

/* Opcode: ElseNotEq * P2 * * *
**
** This opcode must follow an OP_Lt or OP_Gt comparison operator.  There
** can be zero or more OP_ReleaseReg opcodes intervening, but no other
** opcodes are allowed to occur between this instruction and the previous
** OP_Lt or OP_Gt.  Furthermore, the prior OP_Lt or OP_Gt must have the
** SQLITE_STOREP2 bit set in the P5 field.
**
** If result of an OP_Eq comparison on the same two operands as the
** prior OP_Lt or OP_Gt would have been NULL or false (0), then then
** jump to P2.  If the result of an OP_Eq comparison on the two previous
** operands would have been true (1), then fall through.
*/
case OP_ElseNotEq: {       /* same as TK_ESCAPE, jump */

#ifdef SQLITE_DEBUG
  /* Verify the preconditions of this opcode - that it follows an OP_Lt or
  ** OP_Gt with the SQLITE_STOREP2 flag set, with zero or more intervening
  ** OP_ReleaseReg opcodes */
  int iAddr;
  for(iAddr = (int)(pOp - aOp) - 1; ALWAYS(iAddr>=0); iAddr--){
    if( aOp[iAddr].opcode==OP_ReleaseReg ) continue;
    assert( aOp[iAddr].opcode==OP_Lt || aOp[iAddr].opcode==OP_Gt );
    assert( aOp[iAddr].p5 & SQLITE_STOREP2 );
    break;
  }
#endif /* SQLITE_DEBUG */
  VdbeBranchTaken(iCompare!=0, 2);
  if( iCompare!=0 ) goto jump_to_p2;
  break;
}


/* Opcode: Permutation * * * P4 *
**
** Set the permutation used by the OP_Compare operator in the next
** instruction.  The permutation is stored in the P4 operand.
**
** The permutation is only valid until the next OP_Compare that has
** the OPFLAG_PERMUTE bit set in P5. Typically the OP_Permutation should 
** occur immediately prior to the OP_Compare.
**
** The first integer in the P4 integer array is the length of the array
** and does not become part of the permutation.
*/
case OP_Permutation: {
  assert( pOp->p4type==P4_INTARRAY );
  assert( pOp->p4.ai );
  assert( pOp[1].opcode==OP_Compare );
  assert( pOp[1].p5 & OPFLAG_PERMUTE );
  break;
}

/* Opcode: Compare P1 P2 P3 P4 P5
** Synopsis: r[P1@P3] <-> r[P2@P3]
**
** Compare two vectors of registers in reg(P1)..reg(P1+P3-1) (call this
** vector "A") and in reg(P2)..reg(P2+P3-1) ("B").  Save the result of
** the comparison for use by the next OP_Jump instruct.
**
** If P5 has the OPFLAG_PERMUTE bit set, then the order of comparison is
** determined by the most recent OP_Permutation operator.  If the
** OPFLAG_PERMUTE bit is clear, then register are compared in sequential
** order.
**
** P4 is a KeyInfo structure that defines collating sequences and sort
** orders for the comparison.  The permutation applies to registers
** only.  The KeyInfo elements are used sequentially.
**
** The comparison is a sort comparison, so NULLs compare equal,
** NULLs are less than numbers, numbers are less than strings,
** and strings are less than blobs.
*/
case OP_Compare: {
  int n;
  int i;
  int p1;
  int p2;
  const KeyInfo *pKeyInfo;
  u32 idx;
  CollSeq *pColl;    /* Collating sequence to use on this term */
  int bRev;          /* True for DESCENDING sort order */
  u32 *aPermute;     /* The permutation */

  if( (pOp->p5 & OPFLAG_PERMUTE)==0 ){
    aPermute = 0;
  }else{
    assert( pOp>aOp );
    assert( pOp[-1].opcode==OP_Permutation );
    assert( pOp[-1].p4type==P4_INTARRAY );
    aPermute = pOp[-1].p4.ai + 1;
    assert( aPermute!=0 );
  }
  n = pOp->p3;
  pKeyInfo = pOp->p4.pKeyInfo;
  assert( n>0 );
  assert( pKeyInfo!=0 );
  p1 = pOp->p1;
  p2 = pOp->p2;
#ifdef SQLITE_DEBUG
  if( aPermute ){
    int k, mx = 0;
    for(k=0; k<n; k++) if( aPermute[k]>(u32)mx ) mx = aPermute[k];
    assert( p1>0 && p1+mx<=(p->nMem+1 - p->nCursor)+1 );
    assert( p2>0 && p2+mx<=(p->nMem+1 - p->nCursor)+1 );
  }else{
    assert( p1>0 && p1+n<=(p->nMem+1 - p->nCursor)+1 );
    assert( p2>0 && p2+n<=(p->nMem+1 - p->nCursor)+1 );
  }
#endif /* SQLITE_DEBUG */
  for(i=0; i<n; i++){
    idx = aPermute ? aPermute[i] : (u32)i;
    assert( memIsValid(&aMem[p1+idx]) );
    assert( memIsValid(&aMem[p2+idx]) );
    REGISTER_TRACE(p1+idx, &aMem[p1+idx]);
    REGISTER_TRACE(p2+idx, &aMem[p2+idx]);
    assert( i<pKeyInfo->nKeyField );
    pColl = pKeyInfo->aColl[i];
    bRev = (pKeyInfo->aSortFlags[i] & KEYINFO_ORDER_DESC);
    iCompare = sqlite3MemCompare(&aMem[p1+idx], &aMem[p2+idx], pColl);
    if( iCompare ){
      if( (pKeyInfo->aSortFlags[i] & KEYINFO_ORDER_BIGNULL) 
       && ((aMem[p1+idx].flags & MEM_Null) || (aMem[p2+idx].flags & MEM_Null))
      ){
        iCompare = -iCompare;
      }
      if( bRev ) iCompare = -iCompare;
      break;
    }
  }
  break;
}

/* Opcode: Jump P1 P2 P3 * *
**
** Jump to the instruction at address P1, P2, or P3 depending on whether
** in the most recent OP_Compare instruction the P1 vector was less than
** equal to, or greater than the P2 vector, respectively.
*/
case OP_Jump: {             /* jump */
  if( iCompare<0 ){
    VdbeBranchTaken(0,4); pOp = &aOp[pOp->p1 - 1];
  }else if( iCompare==0 ){
    VdbeBranchTaken(1,4); pOp = &aOp[pOp->p2 - 1];
  }else{
    VdbeBranchTaken(2,4); pOp = &aOp[pOp->p3 - 1];
  }
  break;
}

/* Opcode: And P1 P2 P3 * *
** Synopsis: r[P3]=(r[P1] && r[P2])
**
** Take the logical AND of the values in registers P1 and P2 and
** write the result into register P3.
**
** If either P1 or P2 is 0 (false) then the result is 0 even if
** the other input is NULL.  A NULL and true or two NULLs give
** a NULL output.
*/
/* Opcode: Or P1 P2 P3 * *
** Synopsis: r[P3]=(r[P1] || r[P2])
**
** Take the logical OR of the values in register P1 and P2 and
** store the answer in register P3.
**
** If either P1 or P2 is nonzero (true) then the result is 1 (true)
** even if the other input is NULL.  A NULL and false or two NULLs
** give a NULL output.
*/
case OP_And:              /* same as TK_AND, in1, in2, out3 */
case OP_Or: {             /* same as TK_OR, in1, in2, out3 */
  int v1;    /* Left operand:  0==FALSE, 1==TRUE, 2==UNKNOWN or NULL */
  int v2;    /* Right operand: 0==FALSE, 1==TRUE, 2==UNKNOWN or NULL */

  v1 = sqlite3VdbeBooleanValue(&aMem[pOp->p1], 2);
  v2 = sqlite3VdbeBooleanValue(&aMem[pOp->p2], 2);
  if( pOp->opcode==OP_And ){
    static const unsigned char and_logic[] = { 0, 0, 0, 0, 1, 2, 0, 2, 2 };
    v1 = and_logic[v1*3+v2];
  }else{
    static const unsigned char or_logic[] = { 0, 1, 2, 1, 1, 1, 2, 1, 2 };
    v1 = or_logic[v1*3+v2];
  }
  pOut = &aMem[pOp->p3];
  if( v1==2 ){
    MemSetTypeFlag(pOut, MEM_Null);
  }else{
    pOut->u.i = v1;
    MemSetTypeFlag(pOut, MEM_Int);
  }
  break;
}

/* Opcode: IsTrue P1 P2 P3 P4 *
** Synopsis: r[P2] = coalesce(r[P1]==TRUE,P3) ^ P4
**
** This opcode implements the IS TRUE, IS FALSE, IS NOT TRUE, and
** IS NOT FALSE operators.
**
** Interpret the value in register P1 as a boolean value.  Store that
** boolean (a 0 or 1) in register P2.  Or if the value in register P1 is 
** NULL, then the P3 is stored in register P2.  Invert the answer if P4
** is 1.
**
** The logic is summarized like this:
**
** <ul> 
** <li> If P3==0 and P4==0  then  r[P2] := r[P1] IS TRUE
** <li> If P3==1 and P4==1  then  r[P2] := r[P1] IS FALSE
** <li> If P3==0 and P4==1  then  r[P2] := r[P1] IS NOT TRUE
** <li> If P3==1 and P4==0  then  r[P2] := r[P1] IS NOT FALSE
** </ul>
*/
case OP_IsTrue: {               /* in1, out2 */
  assert( pOp->p4type==P4_INT32 );
  assert( pOp->p4.i==0 || pOp->p4.i==1 );
  assert( pOp->p3==0 || pOp->p3==1 );
  sqlite3VdbeMemSetInt64(&aMem[pOp->p2],
      sqlite3VdbeBooleanValue(&aMem[pOp->p1], pOp->p3) ^ pOp->p4.i);
  break;
}

/* Opcode: Not P1 P2 * * *
** Synopsis: r[P2]= !r[P1]
**
** Interpret the value in register P1 as a boolean value.  Store the
** boolean complement in register P2.  If the value in register P1 is 
** NULL, then a NULL is stored in P2.
*/
case OP_Not: {                /* same as TK_NOT, in1, out2 */
  pIn1 = &aMem[pOp->p1];
  pOut = &aMem[pOp->p2];
  if( (pIn1->flags & MEM_Null)==0 ){
    sqlite3VdbeMemSetInt64(pOut, !sqlite3VdbeBooleanValue(pIn1,0));
  }else{
    sqlite3VdbeMemSetNull(pOut);
  }
  break;
}

/* Opcode: BitNot P1 P2 * * *
** Synopsis: r[P2]= ~r[P1]
**
** Interpret the content of register P1 as an integer.  Store the
** ones-complement of the P1 value into register P2.  If P1 holds
** a NULL then store a NULL in P2.
*/
case OP_BitNot: {             /* same as TK_BITNOT, in1, out2 */
  pIn1 = &aMem[pOp->p1];
  pOut = &aMem[pOp->p2];
  sqlite3VdbeMemSetNull(pOut);
  if( (pIn1->flags & MEM_Null)==0 ){
    pOut->flags = MEM_Int;
    pOut->u.i = ~sqlite3VdbeIntValue(pIn1);
  }
  break;
}

/* Opcode: Once P1 P2 * * *
**
** Fall through to the next instruction the first time this opcode is
** encountered on each invocation of the byte-code program.  Jump to P2
** on the second and all subsequent encounters during the same invocation.
**
** Top-level programs determine first invocation by comparing the P1
** operand against the P1 operand on the OP_Init opcode at the beginning
** of the program.  If the P1 values differ, then fall through and make
** the P1 of this opcode equal to the P1 of OP_Init.  If P1 values are
** the same then take the jump.
**
** For subprograms, there is a bitmask in the VdbeFrame that determines
** whether or not the jump should be taken.  The bitmask is necessary
** because the self-altering code trick does not work for recursive
** triggers.
*/
case OP_Once: {             /* jump */
  u32 iAddr;                /* Address of this instruction */
  assert( p->aOp[0].opcode==OP_Init );
  if( p->pFrame ){
    iAddr = (int)(pOp - p->aOp);
    if( (p->pFrame->aOnce[iAddr/8] & (1<<(iAddr & 7)))!=0 ){
      VdbeBranchTaken(1, 2);
      goto jump_to_p2;
    }
    p->pFrame->aOnce[iAddr/8] |= 1<<(iAddr & 7);
  }else{
    if( p->aOp[0].p1==pOp->p1 ){
      VdbeBranchTaken(1, 2);
      goto jump_to_p2;
    }
  }
  VdbeBranchTaken(0, 2);
  pOp->p1 = p->aOp[0].p1;
  break;
}

/* Opcode: If P1 P2 P3 * *
**
** Jump to P2 if the value in register P1 is true.  The value
** is considered true if it is numeric and non-zero.  If the value
** in P1 is NULL then take the jump if and only if P3 is non-zero.
*/
case OP_If:  {               /* jump, in1 */
  int c;
  c = sqlite3VdbeBooleanValue(&aMem[pOp->p1], pOp->p3);
  VdbeBranchTaken(c!=0, 2);
  if( c ) goto jump_to_p2;
  break;
}

/* Opcode: IfNot P1 P2 P3 * *
**
** Jump to P2 if the value in register P1 is False.  The value
** is considered false if it has a numeric value of zero.  If the value
** in P1 is NULL then take the jump if and only if P3 is non-zero.
*/
case OP_IfNot: {            /* jump, in1 */
  int c;
  c = !sqlite3VdbeBooleanValue(&aMem[pOp->p1], !pOp->p3);
  VdbeBranchTaken(c!=0, 2);
  if( c ) goto jump_to_p2;
  break;
}

/* Opcode: IsNull P1 P2 * * *
** Synopsis: if r[P1]==NULL goto P2
**
** Jump to P2 if the value in register P1 is NULL.
*/
case OP_IsNull: {            /* same as TK_ISNULL, jump, in1 */
  pIn1 = &aMem[pOp->p1];
  VdbeBranchTaken( (pIn1->flags & MEM_Null)!=0, 2);
  if( (pIn1->flags & MEM_Null)!=0 ){
    goto jump_to_p2;
  }
  break;
}

/* Opcode: NotNull P1 P2 * * *
** Synopsis: if r[P1]!=NULL goto P2
**
** Jump to P2 if the value in register P1 is not NULL.  
*/
case OP_NotNull: {            /* same as TK_NOTNULL, jump, in1 */
  pIn1 = &aMem[pOp->p1];
  VdbeBranchTaken( (pIn1->flags & MEM_Null)==0, 2);
  if( (pIn1->flags & MEM_Null)==0 ){
    goto jump_to_p2;
  }
  break;
}

/* Opcode: IfNullRow P1 P2 P3 * *
** Synopsis: if P1.nullRow then r[P3]=NULL, goto P2
**
** Check the cursor P1 to see if it is currently pointing at a NULL row.
** If it is, then set register P3 to NULL and jump immediately to P2.
** If P1 is not on a NULL row, then fall through without making any
** changes.
*/
case OP_IfNullRow: {         /* jump */
  assert( pOp->p1>=0 && pOp->p1<p->nCursor );
  assert( p->apCsr[pOp->p1]!=0 );
  if( p->apCsr[pOp->p1]->nullRow ){
    sqlite3VdbeMemSetNull(aMem + pOp->p3);
    goto jump_to_p2;
  }
  break;
}

#ifdef SQLITE_ENABLE_OFFSET_SQL_FUNC
/* Opcode: Offset P1 P2 P3 * *
** Synopsis: r[P3] = sqlite_offset(P1)
**
** Store in register r[P3] the byte offset into the database file that is the
** start of the payload for the record at which that cursor P1 is currently
** pointing.
**
** P2 is the column number for the argument to the sqlite_offset() function.
** This opcode does not use P2 itself, but the P2 value is used by the
** code generator.  The P1, P2, and P3 operands to this opcode are the
** same as for OP_Column.
**
** This opcode is only available if SQLite is compiled with the
** -DSQLITE_ENABLE_OFFSET_SQL_FUNC option.
*/
case OP_Offset: {          /* out3 */
  VdbeCursor *pC;    /* The VDBE cursor */
  assert( pOp->p1>=0 && pOp->p1<p->nCursor );
  pC = p->apCsr[pOp->p1];
  pOut = &p->aMem[pOp->p3];
  if( NEVER(pC==0) || pC->eCurType!=CURTYPE_BTREE ){
    sqlite3VdbeMemSetNull(pOut);
  }else{
    sqlite3VdbeMemSetInt64(pOut, sqlite3BtreeOffset(pC->uc.pCursor));
  }
  break;
}
#endif /* SQLITE_ENABLE_OFFSET_SQL_FUNC */

/* Opcode: Column P1 P2 P3 P4 P5
** Synopsis: r[P3]=PX
**
** Interpret the data that cursor P1 points to as a structure built using
** the MakeRecord instruction.  (See the MakeRecord opcode for additional
** information about the format of the data.)  Extract the P2-th column
** from this record.  If there are less that (P2+1) 
** values in the record, extract a NULL.
**
** The value extracted is stored in register P3.
**
** If the record contains fewer than P2 fields, then extract a NULL.  Or,
** if the P4 argument is a P4_MEM use the value of the P4 argument as
** the result.
**
** If the OPFLAG_LENGTHARG and OPFLAG_TYPEOFARG bits are set on P5 then
** the result is guaranteed to only be used as the argument of a length()
** or typeof() function, respectively.  The loading of large blobs can be
** skipped for length() and all content loading can be skipped for typeof().
*/
case OP_Column: {
  u32 p2;            /* column number to retrieve */
  VdbeCursor *pC;    /* The VDBE cursor */
  BtCursor *pCrsr;   /* The BTree cursor */
  u32 *aOffset;      /* aOffset[i] is offset to start of data for i-th column */
  int len;           /* The length of the serialized data for the column */
  int i;             /* Loop counter */
  Mem *pDest;        /* Where to write the extracted value */
  Mem sMem;          /* For storing the record being decoded */
  const u8 *zData;   /* Part of the record being decoded */
  const u8 *zHdr;    /* Next unparsed byte of the header */
  const u8 *zEndHdr; /* Pointer to first byte after the header */
  u64 offset64;      /* 64-bit offset */
  u32 t;             /* A type code from the record header */
  Mem *pReg;         /* PseudoTable input register */

  assert( pOp->p1>=0 && pOp->p1<p->nCursor );
  pC = p->apCsr[pOp->p1];
  assert( pC!=0 );
  p2 = (u32)pOp->p2;

  /* If the cursor cache is stale (meaning it is not currently point at
  ** the correct row) then bring it up-to-date by doing the necessary 
  ** B-Tree seek. */
  rc = sqlite3VdbeCursorMoveto(&pC, &p2);
  if( rc ) goto abort_due_to_error;

  assert( pOp->p3>0 && pOp->p3<=(p->nMem+1 - p->nCursor) );
  pDest = &aMem[pOp->p3];
  memAboutToChange(p, pDest);
  assert( pC!=0 );
  assert( p2<(u32)pC->nField );
  aOffset = pC->aOffset;
  assert( pC->eCurType!=CURTYPE_VTAB );
  assert( pC->eCurType!=CURTYPE_PSEUDO || pC->nullRow );
  assert( pC->eCurType!=CURTYPE_SORTER );

  if( pC->cacheStatus!=p->cacheCtr ){                /*OPTIMIZATION-IF-FALSE*/
    if( pC->nullRow ){
      if( pC->eCurType==CURTYPE_PSEUDO ){
        /* For the special case of as pseudo-cursor, the seekResult field
        ** identifies the register that holds the record */
        assert( pC->seekResult>0 );
        pReg = &aMem[pC->seekResult];
        assert( pReg->flags & MEM_Blob );
        assert( memIsValid(pReg) );
        pC->payloadSize = pC->szRow = pReg->n;
        pC->aRow = (u8*)pReg->z;
      }else{
        sqlite3VdbeMemSetNull(pDest);
        goto op_column_out;
      }
    }else{
      pCrsr = pC->uc.pCursor;
      assert( pC->eCurType==CURTYPE_BTREE );
      assert( pCrsr );
      assert( sqlite3BtreeCursorIsValid(pCrsr) );
      pC->payloadSize = sqlite3BtreePayloadSize(pCrsr);
      pC->aRow = sqlite3BtreePayloadFetch(pCrsr, &pC->szRow);
      assert( pC->szRow<=pC->payloadSize );
      assert( pC->szRow<=65536 );  /* Maximum page size is 64KiB */
      if( pC->payloadSize > (u32)db->aLimit[SQLITE_LIMIT_LENGTH] ){
        goto too_big;
      }
    }
    pC->cacheStatus = p->cacheCtr;
    pC->iHdrOffset = getVarint32(pC->aRow, aOffset[0]);
    pC->nHdrParsed = 0;


    if( pC->szRow<aOffset[0] ){      /*OPTIMIZATION-IF-FALSE*/
      /* pC->aRow does not have to hold the entire row, but it does at least
      ** need to cover the header of the record.  If pC->aRow does not contain
      ** the complete header, then set it to zero, forcing the header to be
      ** dynamically allocated. */
      pC->aRow = 0;
      pC->szRow = 0;

      /* Make sure a corrupt database has not given us an oversize header.
      ** Do this now to avoid an oversize memory allocation.
      **
      ** Type entries can be between 1 and 5 bytes each.  But 4 and 5 byte
      ** types use so much data space that there can only be 4096 and 32 of
      ** them, respectively.  So the maximum header length results from a
      ** 3-byte type for each of the maximum of 32768 columns plus three
      ** extra bytes for the header length itself.  32768*3 + 3 = 98307.
      */
      if( aOffset[0] > 98307 || aOffset[0] > pC->payloadSize ){
        goto op_column_corrupt;
      }
    }else{
      /* This is an optimization.  By skipping over the first few tests
      ** (ex: pC->nHdrParsed<=p2) in the next section, we achieve a
      ** measurable performance gain.
      **
      ** This branch is taken even if aOffset[0]==0.  Such a record is never
      ** generated by SQLite, and could be considered corruption, but we
      ** accept it for historical reasons.  When aOffset[0]==0, the code this
      ** branch jumps to reads past the end of the record, but never more
      ** than a few bytes.  Even if the record occurs at the end of the page
      ** content area, the "page header" comes after the page content and so
      ** this overread is harmless.  Similar overreads can occur for a corrupt
      ** database file.
      */
      zData = pC->aRow;
      assert( pC->nHdrParsed<=p2 );         /* Conditional skipped */
      testcase( aOffset[0]==0 );
      goto op_column_read_header;
    }
  }

  /* Make sure at least the first p2+1 entries of the header have been
  ** parsed and valid information is in aOffset[] and pC->aType[].
  */
  if( pC->nHdrParsed<=p2 ){
    /* If there is more header available for parsing in the record, try
    ** to extract additional fields up through the p2+1-th field 
    */
    if( pC->iHdrOffset<aOffset[0] ){
      /* Make sure zData points to enough of the record to cover the header. */
      if( pC->aRow==0 ){
        memset(&sMem, 0, sizeof(sMem));
        rc = sqlite3VdbeMemFromBtreeZeroOffset(pC->uc.pCursor,aOffset[0],&sMem);
        if( rc!=SQLITE_OK ) goto abort_due_to_error;
        zData = (u8*)sMem.z;
      }else{
        zData = pC->aRow;
      }
  
      /* Fill in pC->aType[i] and aOffset[i] values through the p2-th field. */
    op_column_read_header:
      i = pC->nHdrParsed;
      offset64 = aOffset[i];
      zHdr = zData + pC->iHdrOffset;
      zEndHdr = zData + aOffset[0];
      testcase( zHdr>=zEndHdr );
      do{
        if( (pC->aType[i] = t = zHdr[0])<0x80 ){
          zHdr++;
          offset64 += sqlite3VdbeOneByteSerialTypeLen(t);
        }else{
          zHdr += sqlite3GetVarint32(zHdr, &t);
          pC->aType[i] = t;
          offset64 += sqlite3VdbeSerialTypeLen(t);
        }
        aOffset[++i] = (u32)(offset64 & 0xffffffff);
      }while( (u32)i<=p2 && zHdr<zEndHdr );

      /* The record is corrupt if any of the following are true:
      ** (1) the bytes of the header extend past the declared header size
      ** (2) the entire header was used but not all data was used
      ** (3) the end of the data extends beyond the end of the record.
      */
      if( (zHdr>=zEndHdr && (zHdr>zEndHdr || offset64!=pC->payloadSize))
       || (offset64 > pC->payloadSize)
      ){
        if( aOffset[0]==0 ){
          i = 0;
          zHdr = zEndHdr;
        }else{
          if( pC->aRow==0 ) sqlite3VdbeMemRelease(&sMem);
          goto op_column_corrupt;
        }
      }

      pC->nHdrParsed = i;
      pC->iHdrOffset = (u32)(zHdr - zData);
      if( pC->aRow==0 ) sqlite3VdbeMemRelease(&sMem);
    }else{
      t = 0;
    }

    /* If after trying to extract new entries from the header, nHdrParsed is
    ** still not up to p2, that means that the record has fewer than p2
    ** columns.  So the result will be either the default value or a NULL.
    */
    if( pC->nHdrParsed<=p2 ){
      if( pOp->p4type==P4_MEM ){
        sqlite3VdbeMemShallowCopy(pDest, pOp->p4.pMem, MEM_Static);
      }else{
        sqlite3VdbeMemSetNull(pDest);
      }
      goto op_column_out;
    }
  }else{
    t = pC->aType[p2];
  }

  /* Extract the content for the p2+1-th column.  Control can only
  ** reach this point if aOffset[p2], aOffset[p2+1], and pC->aType[p2] are
  ** all valid.
  */
  assert( p2<pC->nHdrParsed );
  assert( rc==SQLITE_OK );
  assert( sqlite3VdbeCheckMemInvariants(pDest) );
  if( VdbeMemDynamic(pDest) ){
    sqlite3VdbeMemSetNull(pDest);
  }
  assert( t==pC->aType[p2] );
  if( pC->szRow>=aOffset[p2+1] ){
    /* This is the common case where the desired content fits on the original
    ** page - where the content is not on an overflow page */
    zData = pC->aRow + aOffset[p2];
    if( t<12 ){
      sqlite3VdbeSerialGet(zData, t, pDest);
    }else{
      /* If the column value is a string, we need a persistent value, not
      ** a MEM_Ephem value.  This branch is a fast short-cut that is equivalent
      ** to calling sqlite3VdbeSerialGet() and sqlite3VdbeDeephemeralize().
      */
      static const u16 aFlag[] = { MEM_Blob, MEM_Str|MEM_Term };
      pDest->n = len = (t-12)/2;
      pDest->enc = encoding;
      if( pDest->szMalloc < len+2 ){
        pDest->flags = MEM_Null;
        if( sqlite3VdbeMemGrow(pDest, len+2, 0) ) goto no_mem;
      }else{
        pDest->z = pDest->zMalloc;
      }
      memcpy(pDest->z, zData, len);
      pDest->z[len] = 0;
      pDest->z[len+1] = 0;
      pDest->flags = aFlag[t&1];
    }
  }else{
    pDest->enc = encoding;
    /* This branch happens only when content is on overflow pages */
    if( ((pOp->p5 & (OPFLAG_LENGTHARG|OPFLAG_TYPEOFARG))!=0
          && ((t>=12 && (t&1)==0) || (pOp->p5 & OPFLAG_TYPEOFARG)!=0))
     || (len = sqlite3VdbeSerialTypeLen(t))==0
    ){
      /* Content is irrelevant for
      **    1. the typeof() function,
      **    2. the length(X) function if X is a blob, and
      **    3. if the content length is zero.
      ** So we might as well use bogus content rather than reading
      ** content from disk. 
      **
      ** Although sqlite3VdbeSerialGet() may read at most 8 bytes from the
      ** buffer passed to it, debugging function VdbeMemPrettyPrint() may
      ** read more.  Use the global constant sqlite3CtypeMap[] as the array,
      ** as that array is 256 bytes long (plenty for VdbeMemPrettyPrint())
      ** and it begins with a bunch of zeros.
      */
      sqlite3VdbeSerialGet((u8*)sqlite3CtypeMap, t, pDest);
    }else{
      rc = sqlite3VdbeMemFromBtree(pC->uc.pCursor, aOffset[p2], len, pDest);
      if( rc!=SQLITE_OK ) goto abort_due_to_error;
      sqlite3VdbeSerialGet((const u8*)pDest->z, t, pDest);
      pDest->flags &= ~MEM_Ephem;
    }
  }

op_column_out:
  UPDATE_MAX_BLOBSIZE(pDest);
  REGISTER_TRACE(pOp->p3, pDest);
  break;

op_column_corrupt:
  if( aOp[0].p3>0 ){
    pOp = &aOp[aOp[0].p3-1];
    break;
  }else{
    rc = SQLITE_CORRUPT_BKPT;
    goto abort_due_to_error;
  }
}

/* Opcode: Affinity P1 P2 * P4 *
** Synopsis: affinity(r[P1@P2])
**
** Apply affinities to a range of P2 registers starting with P1.
**
** P4 is a string that is P2 characters long. The N-th character of the
** string indicates the column affinity that should be used for the N-th
** memory cell in the range.
*/
case OP_Affinity: {
  const char *zAffinity;   /* The affinity to be applied */

  zAffinity = pOp->p4.z;
  assert( zAffinity!=0 );
  assert( pOp->p2>0 );
  assert( zAffinity[pOp->p2]==0 );
  pIn1 = &aMem[pOp->p1];
  while( 1 /*exit-by-break*/ ){
    assert( pIn1 <= &p->aMem[(p->nMem+1 - p->nCursor)] );
    assert( zAffinity[0]==SQLITE_AFF_NONE || memIsValid(pIn1) );
    applyAffinity(pIn1, zAffinity[0], encoding);
    if( zAffinity[0]==SQLITE_AFF_REAL && (pIn1->flags & MEM_Int)!=0 ){
      /* When applying REAL affinity, if the result is still an MEM_Int
      ** that will fit in 6 bytes, then change the type to MEM_IntReal
      ** so that we keep the high-resolution integer value but know that
      ** the type really wants to be REAL. */
      testcase( pIn1->u.i==140737488355328LL );
      testcase( pIn1->u.i==140737488355327LL );
      testcase( pIn1->u.i==-140737488355328LL );
      testcase( pIn1->u.i==-140737488355329LL );
      if( pIn1->u.i<=140737488355327LL && pIn1->u.i>=-140737488355328LL ){
        pIn1->flags |= MEM_IntReal;
        pIn1->flags &= ~MEM_Int;
      }else{
        pIn1->u.r = (double)pIn1->u.i;
        pIn1->flags |= MEM_Real;
        pIn1->flags &= ~MEM_Int;
      }
    }
    REGISTER_TRACE((int)(pIn1-aMem), pIn1);
    zAffinity++;
    if( zAffinity[0]==0 ) break;
    pIn1++;
  }
  break;
}

/* Opcode: MakeRecord P1 P2 P3 P4 *
** Synopsis: r[P3]=mkrec(r[P1@P2])
**
** Convert P2 registers beginning with P1 into the [record format]
** use as a data record in a database table or as a key
** in an index.  The OP_Column opcode can decode the record later.
**
** P4 may be a string that is P2 characters long.  The N-th character of the
** string indicates the column affinity that should be used for the N-th
** field of the index key.
**
** The mapping from character to affinity is given by the SQLITE_AFF_
** macros defined in sqliteInt.h.
**
** If P4 is NULL then all index fields have the affinity BLOB.
**
** The meaning of P5 depends on whether or not the SQLITE_ENABLE_NULL_TRIM
** compile-time option is enabled:
**
**   * If SQLITE_ENABLE_NULL_TRIM is enabled, then the P5 is the index
**     of the right-most table that can be null-trimmed.
**
**   * If SQLITE_ENABLE_NULL_TRIM is omitted, then P5 has the value
**     OPFLAG_NOCHNG_MAGIC if the OP_MakeRecord opcode is allowed to
**     accept no-change records with serial_type 10.  This value is
**     only used inside an assert() and does not affect the end result.
*/
case OP_MakeRecord: {
  Mem *pRec;             /* The new record */
  u64 nData;             /* Number of bytes of data space */
  int nHdr;              /* Number of bytes of header space */
  i64 nByte;             /* Data space required for this record */
  i64 nZero;             /* Number of zero bytes at the end of the record */
  int nVarint;           /* Number of bytes in a varint */
  u32 serial_type;       /* Type field */
  Mem *pData0;           /* First field to be combined into the record */
  Mem *pLast;            /* Last field of the record */
  int nField;            /* Number of fields in the record */
  char *zAffinity;       /* The affinity string for the record */
  int file_format;       /* File format to use for encoding */
  u32 len;               /* Length of a field */
  u8 *zHdr;              /* Where to write next byte of the header */
  u8 *zPayload;          /* Where to write next byte of the payload */

  /* Assuming the record contains N fields, the record format looks
  ** like this:
  **
  ** ------------------------------------------------------------------------
  ** | hdr-size | type 0 | type 1 | ... | type N-1 | data0 | ... | data N-1 | 
  ** ------------------------------------------------------------------------
  **
  ** Data(0) is taken from register P1.  Data(1) comes from register P1+1
  ** and so forth.
  **
  ** Each type field is a varint representing the serial type of the 
  ** corresponding data element (see sqlite3VdbeSerialType()). The
  ** hdr-size field is also a varint which is the offset from the beginning
  ** of the record to data0.
  */
  nData = 0;         /* Number of bytes of data space */
  nHdr = 0;          /* Number of bytes of header space */
  nZero = 0;         /* Number of zero bytes at the end of the record */
  nField = pOp->p1;
  zAffinity = pOp->p4.z;
  assert( nField>0 && pOp->p2>0 && pOp->p2+nField<=(p->nMem+1 - p->nCursor)+1 );
  pData0 = &aMem[nField];
  nField = pOp->p2;
  pLast = &pData0[nField-1];
  file_format = p->minWriteFileFormat;

  /* Identify the output register */
  assert( pOp->p3<pOp->p1 || pOp->p3>=pOp->p1+pOp->p2 );
  pOut = &aMem[pOp->p3];
  memAboutToChange(p, pOut);

  /* Apply the requested affinity to all inputs
  */
  assert( pData0<=pLast );
  if( zAffinity ){
    pRec = pData0;
    do{
      applyAffinity(pRec, zAffinity[0], encoding);
      if( zAffinity[0]==SQLITE_AFF_REAL && (pRec->flags & MEM_Int) ){
        pRec->flags |= MEM_IntReal;
        pRec->flags &= ~(MEM_Int);
      }
      REGISTER_TRACE((int)(pRec-aMem), pRec);
      zAffinity++;
      pRec++;
      assert( zAffinity[0]==0 || pRec<=pLast );
    }while( zAffinity[0] );
  }

#ifdef SQLITE_ENABLE_NULL_TRIM
  /* NULLs can be safely trimmed from the end of the record, as long as
  ** as the schema format is 2 or more and none of the omitted columns
  ** have a non-NULL default value.  Also, the record must be left with
  ** at least one field.  If P5>0 then it will be one more than the
  ** index of the right-most column with a non-NULL default value */
  if( pOp->p5 ){
    while( (pLast->flags & MEM_Null)!=0 && nField>pOp->p5 ){
      pLast--;
      nField--;
    }
  }
#endif

  /* Loop through the elements that will make up the record to figure
  ** out how much space is required for the new record.  After this loop,
  ** the Mem.uTemp field of each term should hold the serial-type that will
  ** be used for that term in the generated record:
  **
  **   Mem.uTemp value    type
  **   ---------------    ---------------
  **      0               NULL
  **      1               1-byte signed integer
  **      2               2-byte signed integer
  **      3               3-byte signed integer
  **      4               4-byte signed integer
  **      5               6-byte signed integer
  **      6               8-byte signed integer
  **      7               IEEE float
  **      8               Integer constant 0
  **      9               Integer constant 1
  **     10,11            reserved for expansion
  **    N>=12 and even    BLOB
  **    N>=13 and odd     text
  **
  ** The following additional values are computed:
  **     nHdr        Number of bytes needed for the record header
  **     nData       Number of bytes of data space needed for the record
  **     nZero       Zero bytes at the end of the record
  */
  pRec = pLast;
  do{
    assert( memIsValid(pRec) );
    if( pRec->flags & MEM_Null ){
      if( pRec->flags & MEM_Zero ){
        /* Values with MEM_Null and MEM_Zero are created by xColumn virtual
        ** table methods that never invoke sqlite3_result_xxxxx() while
        ** computing an unchanging column value in an UPDATE statement.
        ** Give such values a special internal-use-only serial-type of 10
        ** so that they can be passed through to xUpdate and have
        ** a true sqlite3_value_nochange(). */
#ifndef SQLITE_ENABLE_NULL_TRIM
        assert( pOp->p5==OPFLAG_NOCHNG_MAGIC || CORRUPT_DB );
#endif
        pRec->uTemp = 10;
      }else{
        pRec->uTemp = 0;
      }
      nHdr++;
    }else if( pRec->flags & (MEM_Int|MEM_IntReal) ){
      /* Figure out whether to use 1, 2, 4, 6 or 8 bytes. */
      i64 i = pRec->u.i;
      u64 uu;
      testcase( pRec->flags & MEM_Int );
      testcase( pRec->flags & MEM_IntReal );
      if( i<0 ){
        uu = ~i;
      }else{
        uu = i;
      }
      nHdr++;
      testcase( uu==127 );               testcase( uu==128 );
      testcase( uu==32767 );             testcase( uu==32768 );
      testcase( uu==8388607 );           testcase( uu==8388608 );
      testcase( uu==2147483647 );        testcase( uu==2147483648 );
      testcase( uu==140737488355327LL ); testcase( uu==140737488355328LL );
      if( uu<=127 ){
        if( (i&1)==i && file_format>=4 ){
          pRec->uTemp = 8+(u32)uu;
        }else{
          nData++;
          pRec->uTemp = 1;
        }
      }else if( uu<=32767 ){
        nData += 2;
        pRec->uTemp = 2;
      }else if( uu<=8388607 ){
        nData += 3;
        pRec->uTemp = 3;
      }else if( uu<=2147483647 ){
        nData += 4;
        pRec->uTemp = 4;
      }else if( uu<=140737488355327LL ){
        nData += 6;
        pRec->uTemp = 5;
      }else{
        nData += 8;
        if( pRec->flags & MEM_IntReal ){
          /* If the value is IntReal and is going to take up 8 bytes to store
          ** as an integer, then we might as well make it an 8-byte floating
          ** point value */
          pRec->u.r = (double)pRec->u.i;
          pRec->flags &= ~MEM_IntReal;
          pRec->flags |= MEM_Real;
          pRec->uTemp = 7;
        }else{
          pRec->uTemp = 6;
        }
      }
    }else if( pRec->flags & MEM_Real ){
      nHdr++;
      nData += 8;
      pRec->uTemp = 7;
    }else{
      assert( db->mallocFailed || pRec->flags&(MEM_Str|MEM_Blob) );
      assert( pRec->n>=0 );
      len = (u32)pRec->n;
      serial_type = (len*2) + 12 + ((pRec->flags & MEM_Str)!=0);
      if( pRec->flags & MEM_Zero ){
        serial_type += pRec->u.nZero*2;
        if( nData ){
          if( sqlite3VdbeMemExpandBlob(pRec) ) goto no_mem;
          len += pRec->u.nZero;
        }else{
          nZero += pRec->u.nZero;
        }
      }
      nData += len;
      nHdr += sqlite3VarintLen(serial_type);
      pRec->uTemp = serial_type;
    }
    if( pRec==pData0 ) break;
    pRec--;
  }while(1);

  /* EVIDENCE-OF: R-22564-11647 The header begins with a single varint
  ** which determines the total number of bytes in the header. The varint
  ** value is the size of the header in bytes including the size varint
  ** itself. */
  testcase( nHdr==126 );
  testcase( nHdr==127 );
  if( nHdr<=126 ){
    /* The common case */
    nHdr += 1;
  }else{
    /* Rare case of a really large header */
    nVarint = sqlite3VarintLen(nHdr);
    nHdr += nVarint;
    if( nVarint<sqlite3VarintLen(nHdr) ) nHdr++;
  }
  nByte = nHdr+nData;

  /* Make sure the output register has a buffer large enough to store 
  ** the new record. The output register (pOp->p3) is not allowed to
  ** be one of the input registers (because the following call to
  ** sqlite3VdbeMemClearAndResize() could clobber the value before it is used).
  */
  if( nByte+nZero<=pOut->szMalloc ){
    /* The output register is already large enough to hold the record.
    ** No error checks or buffer enlargement is required */
    pOut->z = pOut->zMalloc;
  }else{
    /* Need to make sure that the output is not too big and then enlarge
    ** the output register to hold the full result */
    if( nByte+nZero>db->aLimit[SQLITE_LIMIT_LENGTH] ){
      goto too_big;
    }
    if( sqlite3VdbeMemClearAndResize(pOut, (int)nByte) ){
      goto no_mem;
    }
  }
  pOut->n = (int)nByte;
  pOut->flags = MEM_Blob;
  if( nZero ){
    pOut->u.nZero = nZero;
    pOut->flags |= MEM_Zero;
  }
  UPDATE_MAX_BLOBSIZE(pOut);
  zHdr = (u8 *)pOut->z;
  zPayload = zHdr + nHdr;

  /* Write the record */
  zHdr += putVarint32(zHdr, nHdr);
  assert( pData0<=pLast );
  pRec = pData0;
  do{
    serial_type = pRec->uTemp;
    /* EVIDENCE-OF: R-06529-47362 Following the size varint are one or more
    ** additional varints, one per column. */
    zHdr += putVarint32(zHdr, serial_type);            /* serial type */
    /* EVIDENCE-OF: R-64536-51728 The values for each column in the record
    ** immediately follow the header. */
    zPayload += sqlite3VdbeSerialPut(zPayload, pRec, serial_type); /* content */
  }while( (++pRec)<=pLast );
  assert( nHdr==(int)(zHdr - (u8*)pOut->z) );
  assert( nByte==(int)(zPayload - (u8*)pOut->z) );

  assert( pOp->p3>0 && pOp->p3<=(p->nMem+1 - p->nCursor) );
  REGISTER_TRACE(pOp->p3, pOut);
  break;
}

/* Opcode: Count P1 P2 p3 * *
** Synopsis: r[P2]=count()
**
** Store the number of entries (an integer value) in the table or index 
** opened by cursor P1 in register P2.
**
** If P3==0, then an exact count is obtained, which involves visiting
** every btree page of the table.  But if P3 is non-zero, an estimate
** is returned based on the current cursor position.  
*/
case OP_Count: {         /* out2 */
  i64 nEntry;
  BtCursor *pCrsr;

  assert( p->apCsr[pOp->p1]->eCurType==CURTYPE_BTREE );
  pCrsr = p->apCsr[pOp->p1]->uc.pCursor;
  assert( pCrsr );
  if( pOp->p3 ){
    nEntry = sqlite3BtreeRowCountEst(pCrsr);
  }else{
    nEntry = 0;  /* Not needed.  Only used to silence a warning. */
    rc = sqlite3BtreeCount(db, pCrsr, &nEntry);
    if( rc ) goto abort_due_to_error;
  }
  pOut = out2Prerelease(p, pOp);
  pOut->u.i = nEntry;
  goto check_for_interrupt;
}

/* Opcode: Savepoint P1 * * P4 *
**
** Open, release or rollback the savepoint named by parameter P4, depending
** on the value of P1. To open a new savepoint set P1==0 (SAVEPOINT_BEGIN).
** To release (commit) an existing savepoint set P1==1 (SAVEPOINT_RELEASE).
** To rollback an existing savepoint set P1==2 (SAVEPOINT_ROLLBACK).
*/
case OP_Savepoint: {
  int p1;                         /* Value of P1 operand */
  char *zName;                    /* Name of savepoint */
  int nName;
  Savepoint *pNew;
  Savepoint *pSavepoint;
  Savepoint *pTmp;
  int iSavepoint;
  int ii;

  p1 = pOp->p1;
  zName = pOp->p4.z;

  /* Assert that the p1 parameter is valid. Also that if there is no open
  ** transaction, then there cannot be any savepoints. 
  */
  assert( db->pSavepoint==0 || db->autoCommit==0 );
  assert( p1==SAVEPOINT_BEGIN||p1==SAVEPOINT_RELEASE||p1==SAVEPOINT_ROLLBACK );
  assert( db->pSavepoint || db->isTransactionSavepoint==0 );
  assert( checkSavepointCount(db) );
  assert( p->bIsReader );

  if( p1==SAVEPOINT_BEGIN ){
    if( db->nVdbeWrite>0 ){
      /* A new savepoint cannot be created if there are active write 
      ** statements (i.e. open read/write incremental blob handles).
      */
      sqlite3VdbeError(p, "cannot open savepoint - SQL statements in progress");
      rc = SQLITE_BUSY;
    }else{
      nName = sqlite3Strlen30(zName);

#ifndef SQLITE_OMIT_VIRTUALTABLE
      /* This call is Ok even if this savepoint is actually a transaction
      ** savepoint (and therefore should not prompt xSavepoint()) callbacks.
      ** If this is a transaction savepoint being opened, it is guaranteed
      ** that the db->aVTrans[] array is empty.  */
      assert( db->autoCommit==0 || db->nVTrans==0 );
      rc = sqlite3VtabSavepoint(db, SAVEPOINT_BEGIN,
                                db->nStatement+db->nSavepoint);
      if( rc!=SQLITE_OK ) goto abort_due_to_error;
#endif

      /* Create a new savepoint structure. */
      pNew = sqlite3DbMallocRawNN(db, sizeof(Savepoint)+nName+1);
      if( pNew ){
        pNew->zName = (char *)&pNew[1];
        memcpy(pNew->zName, zName, nName+1);
    
        /* If there is no open transaction, then mark this as a special
        ** "transaction savepoint". */
        if( db->autoCommit ){
          db->autoCommit = 0;
          db->isTransactionSavepoint = 1;
        }else{
          db->nSavepoint++;
        }

        /* Link the new savepoint into the database handle's list. */
        pNew->pNext = db->pSavepoint;
        db->pSavepoint = pNew;
        pNew->nDeferredCons = db->nDeferredCons;
        pNew->nDeferredImmCons = db->nDeferredImmCons;
      }
    }
  }else{
    assert( p1==SAVEPOINT_RELEASE || p1==SAVEPOINT_ROLLBACK );
    iSavepoint = 0;

    /* Find the named savepoint. If there is no such savepoint, then an
    ** an error is returned to the user.  */
    for(
      pSavepoint = db->pSavepoint; 
      pSavepoint && sqlite3StrICmp(pSavepoint->zName, zName);
      pSavepoint = pSavepoint->pNext
    ){
      iSavepoint++;
    }
    if( !pSavepoint ){
      sqlite3VdbeError(p, "no such savepoint: %s", zName);
      rc = SQLITE_ERROR;
    }else if( db->nVdbeWrite>0 && p1==SAVEPOINT_RELEASE ){
      /* It is not possible to release (commit) a savepoint if there are 
      ** active write statements.
      */
      sqlite3VdbeError(p, "cannot release savepoint - "
                          "SQL statements in progress");
      rc = SQLITE_BUSY;
    }else{

      /* Determine whether or not this is a transaction savepoint. If so,
      ** and this is a RELEASE command, then the current transaction 
      ** is committed. 
      */
      int isTransaction = pSavepoint->pNext==0 && db->isTransactionSavepoint;
      if( isTransaction && p1==SAVEPOINT_RELEASE ){
        if( (rc = sqlite3VdbeCheckFk(p, 1))!=SQLITE_OK ){
          goto vdbe_return;
        }
        db->autoCommit = 1;
        if( sqlite3VdbeHalt(p)==SQLITE_BUSY ){
          p->pc = (int)(pOp - aOp);
          db->autoCommit = 0;
          p->rc = rc = SQLITE_BUSY;
          goto vdbe_return;
        }
        rc = p->rc;
        if( rc ){
          db->autoCommit = 0;
        }else{
          db->isTransactionSavepoint = 0;
        }
      }else{
        int isSchemaChange;
        iSavepoint = db->nSavepoint - iSavepoint - 1;
        if( p1==SAVEPOINT_ROLLBACK ){
          isSchemaChange = (db->mDbFlags & DBFLAG_SchemaChange)!=0;
          for(ii=0; ii<db->nDb; ii++){
            rc = sqlite3BtreeTripAllCursors(db->aDb[ii].pBt,
                                       SQLITE_ABORT_ROLLBACK,
                                       isSchemaChange==0);
            if( rc!=SQLITE_OK ) goto abort_due_to_error;
          }
        }else{
          assert( p1==SAVEPOINT_RELEASE );
          isSchemaChange = 0;
        }
        for(ii=0; ii<db->nDb; ii++){
          rc = sqlite3BtreeSavepoint(db->aDb[ii].pBt, p1, iSavepoint);
          if( rc!=SQLITE_OK ){
            goto abort_due_to_error;
          }
        }
        if( isSchemaChange ){
          sqlite3ExpirePreparedStatements(db, 0);
          sqlite3ResetAllSchemasOfConnection(db);
          db->mDbFlags |= DBFLAG_SchemaChange;
        }
      }
      if( rc ) goto abort_due_to_error;
  
      /* Regardless of whether this is a RELEASE or ROLLBACK, destroy all 
      ** savepoints nested inside of the savepoint being operated on. */
      while( db->pSavepoint!=pSavepoint ){
        pTmp = db->pSavepoint;
        db->pSavepoint = pTmp->pNext;
        sqlite3DbFree(db, pTmp);
        db->nSavepoint--;
      }

      /* If it is a RELEASE, then destroy the savepoint being operated on 
      ** too. If it is a ROLLBACK TO, then set the number of deferred 
      ** constraint violations present in the database to the value stored
      ** when the savepoint was created.  */
      if( p1==SAVEPOINT_RELEASE ){
        assert( pSavepoint==db->pSavepoint );
        db->pSavepoint = pSavepoint->pNext;
        sqlite3DbFree(db, pSavepoint);
        if( !isTransaction ){
          db->nSavepoint--;
        }
      }else{
        assert( p1==SAVEPOINT_ROLLBACK );
        db->nDeferredCons = pSavepoint->nDeferredCons;
        db->nDeferredImmCons = pSavepoint->nDeferredImmCons;
      }

      if( !isTransaction || p1==SAVEPOINT_ROLLBACK ){
        rc = sqlite3VtabSavepoint(db, p1, iSavepoint);
        if( rc!=SQLITE_OK ) goto abort_due_to_error;
      }
    }
  }
  if( rc ) goto abort_due_to_error;

  break;
}

/* Opcode: AutoCommit P1 P2 * * *
**
** Set the database auto-commit flag to P1 (1 or 0). If P2 is true, roll
** back any currently active btree transactions. If there are any active
** VMs (apart from this one), then a ROLLBACK fails.  A COMMIT fails if
** there are active writing VMs or active VMs that use shared cache.
**
** This instruction causes the VM to halt.
*/
case OP_AutoCommit: {
  int desiredAutoCommit;
  int iRollback;

  desiredAutoCommit = pOp->p1;
  iRollback = pOp->p2;
  assert( desiredAutoCommit==1 || desiredAutoCommit==0 );
  assert( desiredAutoCommit==1 || iRollback==0 );
  assert( db->nVdbeActive>0 );  /* At least this one VM is active */
  assert( p->bIsReader );

  if( desiredAutoCommit!=db->autoCommit ){
    if( iRollback ){
      assert( desiredAutoCommit==1 );
      sqlite3RollbackAll(db, SQLITE_ABORT_ROLLBACK);
      db->autoCommit = 1;
    }else if( desiredAutoCommit && db->nVdbeWrite>0 ){
      /* If this instruction implements a COMMIT and other VMs are writing
      ** return an error indicating that the other VMs must complete first. 
      */
      sqlite3VdbeError(p, "cannot commit transaction - "
                          "SQL statements in progress");
      rc = SQLITE_BUSY;
      goto abort_due_to_error;
    }else if( (rc = sqlite3VdbeCheckFk(p, 1))!=SQLITE_OK ){
      goto vdbe_return;
    }else{
      db->autoCommit = (u8)desiredAutoCommit;
    }
    if( sqlite3VdbeHalt(p)==SQLITE_BUSY ){
      p->pc = (int)(pOp - aOp);
      db->autoCommit = (u8)(1-desiredAutoCommit);
      p->rc = rc = SQLITE_BUSY;
      goto vdbe_return;
    }
    sqlite3CloseSavepoints(db);
    if( p->rc==SQLITE_OK ){
      rc = SQLITE_DONE;
    }else{
      rc = SQLITE_ERROR;
    }
    goto vdbe_return;
  }else{
    sqlite3VdbeError(p,
        (!desiredAutoCommit)?"cannot start a transaction within a transaction":(
        (iRollback)?"cannot rollback - no transaction is active":
                   "cannot commit - no transaction is active"));
         
    rc = SQLITE_ERROR;
    goto abort_due_to_error;
  }
  /*NOTREACHED*/ assert(0);
}

/* Opcode: Transaction P1 P2 P3 P4 P5
**
** Begin a transaction on database P1 if a transaction is not already
** active.
** If P2 is non-zero, then a write-transaction is started, or if a 
** read-transaction is already active, it is upgraded to a write-transaction.
** If P2 is zero, then a read-transaction is started.  If P2 is 2 or more
** then an exclusive transaction is started.
**
** P1 is the index of the database file on which the transaction is
** started.  Index 0 is the main database file and index 1 is the
** file used for temporary tables.  Indices of 2 or more are used for
** attached databases.
**
** If a write-transaction is started and the Vdbe.usesStmtJournal flag is
** true (this flag is set if the Vdbe may modify more than one row and may
** throw an ABORT exception), a statement transaction may also be opened.
** More specifically, a statement transaction is opened iff the database
** connection is currently not in autocommit mode, or if there are other
** active statements. A statement transaction allows the changes made by this
** VDBE to be rolled back after an error without having to roll back the
** entire transaction. If no error is encountered, the statement transaction
** will automatically commit when the VDBE halts.
**
** If P5!=0 then this opcode also checks the schema cookie against P3
** and the schema generation counter against P4.
** The cookie changes its value whenever the database schema changes.
** This operation is used to detect when that the cookie has changed
** and that the current process needs to reread the schema.  If the schema
** cookie in P3 differs from the schema cookie in the database header or
** if the schema generation counter in P4 differs from the current
** generation counter, then an SQLITE_SCHEMA error is raised and execution
** halts.  The sqlite3_step() wrapper function might then reprepare the
** statement and rerun it from the beginning.
*/
case OP_Transaction: {
  Btree *pBt;
  int iMeta = 0;

  assert( p->bIsReader );
  assert( p->readOnly==0 || pOp->p2==0 );
  assert( pOp->p2>=0 && pOp->p2<=2 );
  assert( pOp->p1>=0 && pOp->p1<db->nDb );
  assert( DbMaskTest(p->btreeMask, pOp->p1) );
  if( pOp->p2 && (db->flags & SQLITE_QueryOnly)!=0 ){
    rc = SQLITE_READONLY;
    goto abort_due_to_error;
  }
  pBt = db->aDb[pOp->p1].pBt;

  if( pBt ){
    rc = sqlite3BtreeBeginTrans(pBt, pOp->p2, &iMeta);
    testcase( rc==SQLITE_BUSY_SNAPSHOT );
    testcase( rc==SQLITE_BUSY_RECOVERY );
    if( rc!=SQLITE_OK ){
      if( (rc&0xff)==SQLITE_BUSY ){
        p->pc = (int)(pOp - aOp);
        p->rc = rc;
        goto vdbe_return;
      }
      goto abort_due_to_error;
    }

    if( p->usesStmtJournal
     && pOp->p2
     && (db->autoCommit==0 || db->nVdbeRead>1) 
    ){
      assert( sqlite3BtreeTxnState(pBt)==SQLITE_TXN_WRITE );
      if( p->iStatement==0 ){
        assert( db->nStatement>=0 && db->nSavepoint>=0 );
        db->nStatement++; 
        p->iStatement = db->nSavepoint + db->nStatement;
      }

      rc = sqlite3VtabSavepoint(db, SAVEPOINT_BEGIN, p->iStatement-1);
      if( rc==SQLITE_OK ){
        rc = sqlite3BtreeBeginStmt(pBt, p->iStatement);
      }

      /* Store the current value of the database handles deferred constraint
      ** counter. If the statement transaction needs to be rolled back,
      ** the value of this counter needs to be restored too.  */
      p->nStmtDefCons = db->nDeferredCons;
      p->nStmtDefImmCons = db->nDeferredImmCons;
    }
  }
  assert( pOp->p5==0 || pOp->p4type==P4_INT32 );
  if( pOp->p5
   && (iMeta!=pOp->p3
      || db->aDb[pOp->p1].pSchema->iGeneration!=pOp->p4.i)
  ){
    /*
    ** IMPLEMENTATION-OF: R-03189-51135 As each SQL statement runs, the schema
    ** version is checked to ensure that the schema has not changed since the
    ** SQL statement was prepared.
    */
    sqlite3DbFree(db, p->zErrMsg);
    p->zErrMsg = sqlite3DbStrDup(db, "database schema has changed");
    /* If the schema-cookie from the database file matches the cookie 
    ** stored with the in-memory representation of the schema, do
    ** not reload the schema from the database file.
    **
    ** If virtual-tables are in use, this is not just an optimization.
    ** Often, v-tables store their data in other SQLite tables, which
    ** are queried from within xNext() and other v-table methods using
    ** prepared queries. If such a query is out-of-date, we do not want to
    ** discard the database schema, as the user code implementing the
    ** v-table would have to be ready for the sqlite3_vtab structure itself
    ** to be invalidated whenever sqlite3_step() is called from within 
    ** a v-table method.
    */
    if( db->aDb[pOp->p1].pSchema->schema_cookie!=iMeta ){
      sqlite3ResetOneSchema(db, pOp->p1);
    }
    p->expired = 1;
    rc = SQLITE_SCHEMA;
  }
  if( rc ) goto abort_due_to_error;
  break;
}

/* Opcode: ReadCookie P1 P2 P3 * *
**
** Read cookie number P3 from database P1 and write it into register P2.
** P3==1 is the schema version.  P3==2 is the database format.
** P3==3 is the recommended pager cache size, and so forth.  P1==0 is
** the main database file and P1==1 is the database file used to store
** temporary tables.
**
** There must be a read-lock on the database (either a transaction
** must be started or there must be an open cursor) before
** executing this instruction.
*/
case OP_ReadCookie: {               /* out2 */
  int iMeta;
  int iDb;
  int iCookie;

  assert( p->bIsReader );
  iDb = pOp->p1;
  iCookie = pOp->p3;
  assert( pOp->p3<SQLITE_N_BTREE_META );
  assert( iDb>=0 && iDb<db->nDb );
  assert( db->aDb[iDb].pBt!=0 );
  assert( DbMaskTest(p->btreeMask, iDb) );

  sqlite3BtreeGetMeta(db->aDb[iDb].pBt, iCookie, (u32 *)&iMeta);
  pOut = out2Prerelease(p, pOp);
  pOut->u.i = iMeta;
  break;
}

/* Opcode: SetCookie P1 P2 P3 * P5
**
** Write the integer value P3 into cookie number P2 of database P1.
** P2==1 is the schema version.  P2==2 is the database format.
** P2==3 is the recommended pager cache 
** size, and so forth.  P1==0 is the main database file and P1==1 is the 
** database file used to store temporary tables.
**
** A transaction must be started before executing this opcode.
**
** If P2 is the SCHEMA_VERSION cookie (cookie number 1) then the internal
** schema version is set to P3-P5.  The "PRAGMA schema_version=N" statement
** has P5 set to 1, so that the internal schema version will be different
** from the database schema version, resulting in a schema reset.
*/
case OP_SetCookie: {
  Db *pDb;

  sqlite3VdbeIncrWriteCounter(p, 0);
  assert( pOp->p2<SQLITE_N_BTREE_META );
  assert( pOp->p1>=0 && pOp->p1<db->nDb );
  assert( DbMaskTest(p->btreeMask, pOp->p1) );
  assert( p->readOnly==0 );
  pDb = &db->aDb[pOp->p1];
  assert( pDb->pBt!=0 );
  assert( sqlite3SchemaMutexHeld(db, pOp->p1, 0) );
  /* See note about index shifting on OP_ReadCookie */
  rc = sqlite3BtreeUpdateMeta(pDb->pBt, pOp->p2, pOp->p3);
  if( pOp->p2==BTREE_SCHEMA_VERSION ){
    /* When the schema cookie changes, record the new cookie internally */
    pDb->pSchema->schema_cookie = pOp->p3 - pOp->p5;
    db->mDbFlags |= DBFLAG_SchemaChange;
  }else if( pOp->p2==BTREE_FILE_FORMAT ){
    /* Record changes in the file format */
    pDb->pSchema->file_format = pOp->p3;
  }
  if( pOp->p1==1 ){
    /* Invalidate all prepared statements whenever the TEMP database
    ** schema is changed.  Ticket #1644 */
    sqlite3ExpirePreparedStatements(db, 0);
    p->expired = 0;
  }
  if( rc ) goto abort_due_to_error;
  break;
}

/* Opcode: OpenRead P1 P2 P3 P4 P5
** Synopsis: root=P2 iDb=P3
**
** Open a read-only cursor for the database table whose root page is
** P2 in a database file.  The database file is determined by P3. 
** P3==0 means the main database, P3==1 means the database used for 
** temporary tables, and P3>1 means used the corresponding attached
** database.  Give the new cursor an identifier of P1.  The P1
** values need not be contiguous but all P1 values should be small integers.
** It is an error for P1 to be negative.
**
** Allowed P5 bits:
** <ul>
** <li>  <b>0x02 OPFLAG_SEEKEQ</b>: This cursor will only be used for
**       equality lookups (implemented as a pair of opcodes OP_SeekGE/OP_IdxGT
**       of OP_SeekLE/OP_IdxLT)
** </ul>
**
** The P4 value may be either an integer (P4_INT32) or a pointer to
** a KeyInfo structure (P4_KEYINFO). If it is a pointer to a KeyInfo 
** object, then table being opened must be an [index b-tree] where the
** KeyInfo object defines the content and collating 
** sequence of that index b-tree. Otherwise, if P4 is an integer 
** value, then the table being opened must be a [table b-tree] with a
** number of columns no less than the value of P4.
**
** See also: OpenWrite, ReopenIdx
*/
/* Opcode: ReopenIdx P1 P2 P3 P4 P5
** Synopsis: root=P2 iDb=P3
**
** The ReopenIdx opcode works like OP_OpenRead except that it first
** checks to see if the cursor on P1 is already open on the same
** b-tree and if it is this opcode becomes a no-op.  In other words,
** if the cursor is already open, do not reopen it.
**
** The ReopenIdx opcode may only be used with P5==0 or P5==OPFLAG_SEEKEQ
** and with P4 being a P4_KEYINFO object.  Furthermore, the P3 value must
** be the same as every other ReopenIdx or OpenRead for the same cursor
** number.
**
** Allowed P5 bits:
** <ul>
** <li>  <b>0x02 OPFLAG_SEEKEQ</b>: This cursor will only be used for
**       equality lookups (implemented as a pair of opcodes OP_SeekGE/OP_IdxGT
**       of OP_SeekLE/OP_IdxLT)
** </ul>
**
** See also: OP_OpenRead, OP_OpenWrite
*/
/* Opcode: OpenWrite P1 P2 P3 P4 P5
** Synopsis: root=P2 iDb=P3
**
** Open a read/write cursor named P1 on the table or index whose root
** page is P2 (or whose root page is held in register P2 if the
** OPFLAG_P2ISREG bit is set in P5 - see below).
**
** The P4 value may be either an integer (P4_INT32) or a pointer to
** a KeyInfo structure (P4_KEYINFO). If it is a pointer to a KeyInfo 
** object, then table being opened must be an [index b-tree] where the
** KeyInfo object defines the content and collating 
** sequence of that index b-tree. Otherwise, if P4 is an integer 
** value, then the table being opened must be a [table b-tree] with a
** number of columns no less than the value of P4.
**
** Allowed P5 bits:
** <ul>
** <li>  <b>0x02 OPFLAG_SEEKEQ</b>: This cursor will only be used for
**       equality lookups (implemented as a pair of opcodes OP_SeekGE/OP_IdxGT
**       of OP_SeekLE/OP_IdxLT)
** <li>  <b>0x08 OPFLAG_FORDELETE</b>: This cursor is used only to seek
**       and subsequently delete entries in an index btree.  This is a
**       hint to the storage engine that the storage engine is allowed to
**       ignore.  The hint is not used by the official SQLite b*tree storage
**       engine, but is used by COMDB2.
** <li>  <b>0x10 OPFLAG_P2ISREG</b>: Use the content of register P2
**       as the root page, not the value of P2 itself.
** </ul>
**
** This instruction works like OpenRead except that it opens the cursor
** in read/write mode.
**
** See also: OP_OpenRead, OP_ReopenIdx
*/
case OP_ReopenIdx: {
  int nField;
  KeyInfo *pKeyInfo;
  u32 p2;
  int iDb;
  int wrFlag;
  Btree *pX;
  VdbeCursor *pCur;
  Db *pDb;

  assert( pOp->p5==0 || pOp->p5==OPFLAG_SEEKEQ );
  assert( pOp->p4type==P4_KEYINFO );
  pCur = p->apCsr[pOp->p1];
  if( pCur && pCur->pgnoRoot==(u32)pOp->p2 ){
    assert( pCur->iDb==pOp->p3 );      /* Guaranteed by the code generator */
    goto open_cursor_set_hints;
  }
  /* If the cursor is not currently open or is open on a different
  ** index, then fall through into OP_OpenRead to force a reopen */
case OP_OpenRead:
case OP_OpenWrite:

  assert( pOp->opcode==OP_OpenWrite || pOp->p5==0 || pOp->p5==OPFLAG_SEEKEQ );
  assert( p->bIsReader );
  assert( pOp->opcode==OP_OpenRead || pOp->opcode==OP_ReopenIdx
          || p->readOnly==0 );

  if( p->expired==1 ){
    rc = SQLITE_ABORT_ROLLBACK;
    goto abort_due_to_error;
  }

  nField = 0;
  pKeyInfo = 0;
  p2 = (u32)pOp->p2;
  iDb = pOp->p3;
  assert( iDb>=0 && iDb<db->nDb );
  assert( DbMaskTest(p->btreeMask, iDb) );
  pDb = &db->aDb[iDb];
  pX = pDb->pBt;
  assert( pX!=0 );
  if( pOp->opcode==OP_OpenWrite ){
    assert( OPFLAG_FORDELETE==BTREE_FORDELETE );
    wrFlag = BTREE_WRCSR | (pOp->p5 & OPFLAG_FORDELETE);
    assert( sqlite3SchemaMutexHeld(db, iDb, 0) );
    if( pDb->pSchema->file_format < p->minWriteFileFormat ){
      p->minWriteFileFormat = pDb->pSchema->file_format;
    }
  }else{
    wrFlag = 0;
  }
  if( pOp->p5 & OPFLAG_P2ISREG ){
    assert( p2>0 );
    assert( p2<=(u32)(p->nMem+1 - p->nCursor) );
    assert( pOp->opcode==OP_OpenWrite );
    pIn2 = &aMem[p2];
    assert( memIsValid(pIn2) );
    assert( (pIn2->flags & MEM_Int)!=0 );
    sqlite3VdbeMemIntegerify(pIn2);
    p2 = (int)pIn2->u.i;
    /* The p2 value always comes from a prior OP_CreateBtree opcode and
    ** that opcode will always set the p2 value to 2 or more or else fail.
    ** If there were a failure, the prepared statement would have halted
    ** before reaching this instruction. */
    assert( p2>=2 );
  }
  if( pOp->p4type==P4_KEYINFO ){
    pKeyInfo = pOp->p4.pKeyInfo;
    assert( pKeyInfo->enc==ENC(db) );
    assert( pKeyInfo->db==db );
    nField = pKeyInfo->nAllField;
  }else if( pOp->p4type==P4_INT32 ){
    nField = pOp->p4.i;
  }
  assert( pOp->p1>=0 );
  assert( nField>=0 );
  testcase( nField==0 );  /* Table with INTEGER PRIMARY KEY and nothing else */
  pCur = allocateCursor(p, pOp->p1, nField, iDb, CURTYPE_BTREE);
  if( pCur==0 ) goto no_mem;
  pCur->nullRow = 1;
  pCur->isOrdered = 1;
  pCur->pgnoRoot = p2;
#ifdef SQLITE_DEBUG
  pCur->wrFlag = wrFlag;
#endif
  rc = sqlite3BtreeCursor(pX, p2, wrFlag, pKeyInfo, pCur->uc.pCursor);
  pCur->pKeyInfo = pKeyInfo;
  /* Set the VdbeCursor.isTable variable. Previous versions of
  ** SQLite used to check if the root-page flags were sane at this point
  ** and report database corruption if they were not, but this check has
  ** since moved into the btree layer.  */  
  pCur->isTable = pOp->p4type!=P4_KEYINFO;

open_cursor_set_hints:
  assert( OPFLAG_BULKCSR==BTREE_BULKLOAD );
  assert( OPFLAG_SEEKEQ==BTREE_SEEK_EQ );
  testcase( pOp->p5 & OPFLAG_BULKCSR );
  testcase( pOp->p2 & OPFLAG_SEEKEQ );
  sqlite3BtreeCursorHintFlags(pCur->uc.pCursor,
                               (pOp->p5 & (OPFLAG_BULKCSR|OPFLAG_SEEKEQ)));
  if( rc ) goto abort_due_to_error;
  break;
}

/* Opcode: OpenDup P1 P2 * * *
**
** Open a new cursor P1 that points to the same ephemeral table as
** cursor P2.  The P2 cursor must have been opened by a prior OP_OpenEphemeral
** opcode.  Only ephemeral cursors may be duplicated.
**
** Duplicate ephemeral cursors are used for self-joins of materialized views.
*/
case OP_OpenDup: {
  VdbeCursor *pOrig;    /* The original cursor to be duplicated */
  VdbeCursor *pCx;      /* The new cursor */

  pOrig = p->apCsr[pOp->p2];
  assert( pOrig );
  assert( pOrig->pBtx!=0 );  /* Only ephemeral cursors can be duplicated */

  pCx = allocateCursor(p, pOp->p1, pOrig->nField, -1, CURTYPE_BTREE);
  if( pCx==0 ) goto no_mem;
  pCx->nullRow = 1;
  pCx->isEphemeral = 1;
  pCx->pKeyInfo = pOrig->pKeyInfo;
  pCx->isTable = pOrig->isTable;
  pCx->pgnoRoot = pOrig->pgnoRoot;
  pCx->isOrdered = pOrig->isOrdered;
  rc = sqlite3BtreeCursor(pOrig->pBtx, pCx->pgnoRoot, BTREE_WRCSR,
                          pCx->pKeyInfo, pCx->uc.pCursor);
  /* The sqlite3BtreeCursor() routine can only fail for the first cursor
  ** opened for a database.  Since there is already an open cursor when this
  ** opcode is run, the sqlite3BtreeCursor() cannot fail */
  assert( rc==SQLITE_OK );
  break;
}


/* Opcode: OpenEphemeral P1 P2 P3 P4 P5
** Synopsis: nColumn=P2
**
** Open a new cursor P1 to a transient table.
** The cursor is always opened read/write even if 
** the main database is read-only.  The ephemeral
** table is deleted automatically when the cursor is closed.
**
** If the cursor P1 is already opened on an ephemeral table, the table
** is cleared (all content is erased).
**
** P2 is the number of columns in the ephemeral table.
** The cursor points to a BTree table if P4==0 and to a BTree index
** if P4 is not 0.  If P4 is not NULL, it points to a KeyInfo structure
** that defines the format of keys in the index.
**
** The P5 parameter can be a mask of the BTREE_* flags defined
** in btree.h.  These flags control aspects of the operation of
** the btree.  The BTREE_OMIT_JOURNAL and BTREE_SINGLE flags are
** added automatically.
**
** If P3 is positive, then reg[P3] is modified slightly so that it
** can be used as zero-length data for OP_Insert.  This is an optimization
** that avoids an extra OP_Blob opcode to initialize that register.
*/
/* Opcode: OpenAutoindex P1 P2 * P4 *
** Synopsis: nColumn=P2
**
** This opcode works the same as OP_OpenEphemeral.  It has a
** different name to distinguish its use.  Tables created using
** by this opcode will be used for automatically created transient
** indices in joins.
*/
case OP_OpenAutoindex: 
case OP_OpenEphemeral: {
  VdbeCursor *pCx;
  KeyInfo *pKeyInfo;

  static const int vfsFlags = 
      SQLITE_OPEN_READWRITE |
      SQLITE_OPEN_CREATE |
      SQLITE_OPEN_EXCLUSIVE |
      SQLITE_OPEN_DELETEONCLOSE |
      SQLITE_OPEN_TRANSIENT_DB;
  assert( pOp->p1>=0 );
  assert( pOp->p2>=0 );
  if( pOp->p3>0 ){
    /* Make register reg[P3] into a value that can be used as the data
    ** form sqlite3BtreeInsert() where the length of the data is zero. */
    assert( pOp->p2==0 ); /* Only used when number of columns is zero */
    assert( pOp->opcode==OP_OpenEphemeral );
    assert( aMem[pOp->p3].flags & MEM_Null );
    aMem[pOp->p3].n = 0;
    aMem[pOp->p3].z = "";
  }
  pCx = p->apCsr[pOp->p1];
  if( pCx && pCx->pBtx ){
    /* If the ephermeral table is already open, erase all existing content
    ** so that the table is empty again, rather than creating a new table. */
    assert( pCx->isEphemeral );
    pCx->seqCount = 0;
    pCx->cacheStatus = CACHE_STALE;
    rc = sqlite3BtreeClearTable(pCx->pBtx, pCx->pgnoRoot, 0);
  }else{
    pCx = allocateCursor(p, pOp->p1, pOp->p2, -1, CURTYPE_BTREE);
    if( pCx==0 ) goto no_mem;
    pCx->isEphemeral = 1;
    rc = sqlite3BtreeOpen(db->pVfs, 0, db, &pCx->pBtx, 
                          BTREE_OMIT_JOURNAL | BTREE_SINGLE | pOp->p5,
                          vfsFlags);
    if( rc==SQLITE_OK ){
      rc = sqlite3BtreeBeginTrans(pCx->pBtx, 1, 0);
    }
    if( rc==SQLITE_OK ){
      /* If a transient index is required, create it by calling
      ** sqlite3BtreeCreateTable() with the BTREE_BLOBKEY flag before
      ** opening it. If a transient table is required, just use the
      ** automatically created table with root-page 1 (an BLOB_INTKEY table).
      */
      if( (pCx->pKeyInfo = pKeyInfo = pOp->p4.pKeyInfo)!=0 ){
        assert( pOp->p4type==P4_KEYINFO );
        rc = sqlite3BtreeCreateTable(pCx->pBtx, &pCx->pgnoRoot,
                                     BTREE_BLOBKEY | pOp->p5); 
        if( rc==SQLITE_OK ){
          assert( pCx->pgnoRoot==SCHEMA_ROOT+1 );
          assert( pKeyInfo->db==db );
          assert( pKeyInfo->enc==ENC(db) );
          rc = sqlite3BtreeCursor(pCx->pBtx, pCx->pgnoRoot, BTREE_WRCSR,
                                  pKeyInfo, pCx->uc.pCursor);
        }
        pCx->isTable = 0;
      }else{
        pCx->pgnoRoot = SCHEMA_ROOT;
        rc = sqlite3BtreeCursor(pCx->pBtx, SCHEMA_ROOT, BTREE_WRCSR,
                                0, pCx->uc.pCursor);
        pCx->isTable = 1;
      }
    }
    pCx->isOrdered = (pOp->p5!=BTREE_UNORDERED);
  }
  if( rc ) goto abort_due_to_error;
  pCx->nullRow = 1;
  break;
}

/* Opcode: SorterOpen P1 P2 P3 P4 *
**
** This opcode works like OP_OpenEphemeral except that it opens
** a transient index that is specifically designed to sort large
** tables using an external merge-sort algorithm.
**
** If argument P3 is non-zero, then it indicates that the sorter may
** assume that a stable sort considering the first P3 fields of each
** key is sufficient to produce the required results.
*/
case OP_SorterOpen: {
  VdbeCursor *pCx;

  assert( pOp->p1>=0 );
  assert( pOp->p2>=0 );
  pCx = allocateCursor(p, pOp->p1, pOp->p2, -1, CURTYPE_SORTER);
  if( pCx==0 ) goto no_mem;
  pCx->pKeyInfo = pOp->p4.pKeyInfo;
  assert( pCx->pKeyInfo->db==db );
  assert( pCx->pKeyInfo->enc==ENC(db) );
  rc = sqlite3VdbeSorterInit(db, pOp->p3, pCx);
  if( rc ) goto abort_due_to_error;
  break;
}

/* Opcode: SequenceTest P1 P2 * * *
** Synopsis: if( cursor[P1].ctr++ ) pc = P2
**
** P1 is a sorter cursor. If the sequence counter is currently zero, jump
** to P2. Regardless of whether or not the jump is taken, increment the
** the sequence value.
*/
case OP_SequenceTest: {
  VdbeCursor *pC;
  assert( pOp->p1>=0 && pOp->p1<p->nCursor );
  pC = p->apCsr[pOp->p1];
  assert( isSorter(pC) );
  if( (pC->seqCount++)==0 ){
    goto jump_to_p2;
  }
  break;
}

/* Opcode: OpenPseudo P1 P2 P3 * *
** Synopsis: P3 columns in r[P2]
**
** Open a new cursor that points to a fake table that contains a single
** row of data.  The content of that one row is the content of memory
** register P2.  In other words, cursor P1 becomes an alias for the 
** MEM_Blob content contained in register P2.
**
** A pseudo-table created by this opcode is used to hold a single
** row output from the sorter so that the row can be decomposed into
** individual columns using the OP_Column opcode.  The OP_Column opcode
** is the only cursor opcode that works with a pseudo-table.
**
** P3 is the number of fields in the records that will be stored by
** the pseudo-table.
*/
case OP_OpenPseudo: {
  VdbeCursor *pCx;

  assert( pOp->p1>=0 );
  assert( pOp->p3>=0 );
  pCx = allocateCursor(p, pOp->p1, pOp->p3, -1, CURTYPE_PSEUDO);
  if( pCx==0 ) goto no_mem;
  pCx->nullRow = 1;
  pCx->seekResult = pOp->p2;
  pCx->isTable = 1;
  /* Give this pseudo-cursor a fake BtCursor pointer so that pCx
  ** can be safely passed to sqlite3VdbeCursorMoveto().  This avoids a test
  ** for pCx->eCurType==CURTYPE_BTREE inside of sqlite3VdbeCursorMoveto()
  ** which is a performance optimization */
  pCx->uc.pCursor = sqlite3BtreeFakeValidCursor();
  assert( pOp->p5==0 );
  break;
}

/* Opcode: Close P1 * * * *
**
** Close a cursor previously opened as P1.  If P1 is not
** currently open, this instruction is a no-op.
*/
case OP_Close: {
  assert( pOp->p1>=0 && pOp->p1<p->nCursor );
  sqlite3VdbeFreeCursor(p, p->apCsr[pOp->p1]);
  p->apCsr[pOp->p1] = 0;
  break;
}

#ifdef SQLITE_ENABLE_COLUMN_USED_MASK
/* Opcode: ColumnsUsed P1 * * P4 *
**
** This opcode (which only exists if SQLite was compiled with
** SQLITE_ENABLE_COLUMN_USED_MASK) identifies which columns of the
** table or index for cursor P1 are used.  P4 is a 64-bit integer
** (P4_INT64) in which the first 63 bits are one for each of the
** first 63 columns of the table or index that are actually used
** by the cursor.  The high-order bit is set if any column after
** the 64th is used.
*/
case OP_ColumnsUsed: {
  VdbeCursor *pC;
  pC = p->apCsr[pOp->p1];
  assert( pC->eCurType==CURTYPE_BTREE );
  pC->maskUsed = *(u64*)pOp->p4.pI64;
  break;
}
#endif

/* Opcode: SeekGE P1 P2 P3 P4 *
** Synopsis: key=r[P3@P4]
**
** If cursor P1 refers to an SQL table (B-Tree that uses integer keys), 
** use the value in register P3 as the key.  If cursor P1 refers 
** to an SQL index, then P3 is the first in an array of P4 registers 
** that are used as an unpacked index key. 
**
** Reposition cursor P1 so that  it points to the smallest entry that 
** is greater than or equal to the key value. If there are no records 
** greater than or equal to the key and P2 is not zero, then jump to P2.
**
** If the cursor P1 was opened using the OPFLAG_SEEKEQ flag, then this
** opcode will either land on a record that exactly matches the key, or
** else it will cause a jump to P2.  When the cursor is OPFLAG_SEEKEQ,
** this opcode must be followed by an IdxLE opcode with the same arguments.
** The IdxGT opcode will be skipped if this opcode succeeds, but the
** IdxGT opcode will be used on subsequent loop iterations.  The 
** OPFLAG_SEEKEQ flags is a hint to the btree layer to say that this
** is an equality search.
**
** This opcode leaves the cursor configured to move in forward order,
** from the beginning toward the end.  In other words, the cursor is
** configured to use Next, not Prev.
**
** See also: Found, NotFound, SeekLt, SeekGt, SeekLe
*/
/* Opcode: SeekGT P1 P2 P3 P4 *
** Synopsis: key=r[P3@P4]
**
** If cursor P1 refers to an SQL table (B-Tree that uses integer keys), 
** use the value in register P3 as a key. If cursor P1 refers 
** to an SQL index, then P3 is the first in an array of P4 registers 
** that are used as an unpacked index key. 
**
** Reposition cursor P1 so that it points to the smallest entry that 
** is greater than the key value. If there are no records greater than 
** the key and P2 is not zero, then jump to P2.
**
** This opcode leaves the cursor configured to move in forward order,
** from the beginning toward the end.  In other words, the cursor is
** configured to use Next, not Prev.
**
** See also: Found, NotFound, SeekLt, SeekGe, SeekLe
*/
/* Opcode: SeekLT P1 P2 P3 P4 * 
** Synopsis: key=r[P3@P4]
**
** If cursor P1 refers to an SQL table (B-Tree that uses integer keys), 
** use the value in register P3 as a key. If cursor P1 refers 
** to an SQL index, then P3 is the first in an array of P4 registers 
** that are used as an unpacked index key. 
**
** Reposition cursor P1 so that  it points to the largest entry that 
** is less than the key value. If there are no records less than 
** the key and P2 is not zero, then jump to P2.
**
** This opcode leaves the cursor configured to move in reverse order,
** from the end toward the beginning.  In other words, the cursor is
** configured to use Prev, not Next.
**
** See also: Found, NotFound, SeekGt, SeekGe, SeekLe
*/
/* Opcode: SeekLE P1 P2 P3 P4 *
** Synopsis: key=r[P3@P4]
**
** If cursor P1 refers to an SQL table (B-Tree that uses integer keys), 
** use the value in register P3 as a key. If cursor P1 refers 
** to an SQL index, then P3 is the first in an array of P4 registers 
** that are used as an unpacked index key. 
**
** Reposition cursor P1 so that it points to the largest entry that 
** is less than or equal to the key value. If there are no records 
** less than or equal to the key and P2 is not zero, then jump to P2.
**
** This opcode leaves the cursor configured to move in reverse order,
** from the end toward the beginning.  In other words, the cursor is
** configured to use Prev, not Next.
**
** If the cursor P1 was opened using the OPFLAG_SEEKEQ flag, then this
** opcode will either land on a record that exactly matches the key, or
** else it will cause a jump to P2.  When the cursor is OPFLAG_SEEKEQ,
** this opcode must be followed by an IdxLE opcode with the same arguments.
** The IdxGE opcode will be skipped if this opcode succeeds, but the
** IdxGE opcode will be used on subsequent loop iterations.  The 
** OPFLAG_SEEKEQ flags is a hint to the btree layer to say that this
** is an equality search.
**
** See also: Found, NotFound, SeekGt, SeekGe, SeekLt
*/
case OP_SeekLT:         /* jump, in3, group */
case OP_SeekLE:         /* jump, in3, group */
case OP_SeekGE:         /* jump, in3, group */
case OP_SeekGT: {       /* jump, in3, group */
  int res;           /* Comparison result */
  int oc;            /* Opcode */
  VdbeCursor *pC;    /* The cursor to seek */
  UnpackedRecord r;  /* The key to seek for */
  int nField;        /* Number of columns or fields in the key */
  i64 iKey;          /* The rowid we are to seek to */
  int eqOnly;        /* Only interested in == results */

  assert( pOp->p1>=0 && pOp->p1<p->nCursor );
  assert( pOp->p2!=0 );
  pC = p->apCsr[pOp->p1];
  assert( pC!=0 );
  assert( pC->eCurType==CURTYPE_BTREE );
  assert( OP_SeekLE == OP_SeekLT+1 );
  assert( OP_SeekGE == OP_SeekLT+2 );
  assert( OP_SeekGT == OP_SeekLT+3 );
  assert( pC->isOrdered );
  assert( pC->uc.pCursor!=0 );
  oc = pOp->opcode;
  eqOnly = 0;
  pC->nullRow = 0;
#ifdef SQLITE_DEBUG
  pC->seekOp = pOp->opcode;
#endif

  pC->deferredMoveto = 0;
  pC->cacheStatus = CACHE_STALE;
  if( pC->isTable ){
    u16 flags3, newType;
    /* The OPFLAG_SEEKEQ/BTREE_SEEK_EQ flag is only set on index cursors */
    assert( sqlite3BtreeCursorHasHint(pC->uc.pCursor, BTREE_SEEK_EQ)==0
              || CORRUPT_DB );

    /* The input value in P3 might be of any type: integer, real, string,
    ** blob, or NULL.  But it needs to be an integer before we can do
    ** the seek, so convert it. */
    pIn3 = &aMem[pOp->p3];
    flags3 = pIn3->flags;
    if( (flags3 & (MEM_Int|MEM_Real|MEM_IntReal|MEM_Str))==MEM_Str ){
      applyNumericAffinity(pIn3, 0);
    }
    iKey = sqlite3VdbeIntValue(pIn3); /* Get the integer key value */
    newType = pIn3->flags; /* Record the type after applying numeric affinity */
    pIn3->flags = flags3;  /* But convert the type back to its original */

    /* If the P3 value could not be converted into an integer without
    ** loss of information, then special processing is required... */
    if( (newType & (MEM_Int|MEM_IntReal))==0 ){
      if( (newType & MEM_Real)==0 ){
        if( (newType & MEM_Null) || oc>=OP_SeekGE ){
          VdbeBranchTaken(1,2);
          goto jump_to_p2;
        }else{
          rc = sqlite3BtreeLast(pC->uc.pCursor, &res);
          if( rc!=SQLITE_OK ) goto abort_due_to_error;
          goto seek_not_found;
        }
      }else

      /* If the approximation iKey is larger than the actual real search
      ** term, substitute >= for > and < for <=. e.g. if the search term
      ** is 4.9 and the integer approximation 5:
      **
      **        (x >  4.9)    ->     (x >= 5)
      **        (x <= 4.9)    ->     (x <  5)
      */
      if( pIn3->u.r<(double)iKey ){
        assert( OP_SeekGE==(OP_SeekGT-1) );
        assert( OP_SeekLT==(OP_SeekLE-1) );
        assert( (OP_SeekLE & 0x0001)==(OP_SeekGT & 0x0001) );
        if( (oc & 0x0001)==(OP_SeekGT & 0x0001) ) oc--;
      }

      /* If the approximation iKey is smaller than the actual real search
      ** term, substitute <= for < and > for >=.  */
      else if( pIn3->u.r>(double)iKey ){
        assert( OP_SeekLE==(OP_SeekLT+1) );
        assert( OP_SeekGT==(OP_SeekGE+1) );
        assert( (OP_SeekLT & 0x0001)==(OP_SeekGE & 0x0001) );
        if( (oc & 0x0001)==(OP_SeekLT & 0x0001) ) oc++;
      }
    }
    rc = sqlite3BtreeMovetoUnpacked(pC->uc.pCursor, 0, (u64)iKey, 0, &res);
    pC->movetoTarget = iKey;  /* Used by OP_Delete */
    if( rc!=SQLITE_OK ){
      goto abort_due_to_error;
    }
  }else{
    /* For a cursor with the OPFLAG_SEEKEQ/BTREE_SEEK_EQ hint, only the
    ** OP_SeekGE and OP_SeekLE opcodes are allowed, and these must be
    ** immediately followed by an OP_IdxGT or OP_IdxLT opcode, respectively,
    ** with the same key.
    */
    if( sqlite3BtreeCursorHasHint(pC->uc.pCursor, BTREE_SEEK_EQ) ){
      eqOnly = 1;
      assert( pOp->opcode==OP_SeekGE || pOp->opcode==OP_SeekLE );
      assert( pOp[1].opcode==OP_IdxLT || pOp[1].opcode==OP_IdxGT );
      assert( pOp->opcode==OP_SeekGE || pOp[1].opcode==OP_IdxLT );
      assert( pOp->opcode==OP_SeekLE || pOp[1].opcode==OP_IdxGT );
      assert( pOp[1].p1==pOp[0].p1 );
      assert( pOp[1].p2==pOp[0].p2 );
      assert( pOp[1].p3==pOp[0].p3 );
      assert( pOp[1].p4.i==pOp[0].p4.i );
    }

    nField = pOp->p4.i;
    assert( pOp->p4type==P4_INT32 );
    assert( nField>0 );
    r.pKeyInfo = pC->pKeyInfo;
    r.nField = (u16)nField;

    /* The next line of code computes as follows, only faster:
    **   if( oc==OP_SeekGT || oc==OP_SeekLE ){
    **     r.default_rc = -1;
    **   }else{
    **     r.default_rc = +1;
    **   }
    */
    r.default_rc = ((1 & (oc - OP_SeekLT)) ? -1 : +1);
    assert( oc!=OP_SeekGT || r.default_rc==-1 );
    assert( oc!=OP_SeekLE || r.default_rc==-1 );
    assert( oc!=OP_SeekGE || r.default_rc==+1 );
    assert( oc!=OP_SeekLT || r.default_rc==+1 );

    r.aMem = &aMem[pOp->p3];
#ifdef SQLITE_DEBUG
    { int i; for(i=0; i<r.nField; i++) assert( memIsValid(&r.aMem[i]) ); }
#endif
    r.eqSeen = 0;
    rc = sqlite3BtreeMovetoUnpacked(pC->uc.pCursor, &r, 0, 0, &res);
    if( rc!=SQLITE_OK ){
      goto abort_due_to_error;
    }
    if( eqOnly && r.eqSeen==0 ){
      assert( res!=0 );
      goto seek_not_found;
    }
  }
#ifdef SQLITE_TEST
  sqlite3_search_count++;
#endif
  if( oc>=OP_SeekGE ){  assert( oc==OP_SeekGE || oc==OP_SeekGT );
    if( res<0 || (res==0 && oc==OP_SeekGT) ){
      res = 0;
      rc = sqlite3BtreeNext(pC->uc.pCursor, 0);
      if( rc!=SQLITE_OK ){
        if( rc==SQLITE_DONE ){
          rc = SQLITE_OK;
          res = 1;
        }else{
          goto abort_due_to_error;
        }
      }
    }else{
      res = 0;
    }
  }else{
    assert( oc==OP_SeekLT || oc==OP_SeekLE );
    if( res>0 || (res==0 && oc==OP_SeekLT) ){
      res = 0;
      rc = sqlite3BtreePrevious(pC->uc.pCursor, 0);
      if( rc!=SQLITE_OK ){
        if( rc==SQLITE_DONE ){
          rc = SQLITE_OK;
          res = 1;
        }else{
          goto abort_due_to_error;
        }
      }
    }else{
      /* res might be negative because the table is empty.  Check to
      ** see if this is the case.
      */
      res = sqlite3BtreeEof(pC->uc.pCursor);
    }
  }
seek_not_found:
  assert( pOp->p2>0 );
  VdbeBranchTaken(res!=0,2);
  if( res ){
    goto jump_to_p2;
  }else if( eqOnly ){
    assert( pOp[1].opcode==OP_IdxLT || pOp[1].opcode==OP_IdxGT );
    pOp++; /* Skip the OP_IdxLt or OP_IdxGT that follows */
  }
  break;
}


/* Opcode: SeekScan  P1 P2 * * *
** Synopsis: Scan-ahead up to P1 rows
**
** This opcode is a prefix opcode to OP_SeekGE.  In other words, this
** opcode must be immediately followed by OP_SeekGE. This constraint is
** checked by assert() statements.
**
** This opcode uses the P1 through P4 operands of the subsequent
** OP_SeekGE.  In the text that follows, the operands of the subsequent
** OP_SeekGE opcode are denoted as SeekOP.P1 through SeekOP.P4.   Only
** the P1 and P2 operands of this opcode are also used, and  are called
** This.P1 and This.P2.
**
** This opcode helps to optimize IN operators on a multi-column index
** where the IN operator is on the later terms of the index by avoiding
** unnecessary seeks on the btree, substituting steps to the next row
** of the b-tree instead.  A correct answer is obtained if this opcode
** is omitted or is a no-op.
**
** The SeekGE.P3 and SeekGE.P4 operands identify an unpacked key which
** is the desired entry that we want the cursor SeekGE.P1 to be pointing
** to.  Call this SeekGE.P4/P5 row the "target".
**
** If the SeekGE.P1 cursor is not currently pointing to a valid row,
** then this opcode is a no-op and control passes through into the OP_SeekGE.
**
** If the SeekGE.P1 cursor is pointing to a valid row, then that row
** might be the target row, or it might be near and slightly before the
** target row.  This opcode attempts to position the cursor on the target
** row by, perhaps by invoking sqlite3BtreeStep() on the cursor
** between 0 and This.P1 times.
**
** There are three possible outcomes from this opcode:<ol>
**
** <li> If after This.P1 steps, the cursor is still point to a place that
**      is earlier in the btree than the target row,
**      then fall through into the subsquence OP_SeekGE opcode.
**
** <li> If the cursor is successfully moved to the target row by 0 or more
**      sqlite3BtreeNext() calls, then jump to This.P2, which will land just
**      past the OP_IdxGT opcode that follows the OP_SeekGE.
**
** <li> If the cursor ends up past the target row (indicating the the target
**      row does not exist in the btree) then jump to SeekOP.P2. 
** </ol>
*/
case OP_SeekScan: {
  VdbeCursor *pC;
  int res;
  int nStep;
  UnpackedRecord r;

  assert( pOp[1].opcode==OP_SeekGE );

  /* pOp->p2 points to the first instruction past the OP_IdxGT that
  ** follows the OP_SeekGE.  */
  assert( pOp->p2>=(int)(pOp-aOp)+2 );
  assert( aOp[pOp->p2-1].opcode==OP_IdxGT );
  assert( pOp[1].p1==aOp[pOp->p2-1].p1 );
  assert( pOp[1].p2==aOp[pOp->p2-1].p2 );
  assert( pOp[1].p3==aOp[pOp->p2-1].p3 );

  assert( pOp->p1>0 );
  pC = p->apCsr[pOp[1].p1];
  assert( pC!=0 );
  assert( pC->eCurType==CURTYPE_BTREE );
  assert( !pC->isTable );
  if( !sqlite3BtreeCursorIsValidNN(pC->uc.pCursor) ){
#ifdef SQLITE_DEBUG
     if( db->flags&SQLITE_VdbeTrace ){
       printf("... cursor not valid - fall through\n");
     }        
#endif
    break;
  }
  nStep = pOp->p1;
  assert( nStep>=1 );
  r.pKeyInfo = pC->pKeyInfo;
  r.nField = (u16)pOp[1].p4.i;
  r.default_rc = 0;
  r.aMem = &aMem[pOp[1].p3];
#ifdef SQLITE_DEBUG
  {
    int i;
    for(i=0; i<r.nField; i++){
      assert( memIsValid(&r.aMem[i]) );
      REGISTER_TRACE(pOp[1].p3+i, &aMem[pOp[1].p3+i]);
    }
  }
#endif
  res = 0;  /* Not needed.  Only used to silence a warning. */
  while(1){
    rc = sqlite3VdbeIdxKeyCompare(db, pC, &r, &res);
    if( rc ) goto abort_due_to_error;
    if( res>0 ){
      seekscan_search_fail:
#ifdef SQLITE_DEBUG
      if( db->flags&SQLITE_VdbeTrace ){
        printf("... %d steps and then skip\n", pOp->p1 - nStep);
      }        
#endif
      VdbeBranchTaken(1,3);
      pOp++;
      goto jump_to_p2;
    }
    if( res==0 ){
#ifdef SQLITE_DEBUG
      if( db->flags&SQLITE_VdbeTrace ){
        printf("... %d steps and then success\n", pOp->p1 - nStep);
      }        
#endif
      VdbeBranchTaken(2,3);
      goto jump_to_p2;
      break;
    }
    if( nStep<=0 ){
#ifdef SQLITE_DEBUG
      if( db->flags&SQLITE_VdbeTrace ){
        printf("... fall through after %d steps\n", pOp->p1);
      }        
#endif
      VdbeBranchTaken(0,3);
      break;
    }
    nStep--;
    rc = sqlite3BtreeNext(pC->uc.pCursor, 0);
    if( rc ){
      if( rc==SQLITE_DONE ){
        rc = SQLITE_OK;
        goto seekscan_search_fail;
      }else{
        goto abort_due_to_error;
      }
    }
  }
  
  break;
}


/* Opcode: SeekHit P1 P2 P3 * *
** Synopsis: set P2<=seekHit<=P3
**
** Increase or decrease the seekHit value for cursor P1, if necessary,
** so that it is no less than P2 and no greater than P3.
**
** The seekHit integer represents the maximum of terms in an index for which
** there is known to be at least one match.  If the seekHit value is smaller
** than the total number of equality terms in an index lookup, then the
** OP_IfNoHope opcode might run to see if the IN loop can be abandoned
** early, thus saving work.  This is part of the IN-early-out optimization.
**
** P1 must be a valid b-tree cursor.
*/
case OP_SeekHit: {
  VdbeCursor *pC;
  assert( pOp->p1>=0 && pOp->p1<p->nCursor );
  pC = p->apCsr[pOp->p1];
  assert( pC!=0 );
  assert( pOp->p3>=pOp->p2 );
  if( pC->seekHit<pOp->p2 ){
    pC->seekHit = pOp->p2;
  }else if( pC->seekHit>pOp->p3 ){
    pC->seekHit = pOp->p3;
  }
  break;
}

/* Opcode: IfNotOpen P1 P2 * * *
** Synopsis: if( !csr[P1] ) goto P2
**
** If cursor P1 is not open, jump to instruction P2. Otherwise, fall through.
*/
case OP_IfNotOpen: {        /* jump */
  assert( pOp->p1>=0 && pOp->p1<p->nCursor );
  VdbeBranchTaken(p->apCsr[pOp->p1]==0, 2);
  if( !p->apCsr[pOp->p1] ){
    goto jump_to_p2_and_check_for_interrupt;
  }
  break;
}

/* Opcode: Found P1 P2 P3 P4 *
** Synopsis: key=r[P3@P4]
**
** If P4==0 then register P3 holds a blob constructed by MakeRecord.  If
** P4>0 then register P3 is the first of P4 registers that form an unpacked
** record.
**
** Cursor P1 is on an index btree.  If the record identified by P3 and P4
** is a prefix of any entry in P1 then a jump is made to P2 and
** P1 is left pointing at the matching entry.
**
** This operation leaves the cursor in a state where it can be
** advanced in the forward direction.  The Next instruction will work,
** but not the Prev instruction.
**
** See also: NotFound, NoConflict, NotExists. SeekGe
*/
/* Opcode: NotFound P1 P2 P3 P4 *
** Synopsis: key=r[P3@P4]
**
** If P4==0 then register P3 holds a blob constructed by MakeRecord.  If
** P4>0 then register P3 is the first of P4 registers that form an unpacked
** record.
** 
** Cursor P1 is on an index btree.  If the record identified by P3 and P4
** is not the prefix of any entry in P1 then a jump is made to P2.  If P1 
** does contain an entry whose prefix matches the P3/P4 record then control
** falls through to the next instruction and P1 is left pointing at the
** matching entry.
**
** This operation leaves the cursor in a state where it cannot be
** advanced in either direction.  In other words, the Next and Prev
** opcodes do not work after this operation.
**
** See also: Found, NotExists, NoConflict, IfNoHope
*/
/* Opcode: IfNoHope P1 P2 P3 P4 *
** Synopsis: key=r[P3@P4]
**
** Register P3 is the first of P4 registers that form an unpacked
** record.  Cursor P1 is an index btree.  P2 is a jump destination.
** In other words, the operands to this opcode are the same as the
** operands to OP_NotFound and OP_IdxGT.
**
** This opcode is an optimization attempt only.  If this opcode always
** falls through, the correct answer is still obtained, but extra works
** is performed.
**
** A value of N in the seekHit flag of cursor P1 means that there exists
** a key P3:N that will match some record in the index.  We want to know
** if it is possible for a record P3:P4 to match some record in the
** index.  If it is not possible, we can skips some work.  So if seekHit
** is less than P4, attempt to find out if a match is possible by running
** OP_NotFound.
**
** This opcode is used in IN clause processing for a multi-column key.
** If an IN clause is attached to an element of the key other than the
** left-most element, and if there are no matches on the most recent
** seek over the whole key, then it might be that one of the key element
** to the left is prohibiting a match, and hence there is "no hope" of
** any match regardless of how many IN clause elements are checked.
** In such a case, we abandon the IN clause search early, using this
** opcode.  The opcode name comes from the fact that the
** jump is taken if there is "no hope" of achieving a match.
**
** See also: NotFound, SeekHit
*/
/* Opcode: NoConflict P1 P2 P3 P4 *
** Synopsis: key=r[P3@P4]
**
** If P4==0 then register P3 holds a blob constructed by MakeRecord.  If
** P4>0 then register P3 is the first of P4 registers that form an unpacked
** record.
** 
** Cursor P1 is on an index btree.  If the record identified by P3 and P4
** contains any NULL value, jump immediately to P2.  If all terms of the
** record are not-NULL then a check is done to determine if any row in the
** P1 index btree has a matching key prefix.  If there are no matches, jump
** immediately to P2.  If there is a match, fall through and leave the P1
** cursor pointing to the matching row.
**
** This opcode is similar to OP_NotFound with the exceptions that the
** branch is always taken if any part of the search key input is NULL.
**
** This operation leaves the cursor in a state where it cannot be
** advanced in either direction.  In other words, the Next and Prev
** opcodes do not work after this operation.
**
** See also: NotFound, Found, NotExists
*/
case OP_IfNoHope: {     /* jump, in3 */
  VdbeCursor *pC;
  assert( pOp->p1>=0 && pOp->p1<p->nCursor );
  pC = p->apCsr[pOp->p1];
  assert( pC!=0 );
  if( pC->seekHit>=pOp->p4.i ) break;
  /* Fall through into OP_NotFound */
  /* no break */ deliberate_fall_through
}
case OP_NoConflict:     /* jump, in3 */
case OP_NotFound:       /* jump, in3 */
case OP_Found: {        /* jump, in3 */
  int alreadyExists;
  int takeJump;
  int ii;
  VdbeCursor *pC;
  int res;
  UnpackedRecord *pFree;
  UnpackedRecord *pIdxKey;
  UnpackedRecord r;

#ifdef SQLITE_TEST
  if( pOp->opcode!=OP_NoConflict ) sqlite3_found_count++;
#endif

  assert( pOp->p1>=0 && pOp->p1<p->nCursor );
  assert( pOp->p4type==P4_INT32 );
  pC = p->apCsr[pOp->p1];
  assert( pC!=0 );
#ifdef SQLITE_DEBUG
  pC->seekOp = pOp->opcode;
#endif
  pIn3 = &aMem[pOp->p3];
  assert( pC->eCurType==CURTYPE_BTREE );
  assert( pC->uc.pCursor!=0 );
  assert( pC->isTable==0 );
  if( pOp->p4.i>0 ){
    r.pKeyInfo = pC->pKeyInfo;
    r.nField = (u16)pOp->p4.i;
    r.aMem = pIn3;
#ifdef SQLITE_DEBUG
    for(ii=0; ii<r.nField; ii++){
      assert( memIsValid(&r.aMem[ii]) );
      assert( (r.aMem[ii].flags & MEM_Zero)==0 || r.aMem[ii].n==0 );
      if( ii ) REGISTER_TRACE(pOp->p3+ii, &r.aMem[ii]);
    }
#endif
    pIdxKey = &r;
    pFree = 0;
  }else{
    assert( pIn3->flags & MEM_Blob );
    rc = ExpandBlob(pIn3);
    assert( rc==SQLITE_OK || rc==SQLITE_NOMEM );
    if( rc ) goto no_mem;
    pFree = pIdxKey = sqlite3VdbeAllocUnpackedRecord(pC->pKeyInfo);
    if( pIdxKey==0 ) goto no_mem;
    sqlite3VdbeRecordUnpack(pC->pKeyInfo, pIn3->n, pIn3->z, pIdxKey);
  }
  pIdxKey->default_rc = 0;
  takeJump = 0;
  if( pOp->opcode==OP_NoConflict ){
    /* For the OP_NoConflict opcode, take the jump if any of the
    ** input fields are NULL, since any key with a NULL will not
    ** conflict */
    for(ii=0; ii<pIdxKey->nField; ii++){
      if( pIdxKey->aMem[ii].flags & MEM_Null ){
        takeJump = 1;
        break;
      }
    }
  }
  rc = sqlite3BtreeMovetoUnpacked(pC->uc.pCursor, pIdxKey, 0, 0, &res);
  if( pFree ) sqlite3DbFreeNN(db, pFree);
  if( rc!=SQLITE_OK ){
    goto abort_due_to_error;
  }
  pC->seekResult = res;
  alreadyExists = (res==0);
  pC->nullRow = 1-alreadyExists;
  pC->deferredMoveto = 0;
  pC->cacheStatus = CACHE_STALE;
  if( pOp->opcode==OP_Found ){
    VdbeBranchTaken(alreadyExists!=0,2);
    if( alreadyExists ) goto jump_to_p2;
  }else{
    VdbeBranchTaken(takeJump||alreadyExists==0,2);
    if( takeJump || !alreadyExists ) goto jump_to_p2;
    if( pOp->opcode==OP_IfNoHope ) pC->seekHit = pOp->p4.i;
  }
  break;
}

/* Opcode: SeekRowid P1 P2 P3 * *
** Synopsis: intkey=r[P3]
**
** P1 is the index of a cursor open on an SQL table btree (with integer
** keys).  If register P3 does not contain an integer or if P1 does not
** contain a record with rowid P3 then jump immediately to P2.  
** Or, if P2 is 0, raise an SQLITE_CORRUPT error. If P1 does contain
** a record with rowid P3 then 
** leave the cursor pointing at that record and fall through to the next
** instruction.
**
** The OP_NotExists opcode performs the same operation, but with OP_NotExists
** the P3 register must be guaranteed to contain an integer value.  With this
** opcode, register P3 might not contain an integer.
**
** The OP_NotFound opcode performs the same operation on index btrees
** (with arbitrary multi-value keys).
**
** This opcode leaves the cursor in a state where it cannot be advanced
** in either direction.  In other words, the Next and Prev opcodes will
** not work following this opcode.
**
** See also: Found, NotFound, NoConflict, SeekRowid
*/
/* Opcode: NotExists P1 P2 P3 * *
** Synopsis: intkey=r[P3]
**
** P1 is the index of a cursor open on an SQL table btree (with integer
** keys).  P3 is an integer rowid.  If P1 does not contain a record with
** rowid P3 then jump immediately to P2.  Or, if P2 is 0, raise an
** SQLITE_CORRUPT error. If P1 does contain a record with rowid P3 then 
** leave the cursor pointing at that record and fall through to the next
** instruction.
**
** The OP_SeekRowid opcode performs the same operation but also allows the
** P3 register to contain a non-integer value, in which case the jump is
** always taken.  This opcode requires that P3 always contain an integer.
**
** The OP_NotFound opcode performs the same operation on index btrees
** (with arbitrary multi-value keys).
**
** This opcode leaves the cursor in a state where it cannot be advanced
** in either direction.  In other words, the Next and Prev opcodes will
** not work following this opcode.
**
** See also: Found, NotFound, NoConflict, SeekRowid
*/
case OP_SeekRowid: {        /* jump, in3 */
  VdbeCursor *pC;
  BtCursor *pCrsr;
  int res;
  u64 iKey;

  pIn3 = &aMem[pOp->p3];
  testcase( pIn3->flags & MEM_Int );
  testcase( pIn3->flags & MEM_IntReal );
  testcase( pIn3->flags & MEM_Real );
  testcase( (pIn3->flags & (MEM_Str|MEM_Int))==MEM_Str );
  if( (pIn3->flags & (MEM_Int|MEM_IntReal))==0 ){
    /* If pIn3->u.i does not contain an integer, compute iKey as the
    ** integer value of pIn3.  Jump to P2 if pIn3 cannot be converted
    ** into an integer without loss of information.  Take care to avoid
    ** changing the datatype of pIn3, however, as it is used by other
    ** parts of the prepared statement. */
    Mem x = pIn3[0];
    applyAffinity(&x, SQLITE_AFF_NUMERIC, encoding);
    if( (x.flags & MEM_Int)==0 ) goto jump_to_p2;
    iKey = x.u.i;
    goto notExistsWithKey;
  }
  /* Fall through into OP_NotExists */
  /* no break */ deliberate_fall_through
case OP_NotExists:          /* jump, in3 */
  pIn3 = &aMem[pOp->p3];
  assert( (pIn3->flags & MEM_Int)!=0 || pOp->opcode==OP_SeekRowid );
  assert( pOp->p1>=0 && pOp->p1<p->nCursor );
  iKey = pIn3->u.i;
notExistsWithKey:
  pC = p->apCsr[pOp->p1];
  assert( pC!=0 );
#ifdef SQLITE_DEBUG
  if( pOp->opcode==OP_SeekRowid ) pC->seekOp = OP_SeekRowid;
#endif
  assert( pC->isTable );
  assert( pC->eCurType==CURTYPE_BTREE );
  pCrsr = pC->uc.pCursor;
  assert( pCrsr!=0 );
  res = 0;
  rc = sqlite3BtreeMovetoUnpacked(pCrsr, 0, iKey, 0, &res);
  assert( rc==SQLITE_OK || res==0 );
  pC->movetoTarget = iKey;  /* Used by OP_Delete */
  pC->nullRow = 0;
  pC->cacheStatus = CACHE_STALE;
  pC->deferredMoveto = 0;
  VdbeBranchTaken(res!=0,2);
  pC->seekResult = res;
  if( res!=0 ){
    assert( rc==SQLITE_OK );
    if( pOp->p2==0 ){
      rc = SQLITE_CORRUPT_BKPT;
    }else{
      goto jump_to_p2;
    }
  }
  if( rc ) goto abort_due_to_error;
  break;
}

/* Opcode: Sequence P1 P2 * * *
** Synopsis: r[P2]=cursor[P1].ctr++
**
** Find the next available sequence number for cursor P1.
** Write the sequence number into register P2.
** The sequence number on the cursor is incremented after this
** instruction.  
*/
case OP_Sequence: {           /* out2 */
  assert( pOp->p1>=0 && pOp->p1<p->nCursor );
  assert( p->apCsr[pOp->p1]!=0 );
  assert( p->apCsr[pOp->p1]->eCurType!=CURTYPE_VTAB );
  pOut = out2Prerelease(p, pOp);
  pOut->u.i = p->apCsr[pOp->p1]->seqCount++;
  break;
}


/* Opcode: NewRowid P1 P2 P3 * *
** Synopsis: r[P2]=rowid
**
** Get a new integer record number (a.k.a "rowid") used as the key to a table.
** The record number is not previously used as a key in the database
** table that cursor P1 points to.  The new record number is written
** written to register P2.
**
** If P3>0 then P3 is a register in the root frame of this VDBE that holds 
** the largest previously generated record number. No new record numbers are
** allowed to be less than this value. When this value reaches its maximum, 
** an SQLITE_FULL error is generated. The P3 register is updated with the '
** generated record number. This P3 mechanism is used to help implement the
** AUTOINCREMENT feature.
*/
case OP_NewRowid: {           /* out2 */
  i64 v;                 /* The new rowid */
  VdbeCursor *pC;        /* Cursor of table to get the new rowid */
  int res;               /* Result of an sqlite3BtreeLast() */
  int cnt;               /* Counter to limit the number of searches */
  Mem *pMem;             /* Register holding largest rowid for AUTOINCREMENT */
  VdbeFrame *pFrame;     /* Root frame of VDBE */

  v = 0;
  res = 0;
  pOut = out2Prerelease(p, pOp);
  assert( pOp->p1>=0 && pOp->p1<p->nCursor );
  pC = p->apCsr[pOp->p1];
  assert( pC!=0 );
  assert( pC->isTable );
  assert( pC->eCurType==CURTYPE_BTREE );
  assert( pC->uc.pCursor!=0 );
  {
    /* The next rowid or record number (different terms for the same
    ** thing) is obtained in a two-step algorithm.
    **
    ** First we attempt to find the largest existing rowid and add one
    ** to that.  But if the largest existing rowid is already the maximum
    ** positive integer, we have to fall through to the second
    ** probabilistic algorithm
    **
    ** The second algorithm is to select a rowid at random and see if
    ** it already exists in the table.  If it does not exist, we have
    ** succeeded.  If the random rowid does exist, we select a new one
    ** and try again, up to 100 times.
    */
    assert( pC->isTable );

#ifdef SQLITE_32BIT_ROWID
#   define MAX_ROWID 0x7fffffff
#else
    /* Some compilers complain about constants of the form 0x7fffffffffffffff.
    ** Others complain about 0x7ffffffffffffffffLL.  The following macro seems
    ** to provide the constant while making all compilers happy.
    */
#   define MAX_ROWID  (i64)( (((u64)0x7fffffff)<<32) | (u64)0xffffffff )
#endif

    if( !pC->useRandomRowid ){
      rc = sqlite3BtreeLast(pC->uc.pCursor, &res);
      if( rc!=SQLITE_OK ){
        goto abort_due_to_error;
      }
      if( res ){
        v = 1;   /* IMP: R-61914-48074 */
      }else{
        assert( sqlite3BtreeCursorIsValid(pC->uc.pCursor) );
        v = sqlite3BtreeIntegerKey(pC->uc.pCursor);
        if( v>=MAX_ROWID ){
          pC->useRandomRowid = 1;
        }else{
          v++;   /* IMP: R-29538-34987 */
        }
      }
    }

#ifndef SQLITE_OMIT_AUTOINCREMENT
    if( pOp->p3 ){
      /* Assert that P3 is a valid memory cell. */
      assert( pOp->p3>0 );
      if( p->pFrame ){
        for(pFrame=p->pFrame; pFrame->pParent; pFrame=pFrame->pParent);
        /* Assert that P3 is a valid memory cell. */
        assert( pOp->p3<=pFrame->nMem );
        pMem = &pFrame->aMem[pOp->p3];
      }else{
        /* Assert that P3 is a valid memory cell. */
        assert( pOp->p3<=(p->nMem+1 - p->nCursor) );
        pMem = &aMem[pOp->p3];
        memAboutToChange(p, pMem);
      }
      assert( memIsValid(pMem) );

      REGISTER_TRACE(pOp->p3, pMem);
      sqlite3VdbeMemIntegerify(pMem);
      assert( (pMem->flags & MEM_Int)!=0 );  /* mem(P3) holds an integer */
      if( pMem->u.i==MAX_ROWID || pC->useRandomRowid ){
        rc = SQLITE_FULL;   /* IMP: R-17817-00630 */
        goto abort_due_to_error;
      }
      if( v<pMem->u.i+1 ){
        v = pMem->u.i + 1;
      }
      pMem->u.i = v;
    }
#endif
    if( pC->useRandomRowid ){
      /* IMPLEMENTATION-OF: R-07677-41881 If the largest ROWID is equal to the
      ** largest possible integer (9223372036854775807) then the database
      ** engine starts picking positive candidate ROWIDs at random until
      ** it finds one that is not previously used. */
      assert( pOp->p3==0 );  /* We cannot be in random rowid mode if this is
                             ** an AUTOINCREMENT table. */
      cnt = 0;
      do{
        sqlite3_randomness(sizeof(v), &v);
        v &= (MAX_ROWID>>1); v++;  /* Ensure that v is greater than zero */
      }while(  ((rc = sqlite3BtreeMovetoUnpacked(pC->uc.pCursor, 0, (u64)v,
                                                 0, &res))==SQLITE_OK)
            && (res==0)
            && (++cnt<100));
      if( rc ) goto abort_due_to_error;
      if( res==0 ){
        rc = SQLITE_FULL;   /* IMP: R-38219-53002 */
        goto abort_due_to_error;
      }
      assert( v>0 );  /* EV: R-40812-03570 */
    }
    pC->deferredMoveto = 0;
    pC->cacheStatus = CACHE_STALE;
  }
  pOut->u.i = v;
  break;
}

/* Opcode: Insert P1 P2 P3 P4 P5
** Synopsis: intkey=r[P3] data=r[P2]
**
** Write an entry into the table of cursor P1.  A new entry is
** created if it doesn't already exist or the data for an existing
** entry is overwritten.  The data is the value MEM_Blob stored in register
** number P2. The key is stored in register P3. The key must
** be a MEM_Int.
**
** If the OPFLAG_NCHANGE flag of P5 is set, then the row change count is
** incremented (otherwise not).  If the OPFLAG_LASTROWID flag of P5 is set,
** then rowid is stored for subsequent return by the
** sqlite3_last_insert_rowid() function (otherwise it is unmodified).
**
** If the OPFLAG_USESEEKRESULT flag of P5 is set, the implementation might
** run faster by avoiding an unnecessary seek on cursor P1.  However,
** the OPFLAG_USESEEKRESULT flag must only be set if there have been no prior
** seeks on the cursor or if the most recent seek used a key equal to P3.
**
** If the OPFLAG_ISUPDATE flag is set, then this opcode is part of an
** UPDATE operation.  Otherwise (if the flag is clear) then this opcode
** is part of an INSERT operation.  The difference is only important to
** the update hook.
**
** Parameter P4 may point to a Table structure, or may be NULL. If it is 
** not NULL, then the update-hook (sqlite3.xUpdateCallback) is invoked 
** following a successful insert.
**
** (WARNING/TODO: If P1 is a pseudo-cursor and P2 is dynamically
** allocated, then ownership of P2 is transferred to the pseudo-cursor
** and register P2 becomes ephemeral.  If the cursor is changed, the
** value of register P2 will then change.  Make sure this does not
** cause any problems.)
**
** This instruction only works on tables.  The equivalent instruction
** for indices is OP_IdxInsert.
*/
case OP_Insert: {
  Mem *pData;       /* MEM cell holding data for the record to be inserted */
  Mem *pKey;        /* MEM cell holding key  for the record */
  VdbeCursor *pC;   /* Cursor to table into which insert is written */
  int seekResult;   /* Result of prior seek or 0 if no USESEEKRESULT flag */
  const char *zDb;  /* database name - used by the update hook */
  Table *pTab;      /* Table structure - used by update and pre-update hooks */
  BtreePayload x;   /* Payload to be inserted */

  pData = &aMem[pOp->p2];
  assert( pOp->p1>=0 && pOp->p1<p->nCursor );
  assert( memIsValid(pData) );
  pC = p->apCsr[pOp->p1];
  assert( pC!=0 );
  assert( pC->eCurType==CURTYPE_BTREE );
  assert( pC->deferredMoveto==0 );
  assert( pC->uc.pCursor!=0 );
  assert( (pOp->p5 & OPFLAG_ISNOOP) || pC->isTable );
  assert( pOp->p4type==P4_TABLE || pOp->p4type>=P4_STATIC );
  REGISTER_TRACE(pOp->p2, pData);
  sqlite3VdbeIncrWriteCounter(p, pC);

  pKey = &aMem[pOp->p3];
  assert( pKey->flags & MEM_Int );
  assert( memIsValid(pKey) );
  REGISTER_TRACE(pOp->p3, pKey);
  x.nKey = pKey->u.i;

  if( pOp->p4type==P4_TABLE && HAS_UPDATE_HOOK(db) ){
    assert( pC->iDb>=0 );
    zDb = db->aDb[pC->iDb].zDbSName;
    pTab = pOp->p4.pTab;
    assert( (pOp->p5 & OPFLAG_ISNOOP) || HasRowid(pTab) );
  }else{
    pTab = 0;
    zDb = 0;  /* Not needed.  Silence a compiler warning. */
  }

#ifdef SQLITE_ENABLE_PREUPDATE_HOOK
  /* Invoke the pre-update hook, if any */
  if( pTab ){
    if( db->xPreUpdateCallback && !(pOp->p5 & OPFLAG_ISUPDATE) ){
      sqlite3VdbePreUpdateHook(p, pC, SQLITE_INSERT, zDb, pTab, x.nKey,pOp->p2);
    }
    if( db->xUpdateCallback==0 || pTab->aCol==0 ){
      /* Prevent post-update hook from running in cases when it should not */
      pTab = 0;
    }
  }
  if( pOp->p5 & OPFLAG_ISNOOP ) break;
#endif

  if( pOp->p5 & OPFLAG_NCHANGE ) p->nChange++;
  if( pOp->p5 & OPFLAG_LASTROWID ) db->lastRowid = x.nKey;
  assert( (pData->flags & (MEM_Blob|MEM_Str))!=0 || pData->n==0 );
  x.pData = pData->z;
  x.nData = pData->n;
  seekResult = ((pOp->p5 & OPFLAG_USESEEKRESULT) ? pC->seekResult : 0);
  if( pData->flags & MEM_Zero ){
    x.nZero = pData->u.nZero;
  }else{
    x.nZero = 0;
  }
  x.pKey = 0;
  rc = sqlite3BtreeInsert(pC->uc.pCursor, &x,
      (pOp->p5 & (OPFLAG_APPEND|OPFLAG_SAVEPOSITION)), seekResult
  );
  pC->deferredMoveto = 0;
  pC->cacheStatus = CACHE_STALE;

  /* Invoke the update-hook if required. */
  if( rc ) goto abort_due_to_error;
  if( pTab ){
    assert( db->xUpdateCallback!=0 );
    assert( pTab->aCol!=0 );
    db->xUpdateCallback(db->pUpdateArg,
           (pOp->p5 & OPFLAG_ISUPDATE) ? SQLITE_UPDATE : SQLITE_INSERT,
           zDb, pTab->zName, x.nKey);
  }
  break;
}

/* Opcode: Delete P1 P2 P3 P4 P5
**
** Delete the record at which the P1 cursor is currently pointing.
**
** If the OPFLAG_SAVEPOSITION bit of the P5 parameter is set, then
** the cursor will be left pointing at  either the next or the previous
** record in the table. If it is left pointing at the next record, then
** the next Next instruction will be a no-op. As a result, in this case
** it is ok to delete a record from within a Next loop. If 
** OPFLAG_SAVEPOSITION bit of P5 is clear, then the cursor will be
** left in an undefined state.
**
** If the OPFLAG_AUXDELETE bit is set on P5, that indicates that this
** delete one of several associated with deleting a table row and all its
** associated index entries.  Exactly one of those deletes is the "primary"
** delete.  The others are all on OPFLAG_FORDELETE cursors or else are
** marked with the AUXDELETE flag.
**
** If the OPFLAG_NCHANGE flag of P2 (NB: P2 not P5) is set, then the row
** change count is incremented (otherwise not).
**
** P1 must not be pseudo-table.  It has to be a real table with
** multiple rows.
**
** If P4 is not NULL then it points to a Table object. In this case either 
** the update or pre-update hook, or both, may be invoked. The P1 cursor must
** have been positioned using OP_NotFound prior to invoking this opcode in 
** this case. Specifically, if one is configured, the pre-update hook is 
** invoked if P4 is not NULL. The update-hook is invoked if one is configured, 
** P4 is not NULL, and the OPFLAG_NCHANGE flag is set in P2.
**
** If the OPFLAG_ISUPDATE flag is set in P2, then P3 contains the address
** of the memory cell that contains the value that the rowid of the row will
** be set to by the update.
*/
case OP_Delete: {
  VdbeCursor *pC;
  const char *zDb;
  Table *pTab;
  int opflags;

  opflags = pOp->p2;
  assert( pOp->p1>=0 && pOp->p1<p->nCursor );
  pC = p->apCsr[pOp->p1];
  assert( pC!=0 );
  assert( pC->eCurType==CURTYPE_BTREE );
  assert( pC->uc.pCursor!=0 );
  assert( pC->deferredMoveto==0 );
  sqlite3VdbeIncrWriteCounter(p, pC);

#ifdef SQLITE_DEBUG
  if( pOp->p4type==P4_TABLE
   && HasRowid(pOp->p4.pTab)
   && pOp->p5==0
   && sqlite3BtreeCursorIsValidNN(pC->uc.pCursor)
  ){
    /* If p5 is zero, the seek operation that positioned the cursor prior to
    ** OP_Delete will have also set the pC->movetoTarget field to the rowid of
    ** the row that is being deleted */
    i64 iKey = sqlite3BtreeIntegerKey(pC->uc.pCursor);
    assert( CORRUPT_DB || pC->movetoTarget==iKey );
  }
#endif

  /* If the update-hook or pre-update-hook will be invoked, set zDb to
  ** the name of the db to pass as to it. Also set local pTab to a copy
  ** of p4.pTab. Finally, if p5 is true, indicating that this cursor was
  ** last moved with OP_Next or OP_Prev, not Seek or NotFound, set 
  ** VdbeCursor.movetoTarget to the current rowid.  */
  if( pOp->p4type==P4_TABLE && HAS_UPDATE_HOOK(db) ){
    assert( pC->iDb>=0 );
    assert( pOp->p4.pTab!=0 );
    zDb = db->aDb[pC->iDb].zDbSName;
    pTab = pOp->p4.pTab;
    if( (pOp->p5 & OPFLAG_SAVEPOSITION)!=0 && pC->isTable ){
      pC->movetoTarget = sqlite3BtreeIntegerKey(pC->uc.pCursor);
    }
  }else{
    zDb = 0;   /* Not needed.  Silence a compiler warning. */
    pTab = 0;  /* Not needed.  Silence a compiler warning. */
  }

#ifdef SQLITE_ENABLE_PREUPDATE_HOOK
  /* Invoke the pre-update-hook if required. */
  if( db->xPreUpdateCallback && pOp->p4.pTab ){
    assert( !(opflags & OPFLAG_ISUPDATE) 
         || HasRowid(pTab)==0 
         || (aMem[pOp->p3].flags & MEM_Int) 
    );
    sqlite3VdbePreUpdateHook(p, pC,
        (opflags & OPFLAG_ISUPDATE) ? SQLITE_UPDATE : SQLITE_DELETE, 
        zDb, pTab, pC->movetoTarget,
        pOp->p3
    );
  }
  if( opflags & OPFLAG_ISNOOP ) break;
#endif
 
  /* Only flags that can be set are SAVEPOISTION and AUXDELETE */ 
  assert( (pOp->p5 & ~(OPFLAG_SAVEPOSITION|OPFLAG_AUXDELETE))==0 );
  assert( OPFLAG_SAVEPOSITION==BTREE_SAVEPOSITION );
  assert( OPFLAG_AUXDELETE==BTREE_AUXDELETE );

#ifdef SQLITE_DEBUG
  if( p->pFrame==0 ){
    if( pC->isEphemeral==0
        && (pOp->p5 & OPFLAG_AUXDELETE)==0
        && (pC->wrFlag & OPFLAG_FORDELETE)==0
      ){
      nExtraDelete++;
    }
    if( pOp->p2 & OPFLAG_NCHANGE ){
      nExtraDelete--;
    }
  }
#endif

  rc = sqlite3BtreeDelete(pC->uc.pCursor, pOp->p5);
  pC->cacheStatus = CACHE_STALE;
  pC->seekResult = 0;
  if( rc ) goto abort_due_to_error;

  /* Invoke the update-hook if required. */
  if( opflags & OPFLAG_NCHANGE ){
    p->nChange++;
    if( db->xUpdateCallback && HasRowid(pTab) ){
      db->xUpdateCallback(db->pUpdateArg, SQLITE_DELETE, zDb, pTab->zName,
          pC->movetoTarget);
      assert( pC->iDb>=0 );
    }
  }

  break;
}
/* Opcode: ResetCount * * * * *
**
** The value of the change counter is copied to the database handle
** change counter (returned by subsequent calls to sqlite3_changes()).
** Then the VMs internal change counter resets to 0.
** This is used by trigger programs.
*/
case OP_ResetCount: {
  sqlite3VdbeSetChanges(db, p->nChange);
  p->nChange = 0;
  break;
}

/* Opcode: SorterCompare P1 P2 P3 P4
** Synopsis: if key(P1)!=trim(r[P3],P4) goto P2
**
** P1 is a sorter cursor. This instruction compares a prefix of the
** record blob in register P3 against a prefix of the entry that 
** the sorter cursor currently points to.  Only the first P4 fields
** of r[P3] and the sorter record are compared.
**
** If either P3 or the sorter contains a NULL in one of their significant
** fields (not counting the P4 fields at the end which are ignored) then
** the comparison is assumed to be equal.
**
** Fall through to next instruction if the two records compare equal to
** each other.  Jump to P2 if they are different.
*/
case OP_SorterCompare: {
  VdbeCursor *pC;
  int res;
  int nKeyCol;

  pC = p->apCsr[pOp->p1];
  assert( isSorter(pC) );
  assert( pOp->p4type==P4_INT32 );
  pIn3 = &aMem[pOp->p3];
  nKeyCol = pOp->p4.i;
  res = 0;
  rc = sqlite3VdbeSorterCompare(pC, pIn3, nKeyCol, &res);
  VdbeBranchTaken(res!=0,2);
  if( rc ) goto abort_due_to_error;
  if( res ) goto jump_to_p2;
  break;
};

/* Opcode: SorterData P1 P2 P3 * *
** Synopsis: r[P2]=data
**
** Write into register P2 the current sorter data for sorter cursor P1.
** Then clear the column header cache on cursor P3.
**
** This opcode is normally use to move a record out of the sorter and into
** a register that is the source for a pseudo-table cursor created using
** OpenPseudo.  That pseudo-table cursor is the one that is identified by
** parameter P3.  Clearing the P3 column cache as part of this opcode saves
** us from having to issue a separate NullRow instruction to clear that cache.
*/
case OP_SorterData: {
  VdbeCursor *pC;

  pOut = &aMem[pOp->p2];
  pC = p->apCsr[pOp->p1];
  assert( isSorter(pC) );
  rc = sqlite3VdbeSorterRowkey(pC, pOut);
  assert( rc!=SQLITE_OK || (pOut->flags & MEM_Blob) );
  assert( pOp->p1>=0 && pOp->p1<p->nCursor );
  if( rc ) goto abort_due_to_error;
  p->apCsr[pOp->p3]->cacheStatus = CACHE_STALE;
  break;
}

/* Opcode: RowData P1 P2 P3 * *
** Synopsis: r[P2]=data
**
** Write into register P2 the complete row content for the row at 
** which cursor P1 is currently pointing.
** There is no interpretation of the data.  
** It is just copied onto the P2 register exactly as 
** it is found in the database file.
**
** If cursor P1 is an index, then the content is the key of the row.
** If cursor P2 is a table, then the content extracted is the data.
**
** If the P1 cursor must be pointing to a valid row (not a NULL row)
** of a real table, not a pseudo-table.
**
** If P3!=0 then this opcode is allowed to make an ephemeral pointer
** into the database page.  That means that the content of the output
** register will be invalidated as soon as the cursor moves - including
** moves caused by other cursors that "save" the current cursors
** position in order that they can write to the same table.  If P3==0
** then a copy of the data is made into memory.  P3!=0 is faster, but
** P3==0 is safer.
**
** If P3!=0 then the content of the P2 register is unsuitable for use
** in OP_Result and any OP_Result will invalidate the P2 register content.
** The P2 register content is invalidated by opcodes like OP_Function or
** by any use of another cursor pointing to the same table.
*/
case OP_RowData: {
  VdbeCursor *pC;
  BtCursor *pCrsr;
  u32 n;

  pOut = out2Prerelease(p, pOp);

  assert( pOp->p1>=0 && pOp->p1<p->nCursor );
  pC = p->apCsr[pOp->p1];
  assert( pC!=0 );
  assert( pC->eCurType==CURTYPE_BTREE );
  assert( isSorter(pC)==0 );
  assert( pC->nullRow==0 );
  assert( pC->uc.pCursor!=0 );
  pCrsr = pC->uc.pCursor;

  /* The OP_RowData opcodes always follow OP_NotExists or
  ** OP_SeekRowid or OP_Rewind/Op_Next with no intervening instructions
  ** that might invalidate the cursor.
  ** If this where not the case, on of the following assert()s
  ** would fail.  Should this ever change (because of changes in the code
  ** generator) then the fix would be to insert a call to
  ** sqlite3VdbeCursorMoveto().
  */
  assert( pC->deferredMoveto==0 );
  assert( sqlite3BtreeCursorIsValid(pCrsr) );

  n = sqlite3BtreePayloadSize(pCrsr);
  if( n>(u32)db->aLimit[SQLITE_LIMIT_LENGTH] ){
    goto too_big;
  }
  testcase( n==0 );
  rc = sqlite3VdbeMemFromBtreeZeroOffset(pCrsr, n, pOut);
  if( rc ) goto abort_due_to_error;
  if( !pOp->p3 ) Deephemeralize(pOut);
  UPDATE_MAX_BLOBSIZE(pOut);
  REGISTER_TRACE(pOp->p2, pOut);
  break;
}

/* Opcode: Rowid P1 P2 * * *
** Synopsis: r[P2]=rowid
**
** Store in register P2 an integer which is the key of the table entry that
** P1 is currently point to.
**
** P1 can be either an ordinary table or a virtual table.  There used to
** be a separate OP_VRowid opcode for use with virtual tables, but this
** one opcode now works for both table types.
*/
case OP_Rowid: {                 /* out2 */
  VdbeCursor *pC;
  i64 v;
  sqlite3_vtab *pVtab;
  const sqlite3_module *pModule;

  pOut = out2Prerelease(p, pOp);
  assert( pOp->p1>=0 && pOp->p1<p->nCursor );
  pC = p->apCsr[pOp->p1];
  assert( pC!=0 );
  assert( pC->eCurType!=CURTYPE_PSEUDO || pC->nullRow );
  if( pC->nullRow ){
    pOut->flags = MEM_Null;
    break;
  }else if( pC->deferredMoveto ){
    v = pC->movetoTarget;
#ifndef SQLITE_OMIT_VIRTUALTABLE
  }else if( pC->eCurType==CURTYPE_VTAB ){
    assert( pC->uc.pVCur!=0 );
    pVtab = pC->uc.pVCur->pVtab;
    pModule = pVtab->pModule;
    assert( pModule->xRowid );
    rc = pModule->xRowid(pC->uc.pVCur, &v);
    sqlite3VtabImportErrmsg(p, pVtab);
    if( rc ) goto abort_due_to_error;
#endif /* SQLITE_OMIT_VIRTUALTABLE */
  }else{
    assert( pC->eCurType==CURTYPE_BTREE );
    assert( pC->uc.pCursor!=0 );
    rc = sqlite3VdbeCursorRestore(pC);
    if( rc ) goto abort_due_to_error;
    if( pC->nullRow ){
      pOut->flags = MEM_Null;
      break;
    }
    v = sqlite3BtreeIntegerKey(pC->uc.pCursor);
  }
  pOut->u.i = v;
  break;
}

/* Opcode: NullRow P1 * * * *
**
** Move the cursor P1 to a null row.  Any OP_Column operations
** that occur while the cursor is on the null row will always
** write a NULL.
*/
case OP_NullRow: {
  VdbeCursor *pC;

  assert( pOp->p1>=0 && pOp->p1<p->nCursor );
  pC = p->apCsr[pOp->p1];
  assert( pC!=0 );
  pC->nullRow = 1;
  pC->cacheStatus = CACHE_STALE;
  if( pC->eCurType==CURTYPE_BTREE ){
    assert( pC->uc.pCursor!=0 );
    sqlite3BtreeClearCursor(pC->uc.pCursor);
  }
#ifdef SQLITE_DEBUG
  if( pC->seekOp==0 ) pC->seekOp = OP_NullRow;
#endif
  break;
}

/* Opcode: SeekEnd P1 * * * *
**
** Position cursor P1 at the end of the btree for the purpose of
** appending a new entry onto the btree.
**
** It is assumed that the cursor is used only for appending and so
** if the cursor is valid, then the cursor must already be pointing
** at the end of the btree and so no changes are made to
** the cursor.
*/
/* Opcode: Last P1 P2 * * *
**
** The next use of the Rowid or Column or Prev instruction for P1 
** will refer to the last entry in the database table or index.
** If the table or index is empty and P2>0, then jump immediately to P2.
** If P2 is 0 or if the table or index is not empty, fall through
** to the following instruction.
**
** This opcode leaves the cursor configured to move in reverse order,
** from the end toward the beginning.  In other words, the cursor is
** configured to use Prev, not Next.
*/
case OP_SeekEnd:
case OP_Last: {        /* jump */
  VdbeCursor *pC;
  BtCursor *pCrsr;
  int res;

  assert( pOp->p1>=0 && pOp->p1<p->nCursor );
  pC = p->apCsr[pOp->p1];
  assert( pC!=0 );
  assert( pC->eCurType==CURTYPE_BTREE );
  pCrsr = pC->uc.pCursor;
  res = 0;
  assert( pCrsr!=0 );
#ifdef SQLITE_DEBUG
  pC->seekOp = pOp->opcode;
#endif
  if( pOp->opcode==OP_SeekEnd ){
    assert( pOp->p2==0 );
    pC->seekResult = -1;
    if( sqlite3BtreeCursorIsValidNN(pCrsr) ){
      break;
    }
  }
  rc = sqlite3BtreeLast(pCrsr, &res);
  pC->nullRow = (u8)res;
  pC->deferredMoveto = 0;
  pC->cacheStatus = CACHE_STALE;
  if( rc ) goto abort_due_to_error;
  if( pOp->p2>0 ){
    VdbeBranchTaken(res!=0,2);
    if( res ) goto jump_to_p2;
  }
  break;
}

/* Opcode: IfSmaller P1 P2 P3 * *
**
** Estimate the number of rows in the table P1.  Jump to P2 if that
** estimate is less than approximately 2**(0.1*P3).
*/
case OP_IfSmaller: {        /* jump */
  VdbeCursor *pC;
  BtCursor *pCrsr;
  int res;
  i64 sz;

  assert( pOp->p1>=0 && pOp->p1<p->nCursor );
  pC = p->apCsr[pOp->p1];
  assert( pC!=0 );
  pCrsr = pC->uc.pCursor;
  assert( pCrsr );
  rc = sqlite3BtreeFirst(pCrsr, &res);
  if( rc ) goto abort_due_to_error;
  if( res==0 ){
    sz = sqlite3BtreeRowCountEst(pCrsr);
    if( ALWAYS(sz>=0) && sqlite3LogEst((u64)sz)<pOp->p3 ) res = 1;
  }
  VdbeBranchTaken(res!=0,2);
  if( res ) goto jump_to_p2;
  break;
}


/* Opcode: SorterSort P1 P2 * * *
**
** After all records have been inserted into the Sorter object
** identified by P1, invoke this opcode to actually do the sorting.
** Jump to P2 if there are no records to be sorted.
**
** This opcode is an alias for OP_Sort and OP_Rewind that is used
** for Sorter objects.
*/
/* Opcode: Sort P1 P2 * * *
**
** This opcode does exactly the same thing as OP_Rewind except that
** it increments an undocumented global variable used for testing.
**
** Sorting is accomplished by writing records into a sorting index,
** then rewinding that index and playing it back from beginning to
** end.  We use the OP_Sort opcode instead of OP_Rewind to do the
** rewinding so that the global variable will be incremented and
** regression tests can determine whether or not the optimizer is
** correctly optimizing out sorts.
*/
case OP_SorterSort:    /* jump */
case OP_Sort: {        /* jump */
#ifdef SQLITE_TEST
  sqlite3_sort_count++;
  sqlite3_search_count--;
#endif
  p->aCounter[SQLITE_STMTSTATUS_SORT]++;
  /* Fall through into OP_Rewind */
  /* no break */ deliberate_fall_through
}
/* Opcode: Rewind P1 P2 * * *
**
** The next use of the Rowid or Column or Next instruction for P1 
** will refer to the first entry in the database table or index.
** If the table or index is empty, jump immediately to P2.
** If the table or index is not empty, fall through to the following 
** instruction.
**
** This opcode leaves the cursor configured to move in forward order,
** from the beginning toward the end.  In other words, the cursor is
** configured to use Next, not Prev.
*/
case OP_Rewind: {        /* jump */
  VdbeCursor *pC;
  BtCursor *pCrsr;
  int res;

  assert( pOp->p1>=0 && pOp->p1<p->nCursor );
  assert( pOp->p5==0 );
  pC = p->apCsr[pOp->p1];
  assert( pC!=0 );
  assert( isSorter(pC)==(pOp->opcode==OP_SorterSort) );
  res = 1;
#ifdef SQLITE_DEBUG
  pC->seekOp = OP_Rewind;
#endif
  if( isSorter(pC) ){
    rc = sqlite3VdbeSorterRewind(pC, &res);
  }else{
    assert( pC->eCurType==CURTYPE_BTREE );
    pCrsr = pC->uc.pCursor;
    assert( pCrsr );
    rc = sqlite3BtreeFirst(pCrsr, &res);
    pC->deferredMoveto = 0;
    pC->cacheStatus = CACHE_STALE;
  }
  if( rc ) goto abort_due_to_error;
  pC->nullRow = (u8)res;
  assert( pOp->p2>0 && pOp->p2<p->nOp );
  VdbeBranchTaken(res!=0,2);
  if( res ) goto jump_to_p2;
  break;
}

/* Opcode: Next P1 P2 P3 P4 P5
**
** Advance cursor P1 so that it points to the next key/data pair in its
** table or index.  If there are no more key/value pairs then fall through
** to the following instruction.  But if the cursor advance was successful,
** jump immediately to P2.
**
** The Next opcode is only valid following an SeekGT, SeekGE, or
** OP_Rewind opcode used to position the cursor.  Next is not allowed
** to follow SeekLT, SeekLE, or OP_Last.
**
** The P1 cursor must be for a real table, not a pseudo-table.  P1 must have
** been opened prior to this opcode or the program will segfault.
**
** The P3 value is a hint to the btree implementation. If P3==1, that
** means P1 is an SQL index and that this instruction could have been
** omitted if that index had been unique.  P3 is usually 0.  P3 is
** always either 0 or 1.
**
** P4 is always of type P4_ADVANCE. The function pointer points to
** sqlite3BtreeNext().
**
** If P5 is positive and the jump is taken, then event counter
** number P5-1 in the prepared statement is incremented.
**
** See also: Prev
*/
/* Opcode: Prev P1 P2 P3 P4 P5
**
** Back up cursor P1 so that it points to the previous key/data pair in its
** table or index.  If there is no previous key/value pairs then fall through
** to the following instruction.  But if the cursor backup was successful,
** jump immediately to P2.
**
**
** The Prev opcode is only valid following an SeekLT, SeekLE, or
** OP_Last opcode used to position the cursor.  Prev is not allowed
** to follow SeekGT, SeekGE, or OP_Rewind.
**
** The P1 cursor must be for a real table, not a pseudo-table.  If P1 is
** not open then the behavior is undefined.
**
** The P3 value is a hint to the btree implementation. If P3==1, that
** means P1 is an SQL index and that this instruction could have been
** omitted if that index had been unique.  P3 is usually 0.  P3 is
** always either 0 or 1.
**
** P4 is always of type P4_ADVANCE. The function pointer points to
** sqlite3BtreePrevious().
**
** If P5 is positive and the jump is taken, then event counter
** number P5-1 in the prepared statement is incremented.
*/
/* Opcode: SorterNext P1 P2 * * P5
**
** This opcode works just like OP_Next except that P1 must be a
** sorter object for which the OP_SorterSort opcode has been
** invoked.  This opcode advances the cursor to the next sorted
** record, or jumps to P2 if there are no more sorted records.
*/
case OP_SorterNext: {  /* jump */
  VdbeCursor *pC;

  pC = p->apCsr[pOp->p1];
  assert( isSorter(pC) );
  rc = sqlite3VdbeSorterNext(db, pC);
  goto next_tail;
case OP_Prev:          /* jump */
case OP_Next:          /* jump */
  assert( pOp->p1>=0 && pOp->p1<p->nCursor );
  assert( pOp->p5<ArraySize(p->aCounter) );
  pC = p->apCsr[pOp->p1];
  assert( pC!=0 );
  assert( pC->deferredMoveto==0 );
  assert( pC->eCurType==CURTYPE_BTREE );
  assert( pOp->opcode!=OP_Next || pOp->p4.xAdvance==sqlite3BtreeNext );
  assert( pOp->opcode!=OP_Prev || pOp->p4.xAdvance==sqlite3BtreePrevious );

  /* The Next opcode is only used after SeekGT, SeekGE, Rewind, and Found.
  ** The Prev opcode is only used after SeekLT, SeekLE, and Last. */
  assert( pOp->opcode!=OP_Next
       || pC->seekOp==OP_SeekGT || pC->seekOp==OP_SeekGE
       || pC->seekOp==OP_Rewind || pC->seekOp==OP_Found
       || pC->seekOp==OP_NullRow|| pC->seekOp==OP_SeekRowid
       || pC->seekOp==OP_IfNoHope);
  assert( pOp->opcode!=OP_Prev
       || pC->seekOp==OP_SeekLT || pC->seekOp==OP_SeekLE
       || pC->seekOp==OP_Last   || pC->seekOp==OP_IfNoHope
       || pC->seekOp==OP_NullRow);

  rc = pOp->p4.xAdvance(pC->uc.pCursor, pOp->p3);
next_tail:
  pC->cacheStatus = CACHE_STALE;
  VdbeBranchTaken(rc==SQLITE_OK,2);
  if( rc==SQLITE_OK ){
    pC->nullRow = 0;
    p->aCounter[pOp->p5]++;
#ifdef SQLITE_TEST
    sqlite3_search_count++;
#endif
    goto jump_to_p2_and_check_for_interrupt;
  }
  if( rc!=SQLITE_DONE ) goto abort_due_to_error;
  rc = SQLITE_OK;
  pC->nullRow = 1;
  goto check_for_interrupt;
}

/* Opcode: IdxInsert P1 P2 P3 P4 P5
** Synopsis: key=r[P2]
**
** Register P2 holds an SQL index key made using the
** MakeRecord instructions.  This opcode writes that key
** into the index P1.  Data for the entry is nil.
**
** If P4 is not zero, then it is the number of values in the unpacked
** key of reg(P2).  In that case, P3 is the index of the first register
** for the unpacked key.  The availability of the unpacked key can sometimes
** be an optimization.
**
** If P5 has the OPFLAG_APPEND bit set, that is a hint to the b-tree layer
** that this insert is likely to be an append.
**
** If P5 has the OPFLAG_NCHANGE bit set, then the change counter is
** incremented by this instruction.  If the OPFLAG_NCHANGE bit is clear,
** then the change counter is unchanged.
**
** If the OPFLAG_USESEEKRESULT flag of P5 is set, the implementation might
** run faster by avoiding an unnecessary seek on cursor P1.  However,
** the OPFLAG_USESEEKRESULT flag must only be set if there have been no prior
** seeks on the cursor or if the most recent seek used a key equivalent
** to P2. 
**
** This instruction only works for indices.  The equivalent instruction
** for tables is OP_Insert.
*/
case OP_IdxInsert: {        /* in2 */
  VdbeCursor *pC;
  BtreePayload x;

  assert( pOp->p1>=0 && pOp->p1<p->nCursor );
  pC = p->apCsr[pOp->p1];
  sqlite3VdbeIncrWriteCounter(p, pC);
  assert( pC!=0 );
  assert( !isSorter(pC) );
  pIn2 = &aMem[pOp->p2];
  assert( pIn2->flags & MEM_Blob );
  if( pOp->p5 & OPFLAG_NCHANGE ) p->nChange++;
  assert( pC->eCurType==CURTYPE_BTREE );
  assert( pC->isTable==0 );
  rc = ExpandBlob(pIn2);
  if( rc ) goto abort_due_to_error;
  x.nKey = pIn2->n;
  x.pKey = pIn2->z;
  x.aMem = aMem + pOp->p3;
  x.nMem = (u16)pOp->p4.i;
  rc = sqlite3BtreeInsert(pC->uc.pCursor, &x,
       (pOp->p5 & (OPFLAG_APPEND|OPFLAG_SAVEPOSITION)), 
      ((pOp->p5 & OPFLAG_USESEEKRESULT) ? pC->seekResult : 0)
      );
  assert( pC->deferredMoveto==0 );
  pC->cacheStatus = CACHE_STALE;
  if( rc) goto abort_due_to_error;
  break;
}

/* Opcode: SorterInsert P1 P2 * * *
** Synopsis: key=r[P2]
**
** Register P2 holds an SQL index key made using the
** MakeRecord instructions.  This opcode writes that key
** into the sorter P1.  Data for the entry is nil.
*/
case OP_SorterInsert: {     /* in2 */
  VdbeCursor *pC;

  assert( pOp->p1>=0 && pOp->p1<p->nCursor );
  pC = p->apCsr[pOp->p1];
  sqlite3VdbeIncrWriteCounter(p, pC);
  assert( pC!=0 );
  assert( isSorter(pC) );
  pIn2 = &aMem[pOp->p2];
  assert( pIn2->flags & MEM_Blob );
  assert( pC->isTable==0 );
  rc = ExpandBlob(pIn2);
  if( rc ) goto abort_due_to_error;
  rc = sqlite3VdbeSorterWrite(pC, pIn2);
  if( rc) goto abort_due_to_error;
  break;
}

/* Opcode: IdxDelete P1 P2 P3 * P5
** Synopsis: key=r[P2@P3]
**
** The content of P3 registers starting at register P2 form
** an unpacked index key. This opcode removes that entry from the 
** index opened by cursor P1.
**
** If P5 is not zero, then raise an SQLITE_CORRUPT_INDEX error
** if no matching index entry is found.  This happens when running
** an UPDATE or DELETE statement and the index entry to be updated
** or deleted is not found.  For some uses of IdxDelete
** (example:  the EXCEPT operator) it does not matter that no matching
** entry is found.  For those cases, P5 is zero.
*/
case OP_IdxDelete: {
  VdbeCursor *pC;
  BtCursor *pCrsr;
  int res;
  UnpackedRecord r;

  assert( pOp->p3>0 );
  assert( pOp->p2>0 && pOp->p2+pOp->p3<=(p->nMem+1 - p->nCursor)+1 );
  assert( pOp->p1>=0 && pOp->p1<p->nCursor );
  pC = p->apCsr[pOp->p1];
  assert( pC!=0 );
  assert( pC->eCurType==CURTYPE_BTREE );
  sqlite3VdbeIncrWriteCounter(p, pC);
  pCrsr = pC->uc.pCursor;
  assert( pCrsr!=0 );
  r.pKeyInfo = pC->pKeyInfo;
  r.nField = (u16)pOp->p3;
  r.default_rc = 0;
  r.aMem = &aMem[pOp->p2];
  rc = sqlite3BtreeMovetoUnpacked(pCrsr, &r, 0, 0, &res);
  if( rc ) goto abort_due_to_error;
  if( res==0 ){
    rc = sqlite3BtreeDelete(pCrsr, BTREE_AUXDELETE);
    if( rc ) goto abort_due_to_error;
  }else if( pOp->p5 ){
    rc = SQLITE_CORRUPT_INDEX;
    goto abort_due_to_error;
  }
  assert( pC->deferredMoveto==0 );
  pC->cacheStatus = CACHE_STALE;
  pC->seekResult = 0;
  break;
}

/* Opcode: DeferredSeek P1 * P3 P4 *
** Synopsis: Move P3 to P1.rowid if needed
**
** P1 is an open index cursor and P3 is a cursor on the corresponding
** table.  This opcode does a deferred seek of the P3 table cursor
** to the row that corresponds to the current row of P1.
**
** This is a deferred seek.  Nothing actually happens until
** the cursor is used to read a record.  That way, if no reads
** occur, no unnecessary I/O happens.
**
** P4 may be an array of integers (type P4_INTARRAY) containing
** one entry for each column in the P3 table.  If array entry a(i)
** is non-zero, then reading column a(i)-1 from cursor P3 is 
** equivalent to performing the deferred seek and then reading column i 
** from P1.  This information is stored in P3 and used to redirect
** reads against P3 over to P1, thus possibly avoiding the need to
** seek and read cursor P3.
*/
/* Opcode: IdxRowid P1 P2 * * *
** Synopsis: r[P2]=rowid
**
** Write into register P2 an integer which is the last entry in the record at
** the end of the index key pointed to by cursor P1.  This integer should be
** the rowid of the table entry to which this index entry points.
**
** See also: Rowid, MakeRecord.
*/
case OP_DeferredSeek:
case OP_IdxRowid: {           /* out2 */
  VdbeCursor *pC;             /* The P1 index cursor */
  VdbeCursor *pTabCur;        /* The P2 table cursor (OP_DeferredSeek only) */
  i64 rowid;                  /* Rowid that P1 current points to */

  assert( pOp->p1>=0 && pOp->p1<p->nCursor );
  pC = p->apCsr[pOp->p1];
  assert( pC!=0 );
  assert( pC->eCurType==CURTYPE_BTREE );
  assert( pC->uc.pCursor!=0 );
  assert( pC->isTable==0 );
  assert( pC->deferredMoveto==0 );
  assert( !pC->nullRow || pOp->opcode==OP_IdxRowid );

  /* The IdxRowid and Seek opcodes are combined because of the commonality
  ** of sqlite3VdbeCursorRestore() and sqlite3VdbeIdxRowid(). */
  rc = sqlite3VdbeCursorRestore(pC);

  /* sqlite3VbeCursorRestore() can only fail if the record has been deleted
  ** out from under the cursor.  That will never happens for an IdxRowid
  ** or Seek opcode */
  if( NEVER(rc!=SQLITE_OK) ) goto abort_due_to_error;

  if( !pC->nullRow ){
    rowid = 0;  /* Not needed.  Only used to silence a warning. */
    rc = sqlite3VdbeIdxRowid(db, pC->uc.pCursor, &rowid);
    if( rc!=SQLITE_OK ){
      goto abort_due_to_error;
    }
    if( pOp->opcode==OP_DeferredSeek ){
      assert( pOp->p3>=0 && pOp->p3<p->nCursor );
      pTabCur = p->apCsr[pOp->p3];
      assert( pTabCur!=0 );
      assert( pTabCur->eCurType==CURTYPE_BTREE );
      assert( pTabCur->uc.pCursor!=0 );
      assert( pTabCur->isTable );
      pTabCur->nullRow = 0;
      pTabCur->movetoTarget = rowid;
      pTabCur->deferredMoveto = 1;
      assert( pOp->p4type==P4_INTARRAY || pOp->p4.ai==0 );
      pTabCur->aAltMap = pOp->p4.ai;
      pTabCur->pAltCursor = pC;
    }else{
      pOut = out2Prerelease(p, pOp);
      pOut->u.i = rowid;
    }
  }else{
    assert( pOp->opcode==OP_IdxRowid );
    sqlite3VdbeMemSetNull(&aMem[pOp->p2]);
  }
  break;
}

/* Opcode: FinishSeek P1 * * * *
** 
** If cursor P1 was previously moved via OP_DeferredSeek, complete that
** seek operation now, without further delay.  If the cursor seek has
** already occurred, this instruction is a no-op.
*/
case OP_FinishSeek: {
  VdbeCursor *pC;             /* The P1 index cursor */

  assert( pOp->p1>=0 && pOp->p1<p->nCursor );
  pC = p->apCsr[pOp->p1];
  if( pC->deferredMoveto ){
    rc = sqlite3VdbeFinishMoveto(pC);
    if( rc ) goto abort_due_to_error;
  }
  break;
}

/* Opcode: IdxGE P1 P2 P3 P4 *
** Synopsis: key=r[P3@P4]
**
** The P4 register values beginning with P3 form an unpacked index 
** key that omits the PRIMARY KEY.  Compare this key value against the index 
** that P1 is currently pointing to, ignoring the PRIMARY KEY or ROWID 
** fields at the end.
**
** If the P1 index entry is greater than or equal to the key value
** then jump to P2.  Otherwise fall through to the next instruction.
*/
/* Opcode: IdxGT P1 P2 P3 P4 *
** Synopsis: key=r[P3@P4]
**
** The P4 register values beginning with P3 form an unpacked index 
** key that omits the PRIMARY KEY.  Compare this key value against the index 
** that P1 is currently pointing to, ignoring the PRIMARY KEY or ROWID 
** fields at the end.
**
** If the P1 index entry is greater than the key value
** then jump to P2.  Otherwise fall through to the next instruction.
*/
/* Opcode: IdxLT P1 P2 P3 P4 *
** Synopsis: key=r[P3@P4]
**
** The P4 register values beginning with P3 form an unpacked index 
** key that omits the PRIMARY KEY or ROWID.  Compare this key value against
** the index that P1 is currently pointing to, ignoring the PRIMARY KEY or
** ROWID on the P1 index.
**
** If the P1 index entry is less than the key value then jump to P2.
** Otherwise fall through to the next instruction.
*/
/* Opcode: IdxLE P1 P2 P3 P4 *
** Synopsis: key=r[P3@P4]
**
** The P4 register values beginning with P3 form an unpacked index 
** key that omits the PRIMARY KEY or ROWID.  Compare this key value against
** the index that P1 is currently pointing to, ignoring the PRIMARY KEY or
** ROWID on the P1 index.
**
** If the P1 index entry is less than or equal to the key value then jump
** to P2. Otherwise fall through to the next instruction.
*/
case OP_IdxLE:          /* jump */
case OP_IdxGT:          /* jump */
case OP_IdxLT:          /* jump */
case OP_IdxGE:  {       /* jump */
  VdbeCursor *pC;
  int res;
  UnpackedRecord r;

  assert( pOp->p1>=0 && pOp->p1<p->nCursor );
  pC = p->apCsr[pOp->p1];
  assert( pC!=0 );
  assert( pC->isOrdered );
  assert( pC->eCurType==CURTYPE_BTREE );
  assert( pC->uc.pCursor!=0);
  assert( pC->deferredMoveto==0 );
  assert( pOp->p4type==P4_INT32 );
  r.pKeyInfo = pC->pKeyInfo;
  r.nField = (u16)pOp->p4.i;
  if( pOp->opcode<OP_IdxLT ){
    assert( pOp->opcode==OP_IdxLE || pOp->opcode==OP_IdxGT );
    r.default_rc = -1;
  }else{
    assert( pOp->opcode==OP_IdxGE || pOp->opcode==OP_IdxLT );
    r.default_rc = 0;
  }
  r.aMem = &aMem[pOp->p3];
#ifdef SQLITE_DEBUG
  {
    int i;
    for(i=0; i<r.nField; i++){
      assert( memIsValid(&r.aMem[i]) );
      REGISTER_TRACE(pOp->p3+i, &aMem[pOp->p3+i]);
    }
  }
#endif

  /* Inlined version of sqlite3VdbeIdxKeyCompare() */
  {
    i64 nCellKey = 0;
    BtCursor *pCur;
    Mem m;

    assert( pC->eCurType==CURTYPE_BTREE );
    pCur = pC->uc.pCursor;
    assert( sqlite3BtreeCursorIsValid(pCur) );
    nCellKey = sqlite3BtreePayloadSize(pCur);
    /* nCellKey will always be between 0 and 0xffffffff because of the way
    ** that btreeParseCellPtr() and sqlite3GetVarint32() are implemented */
    if( nCellKey<=0 || nCellKey>0x7fffffff ){
      rc = SQLITE_CORRUPT_BKPT;
      goto abort_due_to_error;
    }
    sqlite3VdbeMemInit(&m, db, 0);
    rc = sqlite3VdbeMemFromBtreeZeroOffset(pCur, (u32)nCellKey, &m);
    if( rc ) goto abort_due_to_error;
    res = sqlite3VdbeRecordCompareWithSkip(m.n, m.z, &r, 0);
    sqlite3VdbeMemRelease(&m);
  }
  /* End of inlined sqlite3VdbeIdxKeyCompare() */

  assert( (OP_IdxLE&1)==(OP_IdxLT&1) && (OP_IdxGE&1)==(OP_IdxGT&1) );
  if( (pOp->opcode&1)==(OP_IdxLT&1) ){
    assert( pOp->opcode==OP_IdxLE || pOp->opcode==OP_IdxLT );
    res = -res;
  }else{
    assert( pOp->opcode==OP_IdxGE || pOp->opcode==OP_IdxGT );
    res++;
  }
  VdbeBranchTaken(res>0,2);
  assert( rc==SQLITE_OK );
  if( res>0 ) goto jump_to_p2;
  break;
}

/* Opcode: Destroy P1 P2 P3 * *
**
** Delete an entire database table or index whose root page in the database
** file is given by P1.
**
** The table being destroyed is in the main database file if P3==0.  If
** P3==1 then the table to be clear is in the auxiliary database file
** that is used to store tables create using CREATE TEMPORARY TABLE.
**
** If AUTOVACUUM is enabled then it is possible that another root page
** might be moved into the newly deleted root page in order to keep all
** root pages contiguous at the beginning of the database.  The former
** value of the root page that moved - its value before the move occurred -
** is stored in register P2. If no page movement was required (because the
** table being dropped was already the last one in the database) then a 
** zero is stored in register P2.  If AUTOVACUUM is disabled then a zero 
** is stored in register P2.
**
** This opcode throws an error if there are any active reader VMs when
** it is invoked. This is done to avoid the difficulty associated with 
** updating existing cursors when a root page is moved in an AUTOVACUUM 
** database. This error is thrown even if the database is not an AUTOVACUUM 
** db in order to avoid introducing an incompatibility between autovacuum 
** and non-autovacuum modes.
**
** See also: Clear
*/
case OP_Destroy: {     /* out2 */
  int iMoved;
  int iDb;

  sqlite3VdbeIncrWriteCounter(p, 0);
  assert( p->readOnly==0 );
  assert( pOp->p1>1 );
  pOut = out2Prerelease(p, pOp);
  pOut->flags = MEM_Null;
  if( db->nVdbeRead > db->nVDestroy+1 ){
    rc = SQLITE_LOCKED;
    p->errorAction = OE_Abort;
    goto abort_due_to_error;
  }else{
    iDb = pOp->p3;
    assert( DbMaskTest(p->btreeMask, iDb) );
    iMoved = 0;  /* Not needed.  Only to silence a warning. */
    rc = sqlite3BtreeDropTable(db->aDb[iDb].pBt, pOp->p1, &iMoved);
    pOut->flags = MEM_Int;
    pOut->u.i = iMoved;
    if( rc ) goto abort_due_to_error;
#ifndef SQLITE_OMIT_AUTOVACUUM
    if( iMoved!=0 ){
      sqlite3RootPageMoved(db, iDb, iMoved, pOp->p1);
      /* All OP_Destroy operations occur on the same btree */
      assert( resetSchemaOnFault==0 || resetSchemaOnFault==iDb+1 );
      resetSchemaOnFault = iDb+1;
    }
#endif
  }
  break;
}

/* Opcode: Clear P1 P2 P3
**
** Delete all contents of the database table or index whose root page
** in the database file is given by P1.  But, unlike Destroy, do not
** remove the table or index from the database file.
**
** The table being clear is in the main database file if P2==0.  If
** P2==1 then the table to be clear is in the auxiliary database file
** that is used to store tables create using CREATE TEMPORARY TABLE.
**
** If the P3 value is non-zero, then the table referred to must be an
** intkey table (an SQL table, not an index). In this case the row change 
** count is incremented by the number of rows in the table being cleared. 
** If P3 is greater than zero, then the value stored in register P3 is
** also incremented by the number of rows in the table being cleared.
**
** See also: Destroy
*/
case OP_Clear: {
  int nChange;
 
  sqlite3VdbeIncrWriteCounter(p, 0);
  nChange = 0;
  assert( p->readOnly==0 );
  assert( DbMaskTest(p->btreeMask, pOp->p2) );
  rc = sqlite3BtreeClearTable(
      db->aDb[pOp->p2].pBt, (u32)pOp->p1, (pOp->p3 ? &nChange : 0)
  );
  if( pOp->p3 ){
    p->nChange += nChange;
    if( pOp->p3>0 ){
      assert( memIsValid(&aMem[pOp->p3]) );
      memAboutToChange(p, &aMem[pOp->p3]);
      aMem[pOp->p3].u.i += nChange;
    }
  }
  if( rc ) goto abort_due_to_error;
  break;
}

/* Opcode: ResetSorter P1 * * * *
**
** Delete all contents from the ephemeral table or sorter
** that is open on cursor P1.
**
** This opcode only works for cursors used for sorting and
** opened with OP_OpenEphemeral or OP_SorterOpen.
*/
case OP_ResetSorter: {
  VdbeCursor *pC;
 
  assert( pOp->p1>=0 && pOp->p1<p->nCursor );
  pC = p->apCsr[pOp->p1];
  assert( pC!=0 );
  if( isSorter(pC) ){
    sqlite3VdbeSorterReset(db, pC->uc.pSorter);
  }else{
    assert( pC->eCurType==CURTYPE_BTREE );
    assert( pC->isEphemeral );
    rc = sqlite3BtreeClearTableOfCursor(pC->uc.pCursor);
    if( rc ) goto abort_due_to_error;
  }
  break;
}

/* Opcode: CreateBtree P1 P2 P3 * *
** Synopsis: r[P2]=root iDb=P1 flags=P3
**
** Allocate a new b-tree in the main database file if P1==0 or in the
** TEMP database file if P1==1 or in an attached database if
** P1>1.  The P3 argument must be 1 (BTREE_INTKEY) for a rowid table
** it must be 2 (BTREE_BLOBKEY) for an index or WITHOUT ROWID table.
** The root page number of the new b-tree is stored in register P2.
*/
case OP_CreateBtree: {          /* out2 */
  Pgno pgno;
  Db *pDb;

  sqlite3VdbeIncrWriteCounter(p, 0);
  pOut = out2Prerelease(p, pOp);
  pgno = 0;
  assert( pOp->p3==BTREE_INTKEY || pOp->p3==BTREE_BLOBKEY );
  assert( pOp->p1>=0 && pOp->p1<db->nDb );
  assert( DbMaskTest(p->btreeMask, pOp->p1) );
  assert( p->readOnly==0 );
  pDb = &db->aDb[pOp->p1];
  assert( pDb->pBt!=0 );
  rc = sqlite3BtreeCreateTable(pDb->pBt, &pgno, pOp->p3);
  if( rc ) goto abort_due_to_error;
  pOut->u.i = pgno;
  break;
}

/* Opcode: SqlExec * * * P4 *
**
** Run the SQL statement or statements specified in the P4 string.
*/
case OP_SqlExec: {
  sqlite3VdbeIncrWriteCounter(p, 0);
  db->nSqlExec++;
  rc = sqlite3_exec(db, pOp->p4.z, 0, 0, 0);
  db->nSqlExec--;
  if( rc ) goto abort_due_to_error;
  break;
}

/* Opcode: ParseSchema P1 * * P4 *
**
** Read and parse all entries from the schema table of database P1
** that match the WHERE clause P4.  If P4 is a NULL pointer, then the
** entire schema for P1 is reparsed.
**
** This opcode invokes the parser to create a new virtual machine,
** then runs the new virtual machine.  It is thus a re-entrant opcode.
*/
case OP_ParseSchema: {
  int iDb;
  const char *zSchema;
  char *zSql;
  InitData initData;

  /* Any prepared statement that invokes this opcode will hold mutexes
  ** on every btree.  This is a prerequisite for invoking 
  ** sqlite3InitCallback().
  */
#ifdef SQLITE_DEBUG
  for(iDb=0; iDb<db->nDb; iDb++){
    assert( iDb==1 || sqlite3BtreeHoldsMutex(db->aDb[iDb].pBt) );
  }
#endif

  iDb = pOp->p1;
  assert( iDb>=0 && iDb<db->nDb );
  assert( DbHasProperty(db, iDb, DB_SchemaLoaded) );

#ifndef SQLITE_OMIT_ALTERTABLE
  if( pOp->p4.z==0 ){
    sqlite3SchemaClear(db->aDb[iDb].pSchema);
    db->mDbFlags &= ~DBFLAG_SchemaKnownOk;
    rc = sqlite3InitOne(db, iDb, &p->zErrMsg, INITFLAG_AlterTable);
    db->mDbFlags |= DBFLAG_SchemaChange;
    p->expired = 0;
  }else
#endif
  {
    zSchema = DFLT_SCHEMA_TABLE;
    initData.db = db;
    initData.iDb = iDb;
    initData.pzErrMsg = &p->zErrMsg;
    initData.mInitFlags = 0;
    initData.mxPage = sqlite3BtreeLastPage(db->aDb[iDb].pBt);
    zSql = sqlite3MPrintf(db,
       "SELECT*FROM\"%w\".%s WHERE %s ORDER BY rowid",
       db->aDb[iDb].zDbSName, zSchema, pOp->p4.z);
    if( zSql==0 ){
      rc = SQLITE_NOMEM_BKPT;
    }else{
      assert( db->init.busy==0 );
      db->init.busy = 1;
      initData.rc = SQLITE_OK;
      initData.nInitRow = 0;
      assert( !db->mallocFailed );
      rc = sqlite3_exec(db, zSql, sqlite3InitCallback, &initData, 0);
      if( rc==SQLITE_OK ) rc = initData.rc;
      if( rc==SQLITE_OK && initData.nInitRow==0 ){
        /* The OP_ParseSchema opcode with a non-NULL P4 argument should parse
        ** at least one SQL statement. Any less than that indicates that
        ** the sqlite_schema table is corrupt. */
        rc = SQLITE_CORRUPT_BKPT;
      }
      sqlite3DbFreeNN(db, zSql);
      db->init.busy = 0;
    }
  }
  if( rc ){
    sqlite3ResetAllSchemasOfConnection(db);
    if( rc==SQLITE_NOMEM ){
      goto no_mem;
    }
    goto abort_due_to_error;
  }
  break;  
}

#if !defined(SQLITE_OMIT_ANALYZE)
/* Opcode: LoadAnalysis P1 * * * *
**
** Read the sqlite_stat1 table for database P1 and load the content
** of that table into the internal index hash table.  This will cause
** the analysis to be used when preparing all subsequent queries.
*/
case OP_LoadAnalysis: {
  assert( pOp->p1>=0 && pOp->p1<db->nDb );
  rc = sqlite3AnalysisLoad(db, pOp->p1);
  if( rc ) goto abort_due_to_error;
  break;  
}
#endif /* !defined(SQLITE_OMIT_ANALYZE) */

/* Opcode: DropTable P1 * * P4 *
**
** Remove the internal (in-memory) data structures that describe
** the table named P4 in database P1.  This is called after a table
** is dropped from disk (using the Destroy opcode) in order to keep 
** the internal representation of the
** schema consistent with what is on disk.
*/
case OP_DropTable: {
  sqlite3VdbeIncrWriteCounter(p, 0);
  sqlite3UnlinkAndDeleteTable(db, pOp->p1, pOp->p4.z);
  break;
}

/* Opcode: DropIndex P1 * * P4 *
**
** Remove the internal (in-memory) data structures that describe
** the index named P4 in database P1.  This is called after an index
** is dropped from disk (using the Destroy opcode)
** in order to keep the internal representation of the
** schema consistent with what is on disk.
*/
case OP_DropIndex: {
  sqlite3VdbeIncrWriteCounter(p, 0);
  sqlite3UnlinkAndDeleteIndex(db, pOp->p1, pOp->p4.z);
  break;
}

/* Opcode: DropTrigger P1 * * P4 *
**
** Remove the internal (in-memory) data structures that describe
** the trigger named P4 in database P1.  This is called after a trigger
** is dropped from disk (using the Destroy opcode) in order to keep 
** the internal representation of the
** schema consistent with what is on disk.
*/
case OP_DropTrigger: {
  sqlite3VdbeIncrWriteCounter(p, 0);
  sqlite3UnlinkAndDeleteTrigger(db, pOp->p1, pOp->p4.z);
  break;
}


#ifndef SQLITE_OMIT_INTEGRITY_CHECK
/* Opcode: IntegrityCk P1 P2 P3 P4 P5
**
** Do an analysis of the currently open database.  Store in
** register P1 the text of an error message describing any problems.
** If no problems are found, store a NULL in register P1.
**
** The register P3 contains one less than the maximum number of allowed errors.
** At most reg(P3) errors will be reported.
** In other words, the analysis stops as soon as reg(P1) errors are 
** seen.  Reg(P1) is updated with the number of errors remaining.
**
** The root page numbers of all tables in the database are integers
** stored in P4_INTARRAY argument.
**
** If P5 is not zero, the check is done on the auxiliary database
** file, not the main database file.
**
** This opcode is used to implement the integrity_check pragma.
*/
case OP_IntegrityCk: {
  int nRoot;      /* Number of tables to check.  (Number of root pages.) */
  Pgno *aRoot;    /* Array of rootpage numbers for tables to be checked */
  int nErr;       /* Number of errors reported */
  char *z;        /* Text of the error report */
  Mem *pnErr;     /* Register keeping track of errors remaining */

  assert( p->bIsReader );
  nRoot = pOp->p2;
  aRoot = pOp->p4.ai;
  assert( nRoot>0 );
  assert( aRoot[0]==(Pgno)nRoot );
  assert( pOp->p3>0 && pOp->p3<=(p->nMem+1 - p->nCursor) );
  pnErr = &aMem[pOp->p3];
  assert( (pnErr->flags & MEM_Int)!=0 );
  assert( (pnErr->flags & (MEM_Str|MEM_Blob))==0 );
  pIn1 = &aMem[pOp->p1];
  assert( pOp->p5<db->nDb );
  assert( DbMaskTest(p->btreeMask, pOp->p5) );
  z = sqlite3BtreeIntegrityCheck(db, db->aDb[pOp->p5].pBt, &aRoot[1], nRoot,
                                 (int)pnErr->u.i+1, &nErr);
  sqlite3VdbeMemSetNull(pIn1);
  if( nErr==0 ){
    assert( z==0 );
  }else if( z==0 ){
    goto no_mem;
  }else{
    pnErr->u.i -= nErr-1;
    sqlite3VdbeMemSetStr(pIn1, z, -1, SQLITE_UTF8, sqlite3_free);
  }
  UPDATE_MAX_BLOBSIZE(pIn1);
  sqlite3VdbeChangeEncoding(pIn1, encoding);
  goto check_for_interrupt;
}
#endif /* SQLITE_OMIT_INTEGRITY_CHECK */

/* Opcode: RowSetAdd P1 P2 * * *
** Synopsis: rowset(P1)=r[P2]
**
** Insert the integer value held by register P2 into a RowSet object
** held in register P1.
**
** An assertion fails if P2 is not an integer.
*/
case OP_RowSetAdd: {       /* in1, in2 */
  pIn1 = &aMem[pOp->p1];
  pIn2 = &aMem[pOp->p2];
  assert( (pIn2->flags & MEM_Int)!=0 );
  if( (pIn1->flags & MEM_Blob)==0 ){
    if( sqlite3VdbeMemSetRowSet(pIn1) ) goto no_mem;
  }
  assert( sqlite3VdbeMemIsRowSet(pIn1) );
  sqlite3RowSetInsert((RowSet*)pIn1->z, pIn2->u.i);
  break;
}

/* Opcode: RowSetRead P1 P2 P3 * *
** Synopsis: r[P3]=rowset(P1)
**
** Extract the smallest value from the RowSet object in P1
** and put that value into register P3.
** Or, if RowSet object P1 is initially empty, leave P3
** unchanged and jump to instruction P2.
*/
case OP_RowSetRead: {       /* jump, in1, out3 */
  i64 val;

  pIn1 = &aMem[pOp->p1];
  assert( (pIn1->flags & MEM_Blob)==0 || sqlite3VdbeMemIsRowSet(pIn1) );
  if( (pIn1->flags & MEM_Blob)==0 
   || sqlite3RowSetNext((RowSet*)pIn1->z, &val)==0
  ){
    /* The boolean index is empty */
    sqlite3VdbeMemSetNull(pIn1);
    VdbeBranchTaken(1,2);
    goto jump_to_p2_and_check_for_interrupt;
  }else{
    /* A value was pulled from the index */
    VdbeBranchTaken(0,2);
    sqlite3VdbeMemSetInt64(&aMem[pOp->p3], val);
  }
  goto check_for_interrupt;
}

/* Opcode: RowSetTest P1 P2 P3 P4
** Synopsis: if r[P3] in rowset(P1) goto P2
**
** Register P3 is assumed to hold a 64-bit integer value. If register P1
** contains a RowSet object and that RowSet object contains
** the value held in P3, jump to register P2. Otherwise, insert the
** integer in P3 into the RowSet and continue on to the
** next opcode.
**
** The RowSet object is optimized for the case where sets of integers
** are inserted in distinct phases, which each set contains no duplicates.
** Each set is identified by a unique P4 value. The first set
** must have P4==0, the final set must have P4==-1, and for all other sets
** must have P4>0.
**
** This allows optimizations: (a) when P4==0 there is no need to test
** the RowSet object for P3, as it is guaranteed not to contain it,
** (b) when P4==-1 there is no need to insert the value, as it will
** never be tested for, and (c) when a value that is part of set X is
** inserted, there is no need to search to see if the same value was
** previously inserted as part of set X (only if it was previously
** inserted as part of some other set).
*/
case OP_RowSetTest: {                     /* jump, in1, in3 */
  int iSet;
  int exists;

  pIn1 = &aMem[pOp->p1];
  pIn3 = &aMem[pOp->p3];
  iSet = pOp->p4.i;
  assert( pIn3->flags&MEM_Int );

  /* If there is anything other than a rowset object in memory cell P1,
  ** delete it now and initialize P1 with an empty rowset
  */
  if( (pIn1->flags & MEM_Blob)==0 ){
    if( sqlite3VdbeMemSetRowSet(pIn1) ) goto no_mem;
  }
  assert( sqlite3VdbeMemIsRowSet(pIn1) );
  assert( pOp->p4type==P4_INT32 );
  assert( iSet==-1 || iSet>=0 );
  if( iSet ){
    exists = sqlite3RowSetTest((RowSet*)pIn1->z, iSet, pIn3->u.i);
    VdbeBranchTaken(exists!=0,2);
    if( exists ) goto jump_to_p2;
  }
  if( iSet>=0 ){
    sqlite3RowSetInsert((RowSet*)pIn1->z, pIn3->u.i);
  }
  break;
}


#ifndef SQLITE_OMIT_TRIGGER

/* Opcode: Program P1 P2 P3 P4 P5
**
** Execute the trigger program passed as P4 (type P4_SUBPROGRAM). 
**
** P1 contains the address of the memory cell that contains the first memory 
** cell in an array of values used as arguments to the sub-program. P2 
** contains the address to jump to if the sub-program throws an IGNORE 
** exception using the RAISE() function. Register P3 contains the address 
** of a memory cell in this (the parent) VM that is used to allocate the 
** memory required by the sub-vdbe at runtime.
**
** P4 is a pointer to the VM containing the trigger program.
**
** If P5 is non-zero, then recursive program invocation is enabled.
*/
case OP_Program: {        /* jump */
  int nMem;               /* Number of memory registers for sub-program */
  int nByte;              /* Bytes of runtime space required for sub-program */
  Mem *pRt;               /* Register to allocate runtime space */
  Mem *pMem;              /* Used to iterate through memory cells */
  Mem *pEnd;              /* Last memory cell in new array */
  VdbeFrame *pFrame;      /* New vdbe frame to execute in */
  SubProgram *pProgram;   /* Sub-program to execute */
  void *t;                /* Token identifying trigger */

  pProgram = pOp->p4.pProgram;
  pRt = &aMem[pOp->p3];
  assert( pProgram->nOp>0 );
  
  /* If the p5 flag is clear, then recursive invocation of triggers is 
  ** disabled for backwards compatibility (p5 is set if this sub-program
  ** is really a trigger, not a foreign key action, and the flag set
  ** and cleared by the "PRAGMA recursive_triggers" command is clear).
  ** 
  ** It is recursive invocation of triggers, at the SQL level, that is 
  ** disabled. In some cases a single trigger may generate more than one 
  ** SubProgram (if the trigger may be executed with more than one different 
  ** ON CONFLICT algorithm). SubProgram structures associated with a
  ** single trigger all have the same value for the SubProgram.token 
  ** variable.  */
  if( pOp->p5 ){
    t = pProgram->token;
    for(pFrame=p->pFrame; pFrame && pFrame->token!=t; pFrame=pFrame->pParent);
    if( pFrame ) break;
  }

  if( p->nFrame>=db->aLimit[SQLITE_LIMIT_TRIGGER_DEPTH] ){
    rc = SQLITE_ERROR;
    sqlite3VdbeError(p, "too many levels of trigger recursion");
    goto abort_due_to_error;
  }

  /* Register pRt is used to store the memory required to save the state
  ** of the current program, and the memory required at runtime to execute
  ** the trigger program. If this trigger has been fired before, then pRt 
  ** is already allocated. Otherwise, it must be initialized.  */
  if( (pRt->flags&MEM_Blob)==0 ){
    /* SubProgram.nMem is set to the number of memory cells used by the 
    ** program stored in SubProgram.aOp. As well as these, one memory
    ** cell is required for each cursor used by the program. Set local
    ** variable nMem (and later, VdbeFrame.nChildMem) to this value.
    */
    nMem = pProgram->nMem + pProgram->nCsr;
    assert( nMem>0 );
    if( pProgram->nCsr==0 ) nMem++;
    nByte = ROUND8(sizeof(VdbeFrame))
              + nMem * sizeof(Mem)
              + pProgram->nCsr * sizeof(VdbeCursor*)
              + (pProgram->nOp + 7)/8;
    pFrame = sqlite3DbMallocZero(db, nByte);
    if( !pFrame ){
      goto no_mem;
    }
    sqlite3VdbeMemRelease(pRt);
    pRt->flags = MEM_Blob|MEM_Dyn;
    pRt->z = (char*)pFrame;
    pRt->n = nByte;
    pRt->xDel = sqlite3VdbeFrameMemDel;

    pFrame->v = p;
    pFrame->nChildMem = nMem;
    pFrame->nChildCsr = pProgram->nCsr;
    pFrame->pc = (int)(pOp - aOp);
    pFrame->aMem = p->aMem;
    pFrame->nMem = p->nMem;
    pFrame->apCsr = p->apCsr;
    pFrame->nCursor = p->nCursor;
    pFrame->aOp = p->aOp;
    pFrame->nOp = p->nOp;
    pFrame->token = pProgram->token;
#ifdef SQLITE_ENABLE_STMT_SCANSTATUS
    pFrame->anExec = p->anExec;
#endif
#ifdef SQLITE_DEBUG
    pFrame->iFrameMagic = SQLITE_FRAME_MAGIC;
#endif

    pEnd = &VdbeFrameMem(pFrame)[pFrame->nChildMem];
    for(pMem=VdbeFrameMem(pFrame); pMem!=pEnd; pMem++){
      pMem->flags = MEM_Undefined;
      pMem->db = db;
    }
  }else{
    pFrame = (VdbeFrame*)pRt->z;
    assert( pRt->xDel==sqlite3VdbeFrameMemDel );
    assert( pProgram->nMem+pProgram->nCsr==pFrame->nChildMem 
        || (pProgram->nCsr==0 && pProgram->nMem+1==pFrame->nChildMem) );
    assert( pProgram->nCsr==pFrame->nChildCsr );
    assert( (int)(pOp - aOp)==pFrame->pc );
  }

  p->nFrame++;
  pFrame->pParent = p->pFrame;
  pFrame->lastRowid = db->lastRowid;
  pFrame->nChange = p->nChange;
  pFrame->nDbChange = p->db->nChange;
  assert( pFrame->pAuxData==0 );
  pFrame->pAuxData = p->pAuxData;
  p->pAuxData = 0;
  p->nChange = 0;
  p->pFrame = pFrame;
  p->aMem = aMem = VdbeFrameMem(pFrame);
  p->nMem = pFrame->nChildMem;
  p->nCursor = (u16)pFrame->nChildCsr;
  p->apCsr = (VdbeCursor **)&aMem[p->nMem];
  pFrame->aOnce = (u8*)&p->apCsr[pProgram->nCsr];
  memset(pFrame->aOnce, 0, (pProgram->nOp + 7)/8);
  p->aOp = aOp = pProgram->aOp;
  p->nOp = pProgram->nOp;
#ifdef SQLITE_ENABLE_STMT_SCANSTATUS
  p->anExec = 0;
#endif
#ifdef SQLITE_DEBUG
  /* Verify that second and subsequent executions of the same trigger do not
  ** try to reuse register values from the first use. */
  {
    int i;
    for(i=0; i<p->nMem; i++){
      aMem[i].pScopyFrom = 0;  /* Prevent false-positive AboutToChange() errs */
      MemSetTypeFlag(&aMem[i], MEM_Undefined); /* Fault if this reg is reused */
    }
  }
#endif
  pOp = &aOp[-1];
  goto check_for_interrupt;
}

/* Opcode: Param P1 P2 * * *
**
** This opcode is only ever present in sub-programs called via the 
** OP_Program instruction. Copy a value currently stored in a memory 
** cell of the calling (parent) frame to cell P2 in the current frames 
** address space. This is used by trigger programs to access the new.* 
** and old.* values.
**
** The address of the cell in the parent frame is determined by adding
** the value of the P1 argument to the value of the P1 argument to the
** calling OP_Program instruction.
*/
case OP_Param: {           /* out2 */
  VdbeFrame *pFrame;
  Mem *pIn;
  pOut = out2Prerelease(p, pOp);
  pFrame = p->pFrame;
  pIn = &pFrame->aMem[pOp->p1 + pFrame->aOp[pFrame->pc].p1];   
  sqlite3VdbeMemShallowCopy(pOut, pIn, MEM_Ephem);
  break;
}

#endif /* #ifndef SQLITE_OMIT_TRIGGER */

#ifndef SQLITE_OMIT_FOREIGN_KEY
/* Opcode: FkCounter P1 P2 * * *
** Synopsis: fkctr[P1]+=P2
**
** Increment a "constraint counter" by P2 (P2 may be negative or positive).
** If P1 is non-zero, the database constraint counter is incremented 
** (deferred foreign key constraints). Otherwise, if P1 is zero, the 
** statement counter is incremented (immediate foreign key constraints).
*/
case OP_FkCounter: {
  if( db->flags & SQLITE_DeferFKs ){
    db->nDeferredImmCons += pOp->p2;
  }else if( pOp->p1 ){
    db->nDeferredCons += pOp->p2;
  }else{
    p->nFkConstraint += pOp->p2;
  }
  break;
}

/* Opcode: FkIfZero P1 P2 * * *
** Synopsis: if fkctr[P1]==0 goto P2
**
** This opcode tests if a foreign key constraint-counter is currently zero.
** If so, jump to instruction P2. Otherwise, fall through to the next 
** instruction.
**
** If P1 is non-zero, then the jump is taken if the database constraint-counter
** is zero (the one that counts deferred constraint violations). If P1 is
** zero, the jump is taken if the statement constraint-counter is zero
** (immediate foreign key constraint violations).
*/
case OP_FkIfZero: {         /* jump */
  if( pOp->p1 ){
    VdbeBranchTaken(db->nDeferredCons==0 && db->nDeferredImmCons==0, 2);
    if( db->nDeferredCons==0 && db->nDeferredImmCons==0 ) goto jump_to_p2;
  }else{
    VdbeBranchTaken(p->nFkConstraint==0 && db->nDeferredImmCons==0, 2);
    if( p->nFkConstraint==0 && db->nDeferredImmCons==0 ) goto jump_to_p2;
  }
  break;
}
#endif /* #ifndef SQLITE_OMIT_FOREIGN_KEY */

#ifndef SQLITE_OMIT_AUTOINCREMENT
/* Opcode: MemMax P1 P2 * * *
** Synopsis: r[P1]=max(r[P1],r[P2])
**
** P1 is a register in the root frame of this VM (the root frame is
** different from the current frame if this instruction is being executed
** within a sub-program). Set the value of register P1 to the maximum of 
** its current value and the value in register P2.
**
** This instruction throws an error if the memory cell is not initially
** an integer.
*/
case OP_MemMax: {        /* in2 */
  VdbeFrame *pFrame;
  if( p->pFrame ){
    for(pFrame=p->pFrame; pFrame->pParent; pFrame=pFrame->pParent);
    pIn1 = &pFrame->aMem[pOp->p1];
  }else{
    pIn1 = &aMem[pOp->p1];
  }
  assert( memIsValid(pIn1) );
  sqlite3VdbeMemIntegerify(pIn1);
  pIn2 = &aMem[pOp->p2];
  sqlite3VdbeMemIntegerify(pIn2);
  if( pIn1->u.i<pIn2->u.i){
    pIn1->u.i = pIn2->u.i;
  }
  break;
}
#endif /* SQLITE_OMIT_AUTOINCREMENT */

/* Opcode: IfPos P1 P2 P3 * *
** Synopsis: if r[P1]>0 then r[P1]-=P3, goto P2
**
** Register P1 must contain an integer.
** If the value of register P1 is 1 or greater, subtract P3 from the
** value in P1 and jump to P2.
**
** If the initial value of register P1 is less than 1, then the
** value is unchanged and control passes through to the next instruction.
*/
case OP_IfPos: {        /* jump, in1 */
  pIn1 = &aMem[pOp->p1];
  assert( pIn1->flags&MEM_Int );
  VdbeBranchTaken( pIn1->u.i>0, 2);
  if( pIn1->u.i>0 ){
    pIn1->u.i -= pOp->p3;
    goto jump_to_p2;
  }
  break;
}

/* Opcode: OffsetLimit P1 P2 P3 * *
** Synopsis: if r[P1]>0 then r[P2]=r[P1]+max(0,r[P3]) else r[P2]=(-1)
**
** This opcode performs a commonly used computation associated with
** LIMIT and OFFSET process.  r[P1] holds the limit counter.  r[P3]
** holds the offset counter.  The opcode computes the combined value
** of the LIMIT and OFFSET and stores that value in r[P2].  The r[P2]
** value computed is the total number of rows that will need to be
** visited in order to complete the query.
**
** If r[P3] is zero or negative, that means there is no OFFSET
** and r[P2] is set to be the value of the LIMIT, r[P1].
**
** if r[P1] is zero or negative, that means there is no LIMIT
** and r[P2] is set to -1. 
**
** Otherwise, r[P2] is set to the sum of r[P1] and r[P3].
*/
case OP_OffsetLimit: {    /* in1, out2, in3 */
  i64 x;
  pIn1 = &aMem[pOp->p1];
  pIn3 = &aMem[pOp->p3];
  pOut = out2Prerelease(p, pOp);
  assert( pIn1->flags & MEM_Int );
  assert( pIn3->flags & MEM_Int );
  x = pIn1->u.i;
  if( x<=0 || sqlite3AddInt64(&x, pIn3->u.i>0?pIn3->u.i:0) ){
    /* If the LIMIT is less than or equal to zero, loop forever.  This
    ** is documented.  But also, if the LIMIT+OFFSET exceeds 2^63 then
    ** also loop forever.  This is undocumented.  In fact, one could argue
    ** that the loop should terminate.  But assuming 1 billion iterations
    ** per second (far exceeding the capabilities of any current hardware)
    ** it would take nearly 300 years to actually reach the limit.  So
    ** looping forever is a reasonable approximation. */
    pOut->u.i = -1;
  }else{
    pOut->u.i = x;
  }
  break;
}

/* Opcode: IfNotZero P1 P2 * * *
** Synopsis: if r[P1]!=0 then r[P1]--, goto P2
**
** Register P1 must contain an integer.  If the content of register P1 is
** initially greater than zero, then decrement the value in register P1.
** If it is non-zero (negative or positive) and then also jump to P2.  
** If register P1 is initially zero, leave it unchanged and fall through.
*/
case OP_IfNotZero: {        /* jump, in1 */
  pIn1 = &aMem[pOp->p1];
  assert( pIn1->flags&MEM_Int );
  VdbeBranchTaken(pIn1->u.i<0, 2);
  if( pIn1->u.i ){
     if( pIn1->u.i>0 ) pIn1->u.i--;
     goto jump_to_p2;
  }
  break;
}

/* Opcode: DecrJumpZero P1 P2 * * *
** Synopsis: if (--r[P1])==0 goto P2
**
** Register P1 must hold an integer.  Decrement the value in P1
** and jump to P2 if the new value is exactly zero.
*/
case OP_DecrJumpZero: {      /* jump, in1 */
  pIn1 = &aMem[pOp->p1];
  assert( pIn1->flags&MEM_Int );
  if( pIn1->u.i>SMALLEST_INT64 ) pIn1->u.i--;
  VdbeBranchTaken(pIn1->u.i==0, 2);
  if( pIn1->u.i==0 ) goto jump_to_p2;
  break;
}


/* Opcode: AggStep * P2 P3 P4 P5
** Synopsis: accum=r[P3] step(r[P2@P5])
**
** Execute the xStep function for an aggregate.
** The function has P5 arguments.  P4 is a pointer to the 
** FuncDef structure that specifies the function.  Register P3 is the
** accumulator.
**
** The P5 arguments are taken from register P2 and its
** successors.
*/
/* Opcode: AggInverse * P2 P3 P4 P5
** Synopsis: accum=r[P3] inverse(r[P2@P5])
**
** Execute the xInverse function for an aggregate.
** The function has P5 arguments.  P4 is a pointer to the 
** FuncDef structure that specifies the function.  Register P3 is the
** accumulator.
**
** The P5 arguments are taken from register P2 and its
** successors.
*/
/* Opcode: AggStep1 P1 P2 P3 P4 P5
** Synopsis: accum=r[P3] step(r[P2@P5])
**
** Execute the xStep (if P1==0) or xInverse (if P1!=0) function for an
** aggregate.  The function has P5 arguments.  P4 is a pointer to the 
** FuncDef structure that specifies the function.  Register P3 is the
** accumulator.
**
** The P5 arguments are taken from register P2 and its
** successors.
**
** This opcode is initially coded as OP_AggStep0.  On first evaluation,
** the FuncDef stored in P4 is converted into an sqlite3_context and
** the opcode is changed.  In this way, the initialization of the
** sqlite3_context only happens once, instead of on each call to the
** step function.
*/
case OP_AggInverse:
case OP_AggStep: {
  int n;
  sqlite3_context *pCtx;

  assert( pOp->p4type==P4_FUNCDEF );
  n = pOp->p5;
  assert( pOp->p3>0 && pOp->p3<=(p->nMem+1 - p->nCursor) );
  assert( n==0 || (pOp->p2>0 && pOp->p2+n<=(p->nMem+1 - p->nCursor)+1) );
  assert( pOp->p3<pOp->p2 || pOp->p3>=pOp->p2+n );
  pCtx = sqlite3DbMallocRawNN(db, n*sizeof(sqlite3_value*) +
               (sizeof(pCtx[0]) + sizeof(Mem) - sizeof(sqlite3_value*)));
  if( pCtx==0 ) goto no_mem;
  pCtx->pMem = 0;
  pCtx->pOut = (Mem*)&(pCtx->argv[n]);
  sqlite3VdbeMemInit(pCtx->pOut, db, MEM_Null);
  pCtx->pFunc = pOp->p4.pFunc;
  pCtx->iOp = (int)(pOp - aOp);
  pCtx->pVdbe = p;
  pCtx->skipFlag = 0;
  pCtx->isError = 0;
  pCtx->argc = n;
  pOp->p4type = P4_FUNCCTX;
  pOp->p4.pCtx = pCtx;

  /* OP_AggInverse must have P1==1 and OP_AggStep must have P1==0 */
  assert( pOp->p1==(pOp->opcode==OP_AggInverse) );

  pOp->opcode = OP_AggStep1;
  /* Fall through into OP_AggStep */
  /* no break */ deliberate_fall_through
}
case OP_AggStep1: {
  int i;
  sqlite3_context *pCtx;
  Mem *pMem;

  assert( pOp->p4type==P4_FUNCCTX );
  pCtx = pOp->p4.pCtx;
  pMem = &aMem[pOp->p3];

#ifdef SQLITE_DEBUG
  if( pOp->p1 ){
    /* This is an OP_AggInverse call.  Verify that xStep has always
    ** been called at least once prior to any xInverse call. */
    assert( pMem->uTemp==0x1122e0e3 );
  }else{
    /* This is an OP_AggStep call.  Mark it as such. */
    pMem->uTemp = 0x1122e0e3;
  }
#endif

  /* If this function is inside of a trigger, the register array in aMem[]
  ** might change from one evaluation to the next.  The next block of code
  ** checks to see if the register array has changed, and if so it
  ** reinitializes the relavant parts of the sqlite3_context object */
  if( pCtx->pMem != pMem ){
    pCtx->pMem = pMem;
    for(i=pCtx->argc-1; i>=0; i--) pCtx->argv[i] = &aMem[pOp->p2+i];
  }

#ifdef SQLITE_DEBUG
  for(i=0; i<pCtx->argc; i++){
    assert( memIsValid(pCtx->argv[i]) );
    REGISTER_TRACE(pOp->p2+i, pCtx->argv[i]);
  }
#endif

  pMem->n++;
  assert( pCtx->pOut->flags==MEM_Null );
  assert( pCtx->isError==0 );
  assert( pCtx->skipFlag==0 );
#ifndef SQLITE_OMIT_WINDOWFUNC
  if( pOp->p1 ){
    (pCtx->pFunc->xInverse)(pCtx,pCtx->argc,pCtx->argv);
  }else
#endif
  (pCtx->pFunc->xSFunc)(pCtx,pCtx->argc,pCtx->argv); /* IMP: R-24505-23230 */

  if( pCtx->isError ){
    if( pCtx->isError>0 ){
      sqlite3VdbeError(p, "%s", sqlite3_value_text(pCtx->pOut));
      rc = pCtx->isError;
    }
    if( pCtx->skipFlag ){
      assert( pOp[-1].opcode==OP_CollSeq );
      i = pOp[-1].p1;
      if( i ) sqlite3VdbeMemSetInt64(&aMem[i], 1);
      pCtx->skipFlag = 0;
    }
    sqlite3VdbeMemRelease(pCtx->pOut);
    pCtx->pOut->flags = MEM_Null;
    pCtx->isError = 0;
    if( rc ) goto abort_due_to_error;
  }
  assert( pCtx->pOut->flags==MEM_Null );
  assert( pCtx->skipFlag==0 );
  break;
}

/* Opcode: AggFinal P1 P2 * P4 *
** Synopsis: accum=r[P1] N=P2
**
** P1 is the memory location that is the accumulator for an aggregate
** or window function.  Execute the finalizer function 
** for an aggregate and store the result in P1.
**
** P2 is the number of arguments that the step function takes and
** P4 is a pointer to the FuncDef for this function.  The P2
** argument is not used by this opcode.  It is only there to disambiguate
** functions that can take varying numbers of arguments.  The
** P4 argument is only needed for the case where
** the step function was not previously called.
*/
/* Opcode: AggValue * P2 P3 P4 *
** Synopsis: r[P3]=value N=P2
**
** Invoke the xValue() function and store the result in register P3.
**
** P2 is the number of arguments that the step function takes and
** P4 is a pointer to the FuncDef for this function.  The P2
** argument is not used by this opcode.  It is only there to disambiguate
** functions that can take varying numbers of arguments.  The
** P4 argument is only needed for the case where
** the step function was not previously called.
*/
case OP_AggValue:
case OP_AggFinal: {
  Mem *pMem;
  assert( pOp->p1>0 && pOp->p1<=(p->nMem+1 - p->nCursor) );
  assert( pOp->p3==0 || pOp->opcode==OP_AggValue );
  pMem = &aMem[pOp->p1];
  assert( (pMem->flags & ~(MEM_Null|MEM_Agg))==0 );
#ifndef SQLITE_OMIT_WINDOWFUNC
  if( pOp->p3 ){
    memAboutToChange(p, &aMem[pOp->p3]);
    rc = sqlite3VdbeMemAggValue(pMem, &aMem[pOp->p3], pOp->p4.pFunc);
    pMem = &aMem[pOp->p3];
  }else
#endif
  {
    rc = sqlite3VdbeMemFinalize(pMem, pOp->p4.pFunc);
  }
  
  if( rc ){
    sqlite3VdbeError(p, "%s", sqlite3_value_text(pMem));
    goto abort_due_to_error;
  }
  sqlite3VdbeChangeEncoding(pMem, encoding);
  UPDATE_MAX_BLOBSIZE(pMem);
  if( sqlite3VdbeMemTooBig(pMem) ){
    goto too_big;
  }
  break;
}

#ifndef SQLITE_OMIT_WAL
/* Opcode: Checkpoint P1 P2 P3 * *
**
** Checkpoint database P1. This is a no-op if P1 is not currently in
** WAL mode. Parameter P2 is one of SQLITE_CHECKPOINT_PASSIVE, FULL,
** RESTART, or TRUNCATE.  Write 1 or 0 into mem[P3] if the checkpoint returns
** SQLITE_BUSY or not, respectively.  Write the number of pages in the
** WAL after the checkpoint into mem[P3+1] and the number of pages
** in the WAL that have been checkpointed after the checkpoint
** completes into mem[P3+2].  However on an error, mem[P3+1] and
** mem[P3+2] are initialized to -1.
*/
case OP_Checkpoint: {
  int i;                          /* Loop counter */
  int aRes[3];                    /* Results */
  Mem *pMem;                      /* Write results here */

  assert( p->readOnly==0 );
  aRes[0] = 0;
  aRes[1] = aRes[2] = -1;
  assert( pOp->p2==SQLITE_CHECKPOINT_PASSIVE
       || pOp->p2==SQLITE_CHECKPOINT_FULL
       || pOp->p2==SQLITE_CHECKPOINT_RESTART
       || pOp->p2==SQLITE_CHECKPOINT_TRUNCATE
  );
  rc = sqlite3Checkpoint(db, pOp->p1, pOp->p2, &aRes[1], &aRes[2]);
  if( rc ){
    if( rc!=SQLITE_BUSY ) goto abort_due_to_error;
    rc = SQLITE_OK;
    aRes[0] = 1;
  }
  for(i=0, pMem = &aMem[pOp->p3]; i<3; i++, pMem++){
    sqlite3VdbeMemSetInt64(pMem, (i64)aRes[i]);
  }    
  break;
};  
#endif

#ifndef SQLITE_OMIT_PRAGMA
/* Opcode: JournalMode P1 P2 P3 * *
**
** Change the journal mode of database P1 to P3. P3 must be one of the
** PAGER_JOURNALMODE_XXX values. If changing between the various rollback
** modes (delete, truncate, persist, off and memory), this is a simple
** operation. No IO is required.
**
** If changing into or out of WAL mode the procedure is more complicated.
**
** Write a string containing the final journal-mode to register P2.
*/
case OP_JournalMode: {    /* out2 */
  Btree *pBt;                     /* Btree to change journal mode of */
  Pager *pPager;                  /* Pager associated with pBt */
  int eNew;                       /* New journal mode */
  int eOld;                       /* The old journal mode */
#ifndef SQLITE_OMIT_WAL
  const char *zFilename;          /* Name of database file for pPager */
#endif

  pOut = out2Prerelease(p, pOp);
  eNew = pOp->p3;
  assert( eNew==PAGER_JOURNALMODE_DELETE 
       || eNew==PAGER_JOURNALMODE_TRUNCATE 
       || eNew==PAGER_JOURNALMODE_PERSIST 
       || eNew==PAGER_JOURNALMODE_OFF
       || eNew==PAGER_JOURNALMODE_MEMORY
       || eNew==PAGER_JOURNALMODE_WAL
       || eNew==PAGER_JOURNALMODE_WAL2
       || eNew==PAGER_JOURNALMODE_QUERY
  );
  assert( pOp->p1>=0 && pOp->p1<db->nDb );
  assert( p->readOnly==0 );

  pBt = db->aDb[pOp->p1].pBt;
  pPager = sqlite3BtreePager(pBt);
  eOld = sqlite3PagerGetJournalMode(pPager);
  if( eNew==PAGER_JOURNALMODE_QUERY ) eNew = eOld;
  if( !sqlite3PagerOkToChangeJournalMode(pPager) ) eNew = eOld;

#ifndef SQLITE_OMIT_WAL
  zFilename = sqlite3PagerFilename(pPager, 1);

  /* Do not allow a transition to journal_mode=WAL for a database
  ** in temporary storage or if the VFS does not support shared memory 
  */
  if( isWalMode(eNew)
   && (sqlite3Strlen30(zFilename)==0           /* Temp file */
       || !sqlite3PagerWalSupported(pPager))   /* No shared-memory support */
  ){
    eNew = eOld;
  }

  if( eNew!=eOld && (isWalMode(eNew) || isWalMode(eOld)) ){

    /* Prevent changing directly to wal2 from wal mode. And vice versa. */
    if( isWalMode(eNew) && isWalMode(eOld) ){
      rc = SQLITE_ERROR;
      sqlite3VdbeError(p, "cannot change from %s to %s mode",
          sqlite3JournalModename(eOld), sqlite3JournalModename(eNew)
      );
      goto abort_due_to_error;
    }

    /* Prevent switching into or out of wal/wal2 mode mid-transaction */
    if( !db->autoCommit || db->nVdbeRead>1 ){
      rc = SQLITE_ERROR;
      sqlite3VdbeError(p,
          "cannot change %s wal mode from within a transaction",
          (eNew==PAGER_JOURNALMODE_WAL ? "into" : "out of")
      );
      goto abort_due_to_error;
    }
 
    if( isWalMode(eOld) ){
      /* If leaving WAL mode, close the log file. If successful, the call
      ** to PagerCloseWal() checkpoints and deletes the write-ahead-log 
      ** file. An EXCLUSIVE lock may still be held on the database file 
      ** after a successful return. 
      */
<<<<<<< HEAD
      rc = sqlite3PagerCloseWal(pPager, db);
=======
      assert( sqlite3BtreeTxnState(pBt)!=SQLITE_TXN_WRITE );
>>>>>>> 68b40344
      if( rc==SQLITE_OK ){
        sqlite3PagerSetJournalMode(pPager, eNew);
      }
    }else if( eOld==PAGER_JOURNALMODE_MEMORY ){
      /* Cannot transition directly from MEMORY to WAL.  Use mode OFF
      ** as an intermediate */
      sqlite3PagerSetJournalMode(pPager, PAGER_JOURNALMODE_OFF);
    }

    /* Open a transaction on the database file. Regardless of the journal
    ** mode, this transaction always uses a rollback journal.
    */
    assert( sqlite3BtreeIsInTrans(pBt)==0 );
    if( rc==SQLITE_OK ){
      /* 1==rollback, 2==wal, 3==wal2 */
      rc = sqlite3BtreeSetVersion(pBt, 
          1 + isWalMode(eNew) + (eNew==PAGER_JOURNALMODE_WAL2)
      );
    }
  }
#endif /* ifndef SQLITE_OMIT_WAL */

  if( rc ) eNew = eOld;
  eNew = sqlite3PagerSetJournalMode(pPager, eNew);

  pOut->flags = MEM_Str|MEM_Static|MEM_Term;
  pOut->z = (char *)sqlite3JournalModename(eNew);
  pOut->n = sqlite3Strlen30(pOut->z);
  pOut->enc = SQLITE_UTF8;
  sqlite3VdbeChangeEncoding(pOut, encoding);
  if( rc ) goto abort_due_to_error;
  break;
};
#endif /* SQLITE_OMIT_PRAGMA */

#if !defined(SQLITE_OMIT_VACUUM) && !defined(SQLITE_OMIT_ATTACH)
/* Opcode: Vacuum P1 P2 * * *
**
** Vacuum the entire database P1.  P1 is 0 for "main", and 2 or more
** for an attached database.  The "temp" database may not be vacuumed.
**
** If P2 is not zero, then it is a register holding a string which is
** the file into which the result of vacuum should be written.  When
** P2 is zero, the vacuum overwrites the original database.
*/
case OP_Vacuum: {
  assert( p->readOnly==0 );
  rc = sqlite3RunVacuum(&p->zErrMsg, db, pOp->p1,
                        pOp->p2 ? &aMem[pOp->p2] : 0);
  if( rc ) goto abort_due_to_error;
  break;
}
#endif

#if !defined(SQLITE_OMIT_AUTOVACUUM)
/* Opcode: IncrVacuum P1 P2 * * *
**
** Perform a single step of the incremental vacuum procedure on
** the P1 database. If the vacuum has finished, jump to instruction
** P2. Otherwise, fall through to the next instruction.
*/
case OP_IncrVacuum: {        /* jump */
  Btree *pBt;

  assert( pOp->p1>=0 && pOp->p1<db->nDb );
  assert( DbMaskTest(p->btreeMask, pOp->p1) );
  assert( p->readOnly==0 );
  pBt = db->aDb[pOp->p1].pBt;
  rc = sqlite3BtreeIncrVacuum(pBt);
  VdbeBranchTaken(rc==SQLITE_DONE,2);
  if( rc ){
    if( rc!=SQLITE_DONE ) goto abort_due_to_error;
    rc = SQLITE_OK;
    goto jump_to_p2;
  }
  break;
}
#endif

/* Opcode: Expire P1 P2 * * *
**
** Cause precompiled statements to expire.  When an expired statement
** is executed using sqlite3_step() it will either automatically
** reprepare itself (if it was originally created using sqlite3_prepare_v2())
** or it will fail with SQLITE_SCHEMA.
** 
** If P1 is 0, then all SQL statements become expired. If P1 is non-zero,
** then only the currently executing statement is expired.
**
** If P2 is 0, then SQL statements are expired immediately.  If P2 is 1,
** then running SQL statements are allowed to continue to run to completion.
** The P2==1 case occurs when a CREATE INDEX or similar schema change happens
** that might help the statement run faster but which does not affect the
** correctness of operation.
*/
case OP_Expire: {
  assert( pOp->p2==0 || pOp->p2==1 );
  if( !pOp->p1 ){
    sqlite3ExpirePreparedStatements(db, pOp->p2);
  }else{
    p->expired = pOp->p2+1;
  }
  break;
}

/* Opcode: CursorLock P1 * * * *
**
** Lock the btree to which cursor P1 is pointing so that the btree cannot be
** written by an other cursor.
*/
case OP_CursorLock: {
  VdbeCursor *pC;
  assert( pOp->p1>=0 && pOp->p1<p->nCursor );
  pC = p->apCsr[pOp->p1];
  assert( pC!=0 );
  assert( pC->eCurType==CURTYPE_BTREE );
  sqlite3BtreeCursorPin(pC->uc.pCursor);
  break;
}

/* Opcode: CursorUnlock P1 * * * *
**
** Unlock the btree to which cursor P1 is pointing so that it can be
** written by other cursors.
*/
case OP_CursorUnlock: {
  VdbeCursor *pC;
  assert( pOp->p1>=0 && pOp->p1<p->nCursor );
  pC = p->apCsr[pOp->p1];
  assert( pC!=0 );
  assert( pC->eCurType==CURTYPE_BTREE );
  sqlite3BtreeCursorUnpin(pC->uc.pCursor);
  break;
}

#ifndef SQLITE_OMIT_SHARED_CACHE
/* Opcode: TableLock P1 P2 P3 P4 *
** Synopsis: iDb=P1 root=P2 write=P3
**
** Obtain a lock on a particular table. This instruction is only used when
** the shared-cache feature is enabled. 
**
** P1 is the index of the database in sqlite3.aDb[] of the database
** on which the lock is acquired.  A readlock is obtained if P3==0 or
** a write lock if P3==1.
**
** P2 contains the root-page of the table to lock.
**
** P4 contains a pointer to the name of the table being locked. This is only
** used to generate an error message if the lock cannot be obtained.
*/
case OP_TableLock: {
  u8 isWriteLock = (u8)pOp->p3;
  if( isWriteLock || 0==(db->flags&SQLITE_ReadUncommit) ){
    int p1 = pOp->p1; 
    assert( p1>=0 && p1<db->nDb );
    assert( DbMaskTest(p->btreeMask, p1) );
    assert( isWriteLock==0 || isWriteLock==1 );
    rc = sqlite3BtreeLockTable(db->aDb[p1].pBt, pOp->p2, isWriteLock);
    if( rc ){
      if( (rc&0xFF)==SQLITE_LOCKED ){
        const char *z = pOp->p4.z;
        sqlite3VdbeError(p, "database table is locked: %s", z);
      }
      goto abort_due_to_error;
    }
  }
  break;
}
#endif /* SQLITE_OMIT_SHARED_CACHE */

#ifndef SQLITE_OMIT_VIRTUALTABLE
/* Opcode: VBegin * * * P4 *
**
** P4 may be a pointer to an sqlite3_vtab structure. If so, call the 
** xBegin method for that table.
**
** Also, whether or not P4 is set, check that this is not being called from
** within a callback to a virtual table xSync() method. If it is, the error
** code will be set to SQLITE_LOCKED.
*/
case OP_VBegin: {
  VTable *pVTab;
  pVTab = pOp->p4.pVtab;
  rc = sqlite3VtabBegin(db, pVTab);
  if( pVTab ) sqlite3VtabImportErrmsg(p, pVTab->pVtab);
  if( rc ) goto abort_due_to_error;
  break;
}
#endif /* SQLITE_OMIT_VIRTUALTABLE */

#ifndef SQLITE_OMIT_VIRTUALTABLE
/* Opcode: VCreate P1 P2 * * *
**
** P2 is a register that holds the name of a virtual table in database 
** P1. Call the xCreate method for that table.
*/
case OP_VCreate: {
  Mem sMem;          /* For storing the record being decoded */
  const char *zTab;  /* Name of the virtual table */

  memset(&sMem, 0, sizeof(sMem));
  sMem.db = db;
  /* Because P2 is always a static string, it is impossible for the
  ** sqlite3VdbeMemCopy() to fail */
  assert( (aMem[pOp->p2].flags & MEM_Str)!=0 );
  assert( (aMem[pOp->p2].flags & MEM_Static)!=0 );
  rc = sqlite3VdbeMemCopy(&sMem, &aMem[pOp->p2]);
  assert( rc==SQLITE_OK );
  zTab = (const char*)sqlite3_value_text(&sMem);
  assert( zTab || db->mallocFailed );
  if( zTab ){
    rc = sqlite3VtabCallCreate(db, pOp->p1, zTab, &p->zErrMsg);
  }
  sqlite3VdbeMemRelease(&sMem);
  if( rc ) goto abort_due_to_error;
  break;
}
#endif /* SQLITE_OMIT_VIRTUALTABLE */

#ifndef SQLITE_OMIT_VIRTUALTABLE
/* Opcode: VDestroy P1 * * P4 *
**
** P4 is the name of a virtual table in database P1.  Call the xDestroy method
** of that table.
*/
case OP_VDestroy: {
  db->nVDestroy++;
  rc = sqlite3VtabCallDestroy(db, pOp->p1, pOp->p4.z);
  db->nVDestroy--;
  assert( p->errorAction==OE_Abort && p->usesStmtJournal );
  if( rc ) goto abort_due_to_error;
  break;
}
#endif /* SQLITE_OMIT_VIRTUALTABLE */

#ifndef SQLITE_OMIT_VIRTUALTABLE
/* Opcode: VOpen P1 * * P4 *
**
** P4 is a pointer to a virtual table object, an sqlite3_vtab structure.
** P1 is a cursor number.  This opcode opens a cursor to the virtual
** table and stores that cursor in P1.
*/
case OP_VOpen: {
  VdbeCursor *pCur;
  sqlite3_vtab_cursor *pVCur;
  sqlite3_vtab *pVtab;
  const sqlite3_module *pModule;

  assert( p->bIsReader );
  pCur = 0;
  pVCur = 0;
  pVtab = pOp->p4.pVtab->pVtab;
  if( pVtab==0 || NEVER(pVtab->pModule==0) ){
    rc = SQLITE_LOCKED;
    goto abort_due_to_error;
  }
  pModule = pVtab->pModule;
  rc = pModule->xOpen(pVtab, &pVCur);
  sqlite3VtabImportErrmsg(p, pVtab);
  if( rc ) goto abort_due_to_error;

  /* Initialize sqlite3_vtab_cursor base class */
  pVCur->pVtab = pVtab;

  /* Initialize vdbe cursor object */
  pCur = allocateCursor(p, pOp->p1, 0, -1, CURTYPE_VTAB);
  if( pCur ){
    pCur->uc.pVCur = pVCur;
    pVtab->nRef++;
  }else{
    assert( db->mallocFailed );
    pModule->xClose(pVCur);
    goto no_mem;
  }
  break;
}
#endif /* SQLITE_OMIT_VIRTUALTABLE */

#ifndef SQLITE_OMIT_VIRTUALTABLE
/* Opcode: VFilter P1 P2 P3 P4 *
** Synopsis: iplan=r[P3] zplan='P4'
**
** P1 is a cursor opened using VOpen.  P2 is an address to jump to if
** the filtered result set is empty.
**
** P4 is either NULL or a string that was generated by the xBestIndex
** method of the module.  The interpretation of the P4 string is left
** to the module implementation.
**
** This opcode invokes the xFilter method on the virtual table specified
** by P1.  The integer query plan parameter to xFilter is stored in register
** P3. Register P3+1 stores the argc parameter to be passed to the
** xFilter method. Registers P3+2..P3+1+argc are the argc
** additional parameters which are passed to
** xFilter as argv. Register P3+2 becomes argv[0] when passed to xFilter.
**
** A jump is made to P2 if the result set after filtering would be empty.
*/
case OP_VFilter: {   /* jump */
  int nArg;
  int iQuery;
  const sqlite3_module *pModule;
  Mem *pQuery;
  Mem *pArgc;
  sqlite3_vtab_cursor *pVCur;
  sqlite3_vtab *pVtab;
  VdbeCursor *pCur;
  int res;
  int i;
  Mem **apArg;

  pQuery = &aMem[pOp->p3];
  pArgc = &pQuery[1];
  pCur = p->apCsr[pOp->p1];
  assert( memIsValid(pQuery) );
  REGISTER_TRACE(pOp->p3, pQuery);
  assert( pCur->eCurType==CURTYPE_VTAB );
  pVCur = pCur->uc.pVCur;
  pVtab = pVCur->pVtab;
  pModule = pVtab->pModule;

  /* Grab the index number and argc parameters */
  assert( (pQuery->flags&MEM_Int)!=0 && pArgc->flags==MEM_Int );
  nArg = (int)pArgc->u.i;
  iQuery = (int)pQuery->u.i;

  /* Invoke the xFilter method */
  res = 0;
  apArg = p->apArg;
  for(i = 0; i<nArg; i++){
    apArg[i] = &pArgc[i+1];
  }
  rc = pModule->xFilter(pVCur, iQuery, pOp->p4.z, nArg, apArg);
  sqlite3VtabImportErrmsg(p, pVtab);
  if( rc ) goto abort_due_to_error;
  res = pModule->xEof(pVCur);
  pCur->nullRow = 0;
  VdbeBranchTaken(res!=0,2);
  if( res ) goto jump_to_p2;
  break;
}
#endif /* SQLITE_OMIT_VIRTUALTABLE */

#ifndef SQLITE_OMIT_VIRTUALTABLE
/* Opcode: VColumn P1 P2 P3 * P5
** Synopsis: r[P3]=vcolumn(P2)
**
** Store in register P3 the value of the P2-th column of
** the current row of the virtual-table of cursor P1.
**
** If the VColumn opcode is being used to fetch the value of
** an unchanging column during an UPDATE operation, then the P5
** value is OPFLAG_NOCHNG.  This will cause the sqlite3_vtab_nochange()
** function to return true inside the xColumn method of the virtual
** table implementation.  The P5 column might also contain other
** bits (OPFLAG_LENGTHARG or OPFLAG_TYPEOFARG) but those bits are
** unused by OP_VColumn.
*/
case OP_VColumn: {
  sqlite3_vtab *pVtab;
  const sqlite3_module *pModule;
  Mem *pDest;
  sqlite3_context sContext;

  VdbeCursor *pCur = p->apCsr[pOp->p1];
  assert( pCur->eCurType==CURTYPE_VTAB );
  assert( pOp->p3>0 && pOp->p3<=(p->nMem+1 - p->nCursor) );
  pDest = &aMem[pOp->p3];
  memAboutToChange(p, pDest);
  if( pCur->nullRow ){
    sqlite3VdbeMemSetNull(pDest);
    break;
  }
  pVtab = pCur->uc.pVCur->pVtab;
  pModule = pVtab->pModule;
  assert( pModule->xColumn );
  memset(&sContext, 0, sizeof(sContext));
  sContext.pOut = pDest;
  assert( pOp->p5==OPFLAG_NOCHNG || pOp->p5==0 );
  if( pOp->p5 & OPFLAG_NOCHNG ){
    sqlite3VdbeMemSetNull(pDest);
    pDest->flags = MEM_Null|MEM_Zero;
    pDest->u.nZero = 0;
  }else{
    MemSetTypeFlag(pDest, MEM_Null);
  }
  rc = pModule->xColumn(pCur->uc.pVCur, &sContext, pOp->p2);
  sqlite3VtabImportErrmsg(p, pVtab);
  if( sContext.isError>0 ){
    sqlite3VdbeError(p, "%s", sqlite3_value_text(pDest));
    rc = sContext.isError;
  }
  sqlite3VdbeChangeEncoding(pDest, encoding);
  REGISTER_TRACE(pOp->p3, pDest);
  UPDATE_MAX_BLOBSIZE(pDest);

  if( sqlite3VdbeMemTooBig(pDest) ){
    goto too_big;
  }
  if( rc ) goto abort_due_to_error;
  break;
}
#endif /* SQLITE_OMIT_VIRTUALTABLE */

#ifndef SQLITE_OMIT_VIRTUALTABLE
/* Opcode: VNext P1 P2 * * *
**
** Advance virtual table P1 to the next row in its result set and
** jump to instruction P2.  Or, if the virtual table has reached
** the end of its result set, then fall through to the next instruction.
*/
case OP_VNext: {   /* jump */
  sqlite3_vtab *pVtab;
  const sqlite3_module *pModule;
  int res;
  VdbeCursor *pCur;

  res = 0;
  pCur = p->apCsr[pOp->p1];
  assert( pCur->eCurType==CURTYPE_VTAB );
  if( pCur->nullRow ){
    break;
  }
  pVtab = pCur->uc.pVCur->pVtab;
  pModule = pVtab->pModule;
  assert( pModule->xNext );

  /* Invoke the xNext() method of the module. There is no way for the
  ** underlying implementation to return an error if one occurs during
  ** xNext(). Instead, if an error occurs, true is returned (indicating that 
  ** data is available) and the error code returned when xColumn or
  ** some other method is next invoked on the save virtual table cursor.
  */
  rc = pModule->xNext(pCur->uc.pVCur);
  sqlite3VtabImportErrmsg(p, pVtab);
  if( rc ) goto abort_due_to_error;
  res = pModule->xEof(pCur->uc.pVCur);
  VdbeBranchTaken(!res,2);
  if( !res ){
    /* If there is data, jump to P2 */
    goto jump_to_p2_and_check_for_interrupt;
  }
  goto check_for_interrupt;
}
#endif /* SQLITE_OMIT_VIRTUALTABLE */

#ifndef SQLITE_OMIT_VIRTUALTABLE
/* Opcode: VRename P1 * * P4 *
**
** P4 is a pointer to a virtual table object, an sqlite3_vtab structure.
** This opcode invokes the corresponding xRename method. The value
** in register P1 is passed as the zName argument to the xRename method.
*/
case OP_VRename: {
  sqlite3_vtab *pVtab;
  Mem *pName;
  int isLegacy;
  
  isLegacy = (db->flags & SQLITE_LegacyAlter);
  db->flags |= SQLITE_LegacyAlter;
  pVtab = pOp->p4.pVtab->pVtab;
  pName = &aMem[pOp->p1];
  assert( pVtab->pModule->xRename );
  assert( memIsValid(pName) );
  assert( p->readOnly==0 );
  REGISTER_TRACE(pOp->p1, pName);
  assert( pName->flags & MEM_Str );
  testcase( pName->enc==SQLITE_UTF8 );
  testcase( pName->enc==SQLITE_UTF16BE );
  testcase( pName->enc==SQLITE_UTF16LE );
  rc = sqlite3VdbeChangeEncoding(pName, SQLITE_UTF8);
  if( rc ) goto abort_due_to_error;
  rc = pVtab->pModule->xRename(pVtab, pName->z);
  if( isLegacy==0 ) db->flags &= ~(u64)SQLITE_LegacyAlter;
  sqlite3VtabImportErrmsg(p, pVtab);
  p->expired = 0;
  if( rc ) goto abort_due_to_error;
  break;
}
#endif

#ifndef SQLITE_OMIT_VIRTUALTABLE
/* Opcode: VUpdate P1 P2 P3 P4 P5
** Synopsis: data=r[P3@P2]
**
** P4 is a pointer to a virtual table object, an sqlite3_vtab structure.
** This opcode invokes the corresponding xUpdate method. P2 values
** are contiguous memory cells starting at P3 to pass to the xUpdate 
** invocation. The value in register (P3+P2-1) corresponds to the 
** p2th element of the argv array passed to xUpdate.
**
** The xUpdate method will do a DELETE or an INSERT or both.
** The argv[0] element (which corresponds to memory cell P3)
** is the rowid of a row to delete.  If argv[0] is NULL then no 
** deletion occurs.  The argv[1] element is the rowid of the new 
** row.  This can be NULL to have the virtual table select the new 
** rowid for itself.  The subsequent elements in the array are 
** the values of columns in the new row.
**
** If P2==1 then no insert is performed.  argv[0] is the rowid of
** a row to delete.
**
** P1 is a boolean flag. If it is set to true and the xUpdate call
** is successful, then the value returned by sqlite3_last_insert_rowid() 
** is set to the value of the rowid for the row just inserted.
**
** P5 is the error actions (OE_Replace, OE_Fail, OE_Ignore, etc) to
** apply in the case of a constraint failure on an insert or update.
*/
case OP_VUpdate: {
  sqlite3_vtab *pVtab;
  const sqlite3_module *pModule;
  int nArg;
  int i;
  sqlite_int64 rowid;
  Mem **apArg;
  Mem *pX;

  assert( pOp->p2==1        || pOp->p5==OE_Fail   || pOp->p5==OE_Rollback 
       || pOp->p5==OE_Abort || pOp->p5==OE_Ignore || pOp->p5==OE_Replace
  );
  assert( p->readOnly==0 );
  if( db->mallocFailed ) goto no_mem;
  sqlite3VdbeIncrWriteCounter(p, 0);
  pVtab = pOp->p4.pVtab->pVtab;
  if( pVtab==0 || NEVER(pVtab->pModule==0) ){
    rc = SQLITE_LOCKED;
    goto abort_due_to_error;
  }
  pModule = pVtab->pModule;
  nArg = pOp->p2;
  assert( pOp->p4type==P4_VTAB );
  if( ALWAYS(pModule->xUpdate) ){
    u8 vtabOnConflict = db->vtabOnConflict;
    apArg = p->apArg;
    pX = &aMem[pOp->p3];
    for(i=0; i<nArg; i++){
      assert( memIsValid(pX) );
      memAboutToChange(p, pX);
      apArg[i] = pX;
      pX++;
    }
    db->vtabOnConflict = pOp->p5;
    rc = pModule->xUpdate(pVtab, nArg, apArg, &rowid);
    db->vtabOnConflict = vtabOnConflict;
    sqlite3VtabImportErrmsg(p, pVtab);
    if( rc==SQLITE_OK && pOp->p1 ){
      assert( nArg>1 && apArg[0] && (apArg[0]->flags&MEM_Null) );
      db->lastRowid = rowid;
    }
    if( (rc&0xff)==SQLITE_CONSTRAINT && pOp->p4.pVtab->bConstraint ){
      if( pOp->p5==OE_Ignore ){
        rc = SQLITE_OK;
      }else{
        p->errorAction = ((pOp->p5==OE_Replace) ? OE_Abort : pOp->p5);
      }
    }else{
      p->nChange++;
    }
    if( rc ) goto abort_due_to_error;
  }
  break;
}
#endif /* SQLITE_OMIT_VIRTUALTABLE */

#ifndef  SQLITE_OMIT_PAGER_PRAGMAS
/* Opcode: Pagecount P1 P2 * * *
**
** Write the current number of pages in database P1 to memory cell P2.
*/
case OP_Pagecount: {            /* out2 */
  pOut = out2Prerelease(p, pOp);
  pOut->u.i = sqlite3BtreeLastPage(db->aDb[pOp->p1].pBt);
  break;
}
#endif


#ifndef  SQLITE_OMIT_PAGER_PRAGMAS
/* Opcode: MaxPgcnt P1 P2 P3 * *
**
** Try to set the maximum page count for database P1 to the value in P3.
** Do not let the maximum page count fall below the current page count and
** do not change the maximum page count value if P3==0.
**
** Store the maximum page count after the change in register P2.
*/
case OP_MaxPgcnt: {            /* out2 */
  unsigned int newMax;
  Btree *pBt;

  pOut = out2Prerelease(p, pOp);
  pBt = db->aDb[pOp->p1].pBt;
  newMax = 0;
  if( pOp->p3 ){
    newMax = sqlite3BtreeLastPage(pBt);
    if( newMax < (unsigned)pOp->p3 ) newMax = (unsigned)pOp->p3;
  }
  pOut->u.i = sqlite3BtreeMaxPageCount(pBt, newMax);
  break;
}
#endif

/* Opcode: Function P1 P2 P3 P4 *
** Synopsis: r[P3]=func(r[P2@NP])
**
** Invoke a user function (P4 is a pointer to an sqlite3_context object that
** contains a pointer to the function to be run) with arguments taken
** from register P2 and successors.  The number of arguments is in
** the sqlite3_context object that P4 points to.
** The result of the function is stored
** in register P3.  Register P3 must not be one of the function inputs.
**
** P1 is a 32-bit bitmask indicating whether or not each argument to the 
** function was determined to be constant at compile time. If the first
** argument was constant then bit 0 of P1 is set. This is used to determine
** whether meta data associated with a user function argument using the
** sqlite3_set_auxdata() API may be safely retained until the next
** invocation of this opcode.
**
** See also: AggStep, AggFinal, PureFunc
*/
/* Opcode: PureFunc P1 P2 P3 P4 *
** Synopsis: r[P3]=func(r[P2@NP])
**
** Invoke a user function (P4 is a pointer to an sqlite3_context object that
** contains a pointer to the function to be run) with arguments taken
** from register P2 and successors.  The number of arguments is in
** the sqlite3_context object that P4 points to.
** The result of the function is stored
** in register P3.  Register P3 must not be one of the function inputs.
**
** P1 is a 32-bit bitmask indicating whether or not each argument to the 
** function was determined to be constant at compile time. If the first
** argument was constant then bit 0 of P1 is set. This is used to determine
** whether meta data associated with a user function argument using the
** sqlite3_set_auxdata() API may be safely retained until the next
** invocation of this opcode.
**
** This opcode works exactly like OP_Function.  The only difference is in
** its name.  This opcode is used in places where the function must be
** purely non-deterministic.  Some built-in date/time functions can be
** either determinitic of non-deterministic, depending on their arguments.
** When those function are used in a non-deterministic way, they will check
** to see if they were called using OP_PureFunc instead of OP_Function, and
** if they were, they throw an error.
**
** See also: AggStep, AggFinal, Function
*/
case OP_PureFunc:              /* group */
case OP_Function: {            /* group */
  int i;
  sqlite3_context *pCtx;

  assert( pOp->p4type==P4_FUNCCTX );
  pCtx = pOp->p4.pCtx;

  /* If this function is inside of a trigger, the register array in aMem[]
  ** might change from one evaluation to the next.  The next block of code
  ** checks to see if the register array has changed, and if so it
  ** reinitializes the relavant parts of the sqlite3_context object */
  pOut = &aMem[pOp->p3];
  if( pCtx->pOut != pOut ){
    pCtx->pVdbe = p;
    pCtx->pOut = pOut;
    for(i=pCtx->argc-1; i>=0; i--) pCtx->argv[i] = &aMem[pOp->p2+i];
  }
  assert( pCtx->pVdbe==p );

  memAboutToChange(p, pOut);
#ifdef SQLITE_DEBUG
  for(i=0; i<pCtx->argc; i++){
    assert( memIsValid(pCtx->argv[i]) );
    REGISTER_TRACE(pOp->p2+i, pCtx->argv[i]);
  }
#endif
  MemSetTypeFlag(pOut, MEM_Null);
  assert( pCtx->isError==0 );
  (*pCtx->pFunc->xSFunc)(pCtx, pCtx->argc, pCtx->argv);/* IMP: R-24505-23230 */

  /* If the function returned an error, throw an exception */
  if( pCtx->isError ){
    if( pCtx->isError>0 ){
      sqlite3VdbeError(p, "%s", sqlite3_value_text(pOut));
      rc = pCtx->isError;
    }
    sqlite3VdbeDeleteAuxData(db, &p->pAuxData, pCtx->iOp, pOp->p1);
    pCtx->isError = 0;
    if( rc ) goto abort_due_to_error;
  }

  /* Copy the result of the function into register P3 */
  if( pOut->flags & (MEM_Str|MEM_Blob) ){
    sqlite3VdbeChangeEncoding(pOut, encoding);
    if( sqlite3VdbeMemTooBig(pOut) ) goto too_big;
  }

  REGISTER_TRACE(pOp->p3, pOut);
  UPDATE_MAX_BLOBSIZE(pOut);
  break;
}

/* Opcode: Trace P1 P2 * P4 *
**
** Write P4 on the statement trace output if statement tracing is
** enabled.
**
** Operand P1 must be 0x7fffffff and P2 must positive.
*/
/* Opcode: Init P1 P2 P3 P4 *
** Synopsis: Start at P2
**
** Programs contain a single instance of this opcode as the very first
** opcode.
**
** If tracing is enabled (by the sqlite3_trace()) interface, then
** the UTF-8 string contained in P4 is emitted on the trace callback.
** Or if P4 is blank, use the string returned by sqlite3_sql().
**
** If P2 is not zero, jump to instruction P2.
**
** Increment the value of P1 so that OP_Once opcodes will jump the
** first time they are evaluated for this run.
**
** If P3 is not zero, then it is an address to jump to if an SQLITE_CORRUPT
** error is encountered.
*/
case OP_Trace:
case OP_Init: {          /* jump */
  int i;
#ifndef SQLITE_OMIT_TRACE
  char *zTrace;
#endif

  /* If the P4 argument is not NULL, then it must be an SQL comment string.
  ** The "--" string is broken up to prevent false-positives with srcck1.c.
  **
  ** This assert() provides evidence for:
  ** EVIDENCE-OF: R-50676-09860 The callback can compute the same text that
  ** would have been returned by the legacy sqlite3_trace() interface by
  ** using the X argument when X begins with "--" and invoking
  ** sqlite3_expanded_sql(P) otherwise.
  */
  assert( pOp->p4.z==0 || strncmp(pOp->p4.z, "-" "- ", 3)==0 );

  /* OP_Init is always instruction 0 */
  assert( pOp==p->aOp || pOp->opcode==OP_Trace );

#ifndef SQLITE_OMIT_TRACE
  if( (db->mTrace & (SQLITE_TRACE_STMT|SQLITE_TRACE_LEGACY))!=0
   && !p->doingRerun
   && (zTrace = (pOp->p4.z ? pOp->p4.z : p->zSql))!=0
  ){
#ifndef SQLITE_OMIT_DEPRECATED
    if( db->mTrace & SQLITE_TRACE_LEGACY ){
      char *z = sqlite3VdbeExpandSql(p, zTrace);
      db->trace.xLegacy(db->pTraceArg, z);
      sqlite3_free(z);
    }else
#endif
    if( db->nVdbeExec>1 ){
      char *z = sqlite3MPrintf(db, "-- %s", zTrace);
      (void)db->trace.xV2(SQLITE_TRACE_STMT, db->pTraceArg, p, z);
      sqlite3DbFree(db, z);
    }else{
      (void)db->trace.xV2(SQLITE_TRACE_STMT, db->pTraceArg, p, zTrace);
    }
  }
#ifdef SQLITE_USE_FCNTL_TRACE
  zTrace = (pOp->p4.z ? pOp->p4.z : p->zSql);
  if( zTrace ){
    int j;
    for(j=0; j<db->nDb; j++){
      if( DbMaskTest(p->btreeMask, j)==0 ) continue;
      sqlite3_file_control(db, db->aDb[j].zDbSName, SQLITE_FCNTL_TRACE, zTrace);
    }
  }
#endif /* SQLITE_USE_FCNTL_TRACE */
#ifdef SQLITE_DEBUG
  if( (db->flags & SQLITE_SqlTrace)!=0
   && (zTrace = (pOp->p4.z ? pOp->p4.z : p->zSql))!=0
  ){
    sqlite3DebugPrintf("SQL-trace: %s\n", zTrace);
  }
#endif /* SQLITE_DEBUG */
#endif /* SQLITE_OMIT_TRACE */
  assert( pOp->p2>0 );
  if( pOp->p1>=sqlite3GlobalConfig.iOnceResetThreshold ){
    if( pOp->opcode==OP_Trace ) break;
    for(i=1; i<p->nOp; i++){
      if( p->aOp[i].opcode==OP_Once ) p->aOp[i].p1 = 0;
    }
    pOp->p1 = 0;
  }
  pOp->p1++;
  p->aCounter[SQLITE_STMTSTATUS_RUN]++;
  goto jump_to_p2;
}

#ifdef SQLITE_ENABLE_CURSOR_HINTS
/* Opcode: CursorHint P1 * * P4 *
**
** Provide a hint to cursor P1 that it only needs to return rows that
** satisfy the Expr in P4.  TK_REGISTER terms in the P4 expression refer
** to values currently held in registers.  TK_COLUMN terms in the P4
** expression refer to columns in the b-tree to which cursor P1 is pointing.
*/
case OP_CursorHint: {
  VdbeCursor *pC;

  assert( pOp->p1>=0 && pOp->p1<p->nCursor );
  assert( pOp->p4type==P4_EXPR );
  pC = p->apCsr[pOp->p1];
  if( pC ){
    assert( pC->eCurType==CURTYPE_BTREE );
    sqlite3BtreeCursorHint(pC->uc.pCursor, BTREE_HINT_RANGE,
                           pOp->p4.pExpr, aMem);
  }
  break;
}
#endif /* SQLITE_ENABLE_CURSOR_HINTS */

#ifdef SQLITE_DEBUG
/* Opcode:  Abortable   * * * * *
**
** Verify that an Abort can happen.  Assert if an Abort at this point
** might cause database corruption.  This opcode only appears in debugging
** builds.
**
** An Abort is safe if either there have been no writes, or if there is
** an active statement journal.
*/
case OP_Abortable: {
  sqlite3VdbeAssertAbortable(p);
  break;
}
#endif

#ifdef SQLITE_DEBUG
/* Opcode:  ReleaseReg   P1 P2 P3 * P5
** Synopsis: release r[P1@P2] mask P3
**
** Release registers from service.  Any content that was in the
** the registers is unreliable after this opcode completes.
**
** The registers released will be the P2 registers starting at P1,
** except if bit ii of P3 set, then do not release register P1+ii.
** In other words, P3 is a mask of registers to preserve.
**
** Releasing a register clears the Mem.pScopyFrom pointer.  That means
** that if the content of the released register was set using OP_SCopy,
** a change to the value of the source register for the OP_SCopy will no longer
** generate an assertion fault in sqlite3VdbeMemAboutToChange().
**
** If P5 is set, then all released registers have their type set
** to MEM_Undefined so that any subsequent attempt to read the released
** register (before it is reinitialized) will generate an assertion fault.
**
** P5 ought to be set on every call to this opcode.
** However, there are places in the code generator will release registers
** before their are used, under the (valid) assumption that the registers
** will not be reallocated for some other purpose before they are used and
** hence are safe to release.
**
** This opcode is only available in testing and debugging builds.  It is
** not generated for release builds.  The purpose of this opcode is to help
** validate the generated bytecode.  This opcode does not actually contribute
** to computing an answer.
*/
case OP_ReleaseReg: {
  Mem *pMem;
  int i;
  u32 constMask;
  assert( pOp->p1>0 );
  assert( pOp->p1+pOp->p2<=(p->nMem+1 - p->nCursor)+1 );
  pMem = &aMem[pOp->p1];
  constMask = pOp->p3;
  for(i=0; i<pOp->p2; i++, pMem++){
    if( i>=32 || (constMask & MASKBIT32(i))==0 ){
      pMem->pScopyFrom = 0;
      if( i<32 && pOp->p5 ) MemSetTypeFlag(pMem, MEM_Undefined);
    }
  }
  break;
}
#endif

/* Opcode: Noop * * * * *
**
** Do nothing.  This instruction is often useful as a jump
** destination.
*/
/*
** The magic Explain opcode are only inserted when explain==2 (which
** is to say when the EXPLAIN QUERY PLAN syntax is used.)
** This opcode records information from the optimizer.  It is the
** the same as a no-op.  This opcodesnever appears in a real VM program.
*/
default: {          /* This is really OP_Noop, OP_Explain */
  assert( pOp->opcode==OP_Noop || pOp->opcode==OP_Explain );

  break;
}

/*****************************************************************************
** The cases of the switch statement above this line should all be indented
** by 6 spaces.  But the left-most 6 spaces have been removed to improve the
** readability.  From this point on down, the normal indentation rules are
** restored.
*****************************************************************************/
    }

#ifdef VDBE_PROFILE
    {
      u64 endTime = sqlite3NProfileCnt ? sqlite3NProfileCnt : sqlite3Hwtime();
      if( endTime>start ) pOrigOp->cycles += endTime - start;
      pOrigOp->cnt++;
    }
#endif

    /* The following code adds nothing to the actual functionality
    ** of the program.  It is only here for testing and debugging.
    ** On the other hand, it does burn CPU cycles every time through
    ** the evaluator loop.  So we can leave it out when NDEBUG is defined.
    */
#ifndef NDEBUG
    assert( pOp>=&aOp[-1] && pOp<&aOp[p->nOp-1] );

#ifdef SQLITE_DEBUG
    if( db->flags & SQLITE_VdbeTrace ){
      u8 opProperty = sqlite3OpcodeProperty[pOrigOp->opcode];
      if( rc!=0 ) printf("rc=%d\n",rc);
      if( opProperty & (OPFLG_OUT2) ){
        registerTrace(pOrigOp->p2, &aMem[pOrigOp->p2]);
      }
      if( opProperty & OPFLG_OUT3 ){
        registerTrace(pOrigOp->p3, &aMem[pOrigOp->p3]);
      }
      if( opProperty==0xff ){
        /* Never happens.  This code exists to avoid a harmless linkage
        ** warning aboud sqlite3VdbeRegisterDump() being defined but not
        ** used. */
        sqlite3VdbeRegisterDump(p);
      }
    }
#endif  /* SQLITE_DEBUG */
#endif  /* NDEBUG */
  }  /* The end of the for(;;) loop the loops through opcodes */

  /* If we reach this point, it means that execution is finished with
  ** an error of some kind.
  */
abort_due_to_error:
  if( db->mallocFailed ){
    rc = SQLITE_NOMEM_BKPT;
  }else if( rc==SQLITE_IOERR_CORRUPTFS ){
    rc = SQLITE_CORRUPT_BKPT;
  }
  assert( rc );
  if( p->zErrMsg==0 && rc!=SQLITE_IOERR_NOMEM ){
    sqlite3VdbeError(p, "%s", sqlite3ErrStr(rc));
  }
  p->rc = rc;
  sqlite3SystemError(db, rc);
  testcase( sqlite3GlobalConfig.xLog!=0 );
  sqlite3_log(rc, "statement aborts at %d: [%s] %s", 
                   (int)(pOp - aOp), p->zSql, p->zErrMsg);
  sqlite3VdbeHalt(p);
  if( rc==SQLITE_IOERR_NOMEM ) sqlite3OomFault(db);
  rc = SQLITE_ERROR;
  if( resetSchemaOnFault>0 ){
    sqlite3ResetOneSchema(db, resetSchemaOnFault-1);
  }

  /* This is the only way out of this procedure.  We have to
  ** release the mutexes on btrees that were acquired at the
  ** top. */
vdbe_return:
#ifndef SQLITE_OMIT_PROGRESS_CALLBACK
  while( nVmStep>=nProgressLimit && db->xProgress!=0 ){
    nProgressLimit += db->nProgressOps;
    if( db->xProgress(db->pProgressArg) ){
      nProgressLimit = LARGEST_UINT64;
      rc = SQLITE_INTERRUPT;
      goto abort_due_to_error;
    }
  }
#endif
  p->aCounter[SQLITE_STMTSTATUS_VM_STEP] += (int)nVmStep;
  sqlite3VdbeLeave(p);
  assert( rc!=SQLITE_OK || nExtraDelete==0 
       || sqlite3_strlike("DELETE%",p->zSql,0)!=0 
  );
  return rc;

  /* Jump to here if a string or blob larger than SQLITE_MAX_LENGTH
  ** is encountered.
  */
too_big:
  sqlite3VdbeError(p, "string or blob too big");
  rc = SQLITE_TOOBIG;
  goto abort_due_to_error;

  /* Jump to here if a malloc() fails.
  */
no_mem:
  sqlite3OomFault(db);
  sqlite3VdbeError(p, "out of memory");
  rc = SQLITE_NOMEM_BKPT;
  goto abort_due_to_error;

  /* Jump to here if the sqlite3_interrupt() API sets the interrupt
  ** flag.
  */
abort_due_to_interrupt:
  assert( AtomicLoad(&db->u1.isInterrupted) );
  rc = SQLITE_INTERRUPT;
  goto abort_due_to_error;
}<|MERGE_RESOLUTION|>--- conflicted
+++ resolved
@@ -7227,11 +7227,7 @@
       ** file. An EXCLUSIVE lock may still be held on the database file 
       ** after a successful return. 
       */
-<<<<<<< HEAD
       rc = sqlite3PagerCloseWal(pPager, db);
-=======
-      assert( sqlite3BtreeTxnState(pBt)!=SQLITE_TXN_WRITE );
->>>>>>> 68b40344
       if( rc==SQLITE_OK ){
         sqlite3PagerSetJournalMode(pPager, eNew);
       }
@@ -7244,7 +7240,7 @@
     /* Open a transaction on the database file. Regardless of the journal
     ** mode, this transaction always uses a rollback journal.
     */
-    assert( sqlite3BtreeIsInTrans(pBt)==0 );
+    assert( sqlite3BtreeTxnState(pBt)!=SQLITE_TXN_WRITE );
     if( rc==SQLITE_OK ){
       /* 1==rollback, 2==wal, 3==wal2 */
       rc = sqlite3BtreeSetVersion(pBt, 
