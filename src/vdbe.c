/*
** 2001 September 15
**
** The author disclaims copyright to this source code.  In place of
** a legal notice, here is a blessing:
**
**    May you do good and not evil.
**    May you find forgiveness for yourself and forgive others.
**    May you share freely, never taking more than you give.
**
*************************************************************************
** The code in this file implements the function that runs the
** bytecode of a prepared statement.
**
** Various scripts scan this source file in order to generate HTML
** documentation, headers files, or other derived files.  The formatting
** of the code in this file is, therefore, important.  See other comments
** in this file for details.  If in doubt, do not deviate from existing
** commenting and indentation practices when changing or adding code.
*/
#include "sqliteInt.h"
#include "vdbeInt.h"

/*
** Invoke this macro on memory cells just prior to changing the
** value of the cell.  This macro verifies that shallow copies are
** not misused.  A shallow copy of a string or blob just copies a
** pointer to the string or blob, not the content.  If the original
** is changed while the copy is still in use, the string or blob might
** be changed out from under the copy.  This macro verifies that nothing
** like that ever happens.
*/
#ifdef SQLITE_DEBUG
# define memAboutToChange(P,M) sqlite3VdbeMemAboutToChange(P,M)
#else
# define memAboutToChange(P,M)
#endif

/*
** The following global variable is incremented every time a cursor
** moves, either by the OP_SeekXX, OP_Next, or OP_Prev opcodes.  The test
** procedures use this information to make sure that indices are
** working correctly.  This variable has no function other than to
** help verify the correct operation of the library.
*/
#ifdef SQLITE_TEST
int sqlite3_search_count = 0;
#endif

/*
** When this global variable is positive, it gets decremented once before
** each instruction in the VDBE.  When it reaches zero, the u1.isInterrupted
** field of the sqlite3 structure is set in order to simulate an interrupt.
**
** This facility is used for testing purposes only.  It does not function
** in an ordinary build.
*/
#ifdef SQLITE_TEST
int sqlite3_interrupt_count = 0;
#endif

/*
** The next global variable is incremented each type the OP_Sort opcode
** is executed.  The test procedures use this information to make sure that
** sorting is occurring or not occurring at appropriate times.   This variable
** has no function other than to help verify the correct operation of the
** library.
*/
#ifdef SQLITE_TEST
int sqlite3_sort_count = 0;
#endif

/*
** The next global variable records the size of the largest MEM_Blob
** or MEM_Str that has been used by a VDBE opcode.  The test procedures
** use this information to make sure that the zero-blob functionality
** is working correctly.   This variable has no function other than to
** help verify the correct operation of the library.
*/
#ifdef SQLITE_TEST
int sqlite3_max_blobsize = 0;
static void updateMaxBlobsize(Mem *p){
  if( (p->flags & (MEM_Str|MEM_Blob))!=0 && p->n>sqlite3_max_blobsize ){
    sqlite3_max_blobsize = p->n;
  }
}
#endif

/*
** This macro evaluates to true if either the update hook or the preupdate
** hook are enabled for database connect DB.
*/
#ifdef SQLITE_ENABLE_PREUPDATE_HOOK
# define HAS_UPDATE_HOOK(DB) ((DB)->xPreUpdateCallback||(DB)->xUpdateCallback)
#else
# define HAS_UPDATE_HOOK(DB) ((DB)->xUpdateCallback)
#endif

/*
** The next global variable is incremented each time the OP_Found opcode
** is executed. This is used to test whether or not the foreign key
** operation implemented using OP_FkIsZero is working. This variable
** has no function other than to help verify the correct operation of the
** library.
*/
#ifdef SQLITE_TEST
int sqlite3_found_count = 0;
#endif

/*
** Test a register to see if it exceeds the current maximum blob size.
** If it does, record the new maximum blob size.
*/
#if defined(SQLITE_TEST) && !defined(SQLITE_UNTESTABLE)
# define UPDATE_MAX_BLOBSIZE(P)  updateMaxBlobsize(P)
#else
# define UPDATE_MAX_BLOBSIZE(P)
#endif

/*
** Invoke the VDBE coverage callback, if that callback is defined.  This
** feature is used for test suite validation only and does not appear an
** production builds.
**
** M is an integer between 2 and 4.  2 indicates a ordinary two-way
** branch (I=0 means fall through and I=1 means taken).  3 indicates
** a 3-way branch where the third way is when one of the operands is
** NULL.  4 indicates the OP_Jump instruction which has three destinations
** depending on whether the first operand is less than, equal to, or greater
** than the second. 
**
** iSrcLine is the source code line (from the __LINE__ macro) that
** generated the VDBE instruction combined with flag bits.  The source
** code line number is in the lower 24 bits of iSrcLine and the upper
** 8 bytes are flags.  The lower three bits of the flags indicate
** values for I that should never occur.  For example, if the branch is
** always taken, the flags should be 0x05 since the fall-through and
** alternate branch are never taken.  If a branch is never taken then
** flags should be 0x06 since only the fall-through approach is allowed.
**
** Bit 0x04 of the flags indicates an OP_Jump opcode that is only
** interested in equal or not-equal.  In other words, I==0 and I==2
** should be treated the same.
**
** Since only a line number is retained, not the filename, this macro
** only works for amalgamation builds.  But that is ok, since these macros
** should be no-ops except for special builds used to measure test coverage.
*/
#if !defined(SQLITE_VDBE_COVERAGE)
# define VdbeBranchTaken(I,M)
#else
# define VdbeBranchTaken(I,M) vdbeTakeBranch(pOp->iSrcLine,I,M)
  static void vdbeTakeBranch(u32 iSrcLine, u8 I, u8 M){
    u8 mNever;
    assert( I<=2 );  /* 0: fall through,  1: taken,  2: alternate taken */
    assert( M<=4 );  /* 2: two-way branch, 3: three-way branch, 4: OP_Jump */
    assert( I<M );   /* I can only be 2 if M is 3 or 4 */
    /* Transform I from a integer [0,1,2] into a bitmask of [1,2,4] */
    I = 1<<I;
    /* The upper 8 bits of iSrcLine are flags.  The lower three bits of
    ** the flags indicate directions that the branch can never go.  If
    ** a branch really does go in one of those directions, assert right
    ** away. */
    mNever = iSrcLine >> 24;
    assert( (I & mNever)==0 );
    if( sqlite3GlobalConfig.xVdbeBranch==0 ) return;  /*NO_TEST*/
    I |= mNever;
    if( M==2 ) I |= 0x04;
    if( M==4 ){
      I |= 0x08;
      if( (mNever&0x08)!=0 && (I&0x05)!=0) I |= 0x05; /*NO_TEST*/
    }
    sqlite3GlobalConfig.xVdbeBranch(sqlite3GlobalConfig.pVdbeBranchArg,
                                    iSrcLine&0xffffff, I, M);
  }
#endif

/*
** Convert the given register into a string if it isn't one
** already. Return non-zero if a malloc() fails.
*/
#define Stringify(P, enc) \
   if(((P)->flags&(MEM_Str|MEM_Blob))==0 && sqlite3VdbeMemStringify(P,enc,0)) \
     { goto no_mem; }

/*
** An ephemeral string value (signified by the MEM_Ephem flag) contains
** a pointer to a dynamically allocated string where some other entity
** is responsible for deallocating that string.  Because the register
** does not control the string, it might be deleted without the register
** knowing it.
**
** This routine converts an ephemeral string into a dynamically allocated
** string that the register itself controls.  In other words, it
** converts an MEM_Ephem string into a string with P.z==P.zMalloc.
*/
#define Deephemeralize(P) \
   if( ((P)->flags&MEM_Ephem)!=0 \
       && sqlite3VdbeMemMakeWriteable(P) ){ goto no_mem;}

/* Return true if the cursor was opened using the OP_OpenSorter opcode. */
#define isSorter(x) ((x)->eCurType==CURTYPE_SORTER)

/*
** Allocate VdbeCursor number iCur.  Return a pointer to it.  Return NULL
** if we run out of memory.
*/
static VdbeCursor *allocateCursor(
  Vdbe *p,              /* The virtual machine */
  int iCur,             /* Index of the new VdbeCursor */
  int nField,           /* Number of fields in the table or index */
  int iDb,              /* Database the cursor belongs to, or -1 */
  u8 eCurType           /* Type of the new cursor */
){
  /* Find the memory cell that will be used to store the blob of memory
  ** required for this VdbeCursor structure. It is convenient to use a 
  ** vdbe memory cell to manage the memory allocation required for a
  ** VdbeCursor structure for the following reasons:
  **
  **   * Sometimes cursor numbers are used for a couple of different
  **     purposes in a vdbe program. The different uses might require
  **     different sized allocations. Memory cells provide growable
  **     allocations.
  **
  **   * When using ENABLE_MEMORY_MANAGEMENT, memory cell buffers can
  **     be freed lazily via the sqlite3_release_memory() API. This
  **     minimizes the number of malloc calls made by the system.
  **
  ** The memory cell for cursor 0 is aMem[0]. The rest are allocated from
  ** the top of the register space.  Cursor 1 is at Mem[p->nMem-1].
  ** Cursor 2 is at Mem[p->nMem-2]. And so forth.
  */
  Mem *pMem = iCur>0 ? &p->aMem[p->nMem-iCur] : p->aMem;

  int nByte;
  VdbeCursor *pCx = 0;
  nByte = 
      ROUND8(sizeof(VdbeCursor)) + 2*sizeof(u32)*nField + 
      (eCurType==CURTYPE_BTREE?sqlite3BtreeCursorSize():0);

  assert( iCur>=0 && iCur<p->nCursor );
  if( p->apCsr[iCur] ){ /*OPTIMIZATION-IF-FALSE*/
    sqlite3VdbeFreeCursor(p, p->apCsr[iCur]);
    p->apCsr[iCur] = 0;
  }
  if( SQLITE_OK==sqlite3VdbeMemClearAndResize(pMem, nByte) ){
    p->apCsr[iCur] = pCx = (VdbeCursor*)pMem->z;
    memset(pCx, 0, offsetof(VdbeCursor,pAltCursor));
    pCx->eCurType = eCurType;
    pCx->iDb = iDb;
    pCx->nField = nField;
    pCx->aOffset = &pCx->aType[nField];
    if( eCurType==CURTYPE_BTREE ){
      pCx->uc.pCursor = (BtCursor*)
          &pMem->z[ROUND8(sizeof(VdbeCursor))+2*sizeof(u32)*nField];
      sqlite3BtreeCursorZero(pCx->uc.pCursor);
    }
  }
  return pCx;
}

/*
** Try to convert a value into a numeric representation if we can
** do so without loss of information.  In other words, if the string
** looks like a number, convert it into a number.  If it does not
** look like a number, leave it alone.
**
** If the bTryForInt flag is true, then extra effort is made to give
** an integer representation.  Strings that look like floating point
** values but which have no fractional component (example: '48.00')
** will have a MEM_Int representation when bTryForInt is true.
**
** If bTryForInt is false, then if the input string contains a decimal
** point or exponential notation, the result is only MEM_Real, even
** if there is an exact integer representation of the quantity.
*/
static void applyNumericAffinity(Mem *pRec, int bTryForInt){
  double rValue;
  i64 iValue;
  u8 enc = pRec->enc;
  assert( (pRec->flags & (MEM_Str|MEM_Int|MEM_Real))==MEM_Str );
  if( sqlite3AtoF(pRec->z, &rValue, pRec->n, enc)==0 ) return;
  if( 0==sqlite3Atoi64(pRec->z, &iValue, pRec->n, enc) ){
    pRec->u.i = iValue;
    pRec->flags |= MEM_Int;
  }else{
    pRec->u.r = rValue;
    pRec->flags |= MEM_Real;
    if( bTryForInt ) sqlite3VdbeIntegerAffinity(pRec);
  }
  /* TEXT->NUMERIC is many->one.  Hence, it is important to invalidate the
  ** string representation after computing a numeric equivalent, because the
  ** string representation might not be the canonical representation for the
  ** numeric value.  Ticket [343634942dd54ab57b7024] 2018-01-31. */
  pRec->flags &= ~MEM_Str;
}

/*
** Processing is determine by the affinity parameter:
**
** SQLITE_AFF_INTEGER:
** SQLITE_AFF_REAL:
** SQLITE_AFF_NUMERIC:
**    Try to convert pRec to an integer representation or a 
**    floating-point representation if an integer representation
**    is not possible.  Note that the integer representation is
**    always preferred, even if the affinity is REAL, because
**    an integer representation is more space efficient on disk.
**
** SQLITE_AFF_TEXT:
**    Convert pRec to a text representation.
**
** SQLITE_AFF_BLOB:
**    No-op.  pRec is unchanged.
*/
static void applyAffinity(
  Mem *pRec,          /* The value to apply affinity to */
  char affinity,      /* The affinity to be applied */
  u8 enc              /* Use this text encoding */
){
  if( affinity>=SQLITE_AFF_NUMERIC ){
    assert( affinity==SQLITE_AFF_INTEGER || affinity==SQLITE_AFF_REAL
             || affinity==SQLITE_AFF_NUMERIC );
    if( (pRec->flags & MEM_Int)==0 ){ /*OPTIMIZATION-IF-FALSE*/
      if( (pRec->flags & MEM_Real)==0 ){
        if( pRec->flags & MEM_Str ) applyNumericAffinity(pRec,1);
      }else{
        sqlite3VdbeIntegerAffinity(pRec);
      }
    }
  }else if( affinity==SQLITE_AFF_TEXT ){
    /* Only attempt the conversion to TEXT if there is an integer or real
    ** representation (blob and NULL do not get converted) but no string
    ** representation.  It would be harmless to repeat the conversion if 
    ** there is already a string rep, but it is pointless to waste those
    ** CPU cycles. */
    if( 0==(pRec->flags&MEM_Str) ){ /*OPTIMIZATION-IF-FALSE*/
      if( (pRec->flags&(MEM_Real|MEM_Int)) ){
        sqlite3VdbeMemStringify(pRec, enc, 1);
      }
    }
    pRec->flags &= ~(MEM_Real|MEM_Int);
  }
}

/*
** Try to convert the type of a function argument or a result column
** into a numeric representation.  Use either INTEGER or REAL whichever
** is appropriate.  But only do the conversion if it is possible without
** loss of information and return the revised type of the argument.
*/
int sqlite3_value_numeric_type(sqlite3_value *pVal){
  int eType = sqlite3_value_type(pVal);
  if( eType==SQLITE_TEXT ){
    Mem *pMem = (Mem*)pVal;
    applyNumericAffinity(pMem, 0);
    eType = sqlite3_value_type(pVal);
  }
  return eType;
}

/*
** Exported version of applyAffinity(). This one works on sqlite3_value*, 
** not the internal Mem* type.
*/
void sqlite3ValueApplyAffinity(
  sqlite3_value *pVal, 
  u8 affinity, 
  u8 enc
){
  applyAffinity((Mem *)pVal, affinity, enc);
}

/*
** pMem currently only holds a string type (or maybe a BLOB that we can
** interpret as a string if we want to).  Compute its corresponding
** numeric type, if has one.  Set the pMem->u.r and pMem->u.i fields
** accordingly.
*/
static u16 SQLITE_NOINLINE computeNumericType(Mem *pMem){
  assert( (pMem->flags & (MEM_Int|MEM_Real))==0 );
  assert( (pMem->flags & (MEM_Str|MEM_Blob))!=0 );
  if( sqlite3AtoF(pMem->z, &pMem->u.r, pMem->n, pMem->enc)==0 ){
    return 0;
  }
  if( sqlite3Atoi64(pMem->z, &pMem->u.i, pMem->n, pMem->enc)==0 ){
    return MEM_Int;
  }
  return MEM_Real;
}

/*
** Return the numeric type for pMem, either MEM_Int or MEM_Real or both or
** none.  
**
** Unlike applyNumericAffinity(), this routine does not modify pMem->flags.
** But it does set pMem->u.r and pMem->u.i appropriately.
*/
static u16 numericType(Mem *pMem){
  if( pMem->flags & (MEM_Int|MEM_Real) ){
    return pMem->flags & (MEM_Int|MEM_Real);
  }
  if( pMem->flags & (MEM_Str|MEM_Blob) ){
    return computeNumericType(pMem);
  }
  return 0;
}

#ifdef SQLITE_DEBUG
/*
** Write a nice string representation of the contents of cell pMem
** into buffer zBuf, length nBuf.
*/
void sqlite3VdbeMemPrettyPrint(Mem *pMem, char *zBuf){
  char *zCsr = zBuf;
  int f = pMem->flags;

  static const char *const encnames[] = {"(X)", "(8)", "(16LE)", "(16BE)"};

  if( f&MEM_Blob ){
    int i;
    char c;
    if( f & MEM_Dyn ){
      c = 'z';
      assert( (f & (MEM_Static|MEM_Ephem))==0 );
    }else if( f & MEM_Static ){
      c = 't';
      assert( (f & (MEM_Dyn|MEM_Ephem))==0 );
    }else if( f & MEM_Ephem ){
      c = 'e';
      assert( (f & (MEM_Static|MEM_Dyn))==0 );
    }else{
      c = 's';
    }
    *(zCsr++) = c;
    sqlite3_snprintf(100, zCsr, "%d[", pMem->n);
    zCsr += sqlite3Strlen30(zCsr);
    for(i=0; i<16 && i<pMem->n; i++){
      sqlite3_snprintf(100, zCsr, "%02X", ((int)pMem->z[i] & 0xFF));
      zCsr += sqlite3Strlen30(zCsr);
    }
    for(i=0; i<16 && i<pMem->n; i++){
      char z = pMem->z[i];
      if( z<32 || z>126 ) *zCsr++ = '.';
      else *zCsr++ = z;
    }
    *(zCsr++) = ']';
    if( f & MEM_Zero ){
      sqlite3_snprintf(100, zCsr,"+%dz",pMem->u.nZero);
      zCsr += sqlite3Strlen30(zCsr);
    }
    *zCsr = '\0';
  }else if( f & MEM_Str ){
    int j, k;
    zBuf[0] = ' ';
    if( f & MEM_Dyn ){
      zBuf[1] = 'z';
      assert( (f & (MEM_Static|MEM_Ephem))==0 );
    }else if( f & MEM_Static ){
      zBuf[1] = 't';
      assert( (f & (MEM_Dyn|MEM_Ephem))==0 );
    }else if( f & MEM_Ephem ){
      zBuf[1] = 'e';
      assert( (f & (MEM_Static|MEM_Dyn))==0 );
    }else{
      zBuf[1] = 's';
    }
    k = 2;
    sqlite3_snprintf(100, &zBuf[k], "%d", pMem->n);
    k += sqlite3Strlen30(&zBuf[k]);
    zBuf[k++] = '[';
    for(j=0; j<15 && j<pMem->n; j++){
      u8 c = pMem->z[j];
      if( c>=0x20 && c<0x7f ){
        zBuf[k++] = c;
      }else{
        zBuf[k++] = '.';
      }
    }
    zBuf[k++] = ']';
    sqlite3_snprintf(100,&zBuf[k], encnames[pMem->enc]);
    k += sqlite3Strlen30(&zBuf[k]);
    zBuf[k++] = 0;
  }
}
#endif

#ifdef SQLITE_DEBUG
/*
** Print the value of a register for tracing purposes:
*/
static void memTracePrint(Mem *p){
  if( p->flags & MEM_Undefined ){
    printf(" undefined");
  }else if( p->flags & MEM_Null ){
    printf(p->flags & MEM_Zero ? " NULL-nochng" : " NULL");
  }else if( (p->flags & (MEM_Int|MEM_Str))==(MEM_Int|MEM_Str) ){
    printf(" si:%lld", p->u.i);
  }else if( p->flags & MEM_Int ){
    printf(" i:%lld", p->u.i);
#ifndef SQLITE_OMIT_FLOATING_POINT
  }else if( p->flags & MEM_Real ){
    printf(" r:%g", p->u.r);
#endif
  }else if( sqlite3VdbeMemIsRowSet(p) ){
    printf(" (rowset)");
  }else{
    char zBuf[200];
    sqlite3VdbeMemPrettyPrint(p, zBuf);
    printf(" %s", zBuf);
  }
  if( p->flags & MEM_Subtype ) printf(" subtype=0x%02x", p->eSubtype);
}
static void registerTrace(int iReg, Mem *p){
  printf("REG[%d] = ", iReg);
  memTracePrint(p);
  printf("\n");
  sqlite3VdbeCheckMemInvariants(p);
}
#endif

#ifdef SQLITE_DEBUG
#  define REGISTER_TRACE(R,M) if(db->flags&SQLITE_VdbeTrace)registerTrace(R,M)
#else
#  define REGISTER_TRACE(R,M)
#endif


#ifdef VDBE_PROFILE

/* 
** hwtime.h contains inline assembler code for implementing 
** high-performance timing routines.
*/
#include "hwtime.h"

#endif

#ifndef NDEBUG
/*
** This function is only called from within an assert() expression. It
** checks that the sqlite3.nTransaction variable is correctly set to
** the number of non-transaction savepoints currently in the 
** linked list starting at sqlite3.pSavepoint.
** 
** Usage:
**
**     assert( checkSavepointCount(db) );
*/
static int checkSavepointCount(sqlite3 *db){
  int n = 0;
  Savepoint *p;
  for(p=db->pSavepoint; p; p=p->pNext) n++;
  assert( n==(db->nSavepoint + db->isTransactionSavepoint) );
  return 1;
}
#endif

/*
** Return the register of pOp->p2 after first preparing it to be
** overwritten with an integer value.
*/
static SQLITE_NOINLINE Mem *out2PrereleaseWithClear(Mem *pOut){
  sqlite3VdbeMemSetNull(pOut);
  pOut->flags = MEM_Int;
  return pOut;
}
static Mem *out2Prerelease(Vdbe *p, VdbeOp *pOp){
  Mem *pOut;
  assert( pOp->p2>0 );
  assert( pOp->p2<=(p->nMem+1 - p->nCursor) );
  pOut = &p->aMem[pOp->p2];
  memAboutToChange(p, pOut);
  if( VdbeMemDynamic(pOut) ){ /*OPTIMIZATION-IF-FALSE*/
    return out2PrereleaseWithClear(pOut);
  }else{
    pOut->flags = MEM_Int;
    return pOut;
  }
}


/*
** Execute as much of a VDBE program as we can.
** This is the core of sqlite3_step().  
*/
int sqlite3VdbeExec(
  Vdbe *p                    /* The VDBE */
){
  Op *aOp = p->aOp;          /* Copy of p->aOp */
  Op *pOp = aOp;             /* Current operation */
#if defined(SQLITE_DEBUG) || defined(VDBE_PROFILE)
  Op *pOrigOp;               /* Value of pOp at the top of the loop */
#endif
#ifdef SQLITE_DEBUG
  int nExtraDelete = 0;      /* Verifies FORDELETE and AUXDELETE flags */
#endif
  int rc = SQLITE_OK;        /* Value to return */
  sqlite3 *db = p->db;       /* The database */
  u8 resetSchemaOnFault = 0; /* Reset schema after an error if positive */
  u8 encoding = ENC(db);     /* The database encoding */
  int iCompare = 0;          /* Result of last comparison */
  unsigned nVmStep = 0;      /* Number of virtual machine steps */
#ifndef SQLITE_OMIT_PROGRESS_CALLBACK
  unsigned nProgressLimit;   /* Invoke xProgress() when nVmStep reaches this */
#endif
  Mem *aMem = p->aMem;       /* Copy of p->aMem */
  Mem *pIn1 = 0;             /* 1st input operand */
  Mem *pIn2 = 0;             /* 2nd input operand */
  Mem *pIn3 = 0;             /* 3rd input operand */
  Mem *pOut = 0;             /* Output operand */
#ifdef VDBE_PROFILE
  u64 start;                 /* CPU clock count at start of opcode */
#endif
  /*** INSERT STACK UNION HERE ***/

  assert( p->magic==VDBE_MAGIC_RUN );  /* sqlite3_step() verifies this */
  sqlite3VdbeEnter(p);
  if( p->rc==SQLITE_NOMEM ){
    /* This happens if a malloc() inside a call to sqlite3_column_text() or
    ** sqlite3_column_text16() failed.  */
    goto no_mem;
  }
  assert( p->rc==SQLITE_OK || (p->rc&0xff)==SQLITE_BUSY );
  assert( p->bIsReader || p->readOnly!=0 );
  p->iCurrentTime = 0;
  assert( p->explain==0 );
  p->pResultSet = 0;
  db->busyHandler.nBusy = 0;
  if( db->u1.isInterrupted ) goto abort_due_to_interrupt;
  sqlite3VdbeIOTraceSql(p);
#ifndef SQLITE_OMIT_PROGRESS_CALLBACK
  if( db->xProgress ){
    u32 iPrior = p->aCounter[SQLITE_STMTSTATUS_VM_STEP];
    assert( 0 < db->nProgressOps );
    nProgressLimit = db->nProgressOps - (iPrior % db->nProgressOps);
  }else{
    nProgressLimit = 0xffffffff;
  }
#endif
#ifdef SQLITE_DEBUG
  sqlite3BeginBenignMalloc();
  if( p->pc==0
   && (p->db->flags & (SQLITE_VdbeListing|SQLITE_VdbeEQP|SQLITE_VdbeTrace))!=0
  ){
    int i;
    int once = 1;
    sqlite3VdbePrintSql(p);
    if( p->db->flags & SQLITE_VdbeListing ){
      printf("VDBE Program Listing:\n");
      for(i=0; i<p->nOp; i++){
        sqlite3VdbePrintOp(stdout, i, &aOp[i]);
      }
    }
    if( p->db->flags & SQLITE_VdbeEQP ){
      for(i=0; i<p->nOp; i++){
        if( aOp[i].opcode==OP_Explain ){
          if( once ) printf("VDBE Query Plan:\n");
          printf("%s\n", aOp[i].p4.z);
          once = 0;
        }
      }
    }
    if( p->db->flags & SQLITE_VdbeTrace )  printf("VDBE Trace:\n");
  }
  sqlite3EndBenignMalloc();
#endif
  for(pOp=&aOp[p->pc]; 1; pOp++){
    /* Errors are detected by individual opcodes, with an immediate
    ** jumps to abort_due_to_error. */
    assert( rc==SQLITE_OK );

    assert( pOp>=aOp && pOp<&aOp[p->nOp]);
#ifdef VDBE_PROFILE
    start = sqlite3NProfileCnt ? sqlite3NProfileCnt : sqlite3Hwtime();
#endif
    nVmStep++;
#ifdef SQLITE_ENABLE_STMT_SCANSTATUS
    if( p->anExec ) p->anExec[(int)(pOp-aOp)]++;
#endif

    /* Only allow tracing if SQLITE_DEBUG is defined.
    */
#ifdef SQLITE_DEBUG
    if( db->flags & SQLITE_VdbeTrace ){
      sqlite3VdbePrintOp(stdout, (int)(pOp - aOp), pOp);
    }
#endif
      

    /* Check to see if we need to simulate an interrupt.  This only happens
    ** if we have a special test build.
    */
#ifdef SQLITE_TEST
    if( sqlite3_interrupt_count>0 ){
      sqlite3_interrupt_count--;
      if( sqlite3_interrupt_count==0 ){
        sqlite3_interrupt(db);
      }
    }
#endif

    /* Sanity checking on other operands */
#ifdef SQLITE_DEBUG
    {
      u8 opProperty = sqlite3OpcodeProperty[pOp->opcode];
      if( (opProperty & OPFLG_IN1)!=0 ){
        assert( pOp->p1>0 );
        assert( pOp->p1<=(p->nMem+1 - p->nCursor) );
        assert( memIsValid(&aMem[pOp->p1]) );
        assert( sqlite3VdbeCheckMemInvariants(&aMem[pOp->p1]) );
        REGISTER_TRACE(pOp->p1, &aMem[pOp->p1]);
      }
      if( (opProperty & OPFLG_IN2)!=0 ){
        assert( pOp->p2>0 );
        assert( pOp->p2<=(p->nMem+1 - p->nCursor) );
        assert( memIsValid(&aMem[pOp->p2]) );
        assert( sqlite3VdbeCheckMemInvariants(&aMem[pOp->p2]) );
        REGISTER_TRACE(pOp->p2, &aMem[pOp->p2]);
      }
      if( (opProperty & OPFLG_IN3)!=0 ){
        assert( pOp->p3>0 );
        assert( pOp->p3<=(p->nMem+1 - p->nCursor) );
        assert( memIsValid(&aMem[pOp->p3]) );
        assert( sqlite3VdbeCheckMemInvariants(&aMem[pOp->p3]) );
        REGISTER_TRACE(pOp->p3, &aMem[pOp->p3]);
      }
      if( (opProperty & OPFLG_OUT2)!=0 ){
        assert( pOp->p2>0 );
        assert( pOp->p2<=(p->nMem+1 - p->nCursor) );
        memAboutToChange(p, &aMem[pOp->p2]);
      }
      if( (opProperty & OPFLG_OUT3)!=0 ){
        assert( pOp->p3>0 );
        assert( pOp->p3<=(p->nMem+1 - p->nCursor) );
        memAboutToChange(p, &aMem[pOp->p3]);
      }
    }
#endif
#if defined(SQLITE_DEBUG) || defined(VDBE_PROFILE)
    pOrigOp = pOp;
#endif
  
    switch( pOp->opcode ){

/*****************************************************************************
** What follows is a massive switch statement where each case implements a
** separate instruction in the virtual machine.  If we follow the usual
** indentation conventions, each case should be indented by 6 spaces.  But
** that is a lot of wasted space on the left margin.  So the code within
** the switch statement will break with convention and be flush-left. Another
** big comment (similar to this one) will mark the point in the code where
** we transition back to normal indentation.
**
** The formatting of each case is important.  The makefile for SQLite
** generates two C files "opcodes.h" and "opcodes.c" by scanning this
** file looking for lines that begin with "case OP_".  The opcodes.h files
** will be filled with #defines that give unique integer values to each
** opcode and the opcodes.c file is filled with an array of strings where
** each string is the symbolic name for the corresponding opcode.  If the
** case statement is followed by a comment of the form "/# same as ... #/"
** that comment is used to determine the particular value of the opcode.
**
** Other keywords in the comment that follows each case are used to
** construct the OPFLG_INITIALIZER value that initializes opcodeProperty[].
** Keywords include: in1, in2, in3, out2, out3.  See
** the mkopcodeh.awk script for additional information.
**
** Documentation about VDBE opcodes is generated by scanning this file
** for lines of that contain "Opcode:".  That line and all subsequent
** comment lines are used in the generation of the opcode.html documentation
** file.
**
** SUMMARY:
**
**     Formatting is important to scripts that scan this file.
**     Do not deviate from the formatting style currently in use.
**
*****************************************************************************/

/* Opcode:  Goto * P2 * * *
**
** An unconditional jump to address P2.
** The next instruction executed will be 
** the one at index P2 from the beginning of
** the program.
**
** The P1 parameter is not actually used by this opcode.  However, it
** is sometimes set to 1 instead of 0 as a hint to the command-line shell
** that this Goto is the bottom of a loop and that the lines from P2 down
** to the current line should be indented for EXPLAIN output.
*/
case OP_Goto: {             /* jump */
jump_to_p2_and_check_for_interrupt:
  pOp = &aOp[pOp->p2 - 1];

  /* Opcodes that are used as the bottom of a loop (OP_Next, OP_Prev,
  ** OP_VNext, or OP_SorterNext) all jump here upon
  ** completion.  Check to see if sqlite3_interrupt() has been called
  ** or if the progress callback needs to be invoked. 
  **
  ** This code uses unstructured "goto" statements and does not look clean.
  ** But that is not due to sloppy coding habits. The code is written this
  ** way for performance, to avoid having to run the interrupt and progress
  ** checks on every opcode.  This helps sqlite3_step() to run about 1.5%
  ** faster according to "valgrind --tool=cachegrind" */
check_for_interrupt:
  if( db->u1.isInterrupted ) goto abort_due_to_interrupt;
#ifndef SQLITE_OMIT_PROGRESS_CALLBACK
  /* Call the progress callback if it is configured and the required number
  ** of VDBE ops have been executed (either since this invocation of
  ** sqlite3VdbeExec() or since last time the progress callback was called).
  ** If the progress callback returns non-zero, exit the virtual machine with
  ** a return code SQLITE_ABORT.
  */
  if( nVmStep>=nProgressLimit && db->xProgress!=0 ){
    assert( db->nProgressOps!=0 );
    nProgressLimit = nVmStep + db->nProgressOps - (nVmStep%db->nProgressOps);
    if( db->xProgress(db->pProgressArg) ){
      rc = SQLITE_INTERRUPT;
      goto abort_due_to_error;
    }
  }
#endif
  
  break;
}

/* Opcode:  Gosub P1 P2 * * *
**
** Write the current address onto register P1
** and then jump to address P2.
*/
case OP_Gosub: {            /* jump */
  assert( pOp->p1>0 && pOp->p1<=(p->nMem+1 - p->nCursor) );
  pIn1 = &aMem[pOp->p1];
  assert( VdbeMemDynamic(pIn1)==0 );
  memAboutToChange(p, pIn1);
  pIn1->flags = MEM_Int;
  pIn1->u.i = (int)(pOp-aOp);
  REGISTER_TRACE(pOp->p1, pIn1);

  /* Most jump operations do a goto to this spot in order to update
  ** the pOp pointer. */
jump_to_p2:
  pOp = &aOp[pOp->p2 - 1];
  break;
}

/* Opcode:  Return P1 * * * *
**
** Jump to the next instruction after the address in register P1.  After
** the jump, register P1 becomes undefined.
*/
case OP_Return: {           /* in1 */
  pIn1 = &aMem[pOp->p1];
  assert( pIn1->flags==MEM_Int );
  pOp = &aOp[pIn1->u.i];
  pIn1->flags = MEM_Undefined;
  break;
}

/* Opcode: InitCoroutine P1 P2 P3 * *
**
** Set up register P1 so that it will Yield to the coroutine
** located at address P3.
**
** If P2!=0 then the coroutine implementation immediately follows
** this opcode.  So jump over the coroutine implementation to
** address P2.
**
** See also: EndCoroutine
*/
case OP_InitCoroutine: {     /* jump */
  assert( pOp->p1>0 &&  pOp->p1<=(p->nMem+1 - p->nCursor) );
  assert( pOp->p2>=0 && pOp->p2<p->nOp );
  assert( pOp->p3>=0 && pOp->p3<p->nOp );
  pOut = &aMem[pOp->p1];
  assert( !VdbeMemDynamic(pOut) );
  pOut->u.i = pOp->p3 - 1;
  pOut->flags = MEM_Int;
  if( pOp->p2 ) goto jump_to_p2;
  break;
}

/* Opcode:  EndCoroutine P1 * * * *
**
** The instruction at the address in register P1 is a Yield.
** Jump to the P2 parameter of that Yield.
** After the jump, register P1 becomes undefined.
**
** See also: InitCoroutine
*/
case OP_EndCoroutine: {           /* in1 */
  VdbeOp *pCaller;
  pIn1 = &aMem[pOp->p1];
  assert( pIn1->flags==MEM_Int );
  assert( pIn1->u.i>=0 && pIn1->u.i<p->nOp );
  pCaller = &aOp[pIn1->u.i];
  assert( pCaller->opcode==OP_Yield );
  assert( pCaller->p2>=0 && pCaller->p2<p->nOp );
  pOp = &aOp[pCaller->p2 - 1];
  pIn1->flags = MEM_Undefined;
  break;
}

/* Opcode:  Yield P1 P2 * * *
**
** Swap the program counter with the value in register P1.  This
** has the effect of yielding to a coroutine.
**
** If the coroutine that is launched by this instruction ends with
** Yield or Return then continue to the next instruction.  But if
** the coroutine launched by this instruction ends with
** EndCoroutine, then jump to P2 rather than continuing with the
** next instruction.
**
** See also: InitCoroutine
*/
case OP_Yield: {            /* in1, jump */
  int pcDest;
  pIn1 = &aMem[pOp->p1];
  assert( VdbeMemDynamic(pIn1)==0 );
  pIn1->flags = MEM_Int;
  pcDest = (int)pIn1->u.i;
  pIn1->u.i = (int)(pOp - aOp);
  REGISTER_TRACE(pOp->p1, pIn1);
  pOp = &aOp[pcDest];
  break;
}

/* Opcode:  HaltIfNull  P1 P2 P3 P4 P5
** Synopsis: if r[P3]=null halt
**
** Check the value in register P3.  If it is NULL then Halt using
** parameter P1, P2, and P4 as if this were a Halt instruction.  If the
** value in register P3 is not NULL, then this routine is a no-op.
** The P5 parameter should be 1.
*/
case OP_HaltIfNull: {      /* in3 */
  pIn3 = &aMem[pOp->p3];
#ifdef SQLITE_DEBUG
  if( pOp->p2==OE_Abort ){ sqlite3VdbeAssertAbortable(p); }
#endif
  if( (pIn3->flags & MEM_Null)==0 ) break;
  /* Fall through into OP_Halt */
}

/* Opcode:  Halt P1 P2 * P4 P5
**
** Exit immediately.  All open cursors, etc are closed
** automatically.
**
** P1 is the result code returned by sqlite3_exec(), sqlite3_reset(),
** or sqlite3_finalize().  For a normal halt, this should be SQLITE_OK (0).
** For errors, it can be some other value.  If P1!=0 then P2 will determine
** whether or not to rollback the current transaction.  Do not rollback
** if P2==OE_Fail. Do the rollback if P2==OE_Rollback.  If P2==OE_Abort,
** then back out all changes that have occurred during this execution of the
** VDBE, but do not rollback the transaction. 
**
** If P4 is not null then it is an error message string.
**
** P5 is a value between 0 and 4, inclusive, that modifies the P4 string.
**
**    0:  (no change)
**    1:  NOT NULL contraint failed: P4
**    2:  UNIQUE constraint failed: P4
**    3:  CHECK constraint failed: P4
**    4:  FOREIGN KEY constraint failed: P4
**
** If P5 is not zero and P4 is NULL, then everything after the ":" is
** omitted.
**
** There is an implied "Halt 0 0 0" instruction inserted at the very end of
** every program.  So a jump past the last instruction of the program
** is the same as executing Halt.
*/
case OP_Halt: {
  VdbeFrame *pFrame;
  int pcx;

  pcx = (int)(pOp - aOp);
#ifdef SQLITE_DEBUG
  if( pOp->p2==OE_Abort ){ sqlite3VdbeAssertAbortable(p); }
#endif
  if( pOp->p1==SQLITE_OK && p->pFrame ){
    /* Halt the sub-program. Return control to the parent frame. */
    pFrame = p->pFrame;
    p->pFrame = pFrame->pParent;
    p->nFrame--;
    sqlite3VdbeSetChanges(db, p->nChange);
    pcx = sqlite3VdbeFrameRestore(pFrame);
    if( pOp->p2==OE_Ignore ){
      /* Instruction pcx is the OP_Program that invoked the sub-program 
      ** currently being halted. If the p2 instruction of this OP_Halt
      ** instruction is set to OE_Ignore, then the sub-program is throwing
      ** an IGNORE exception. In this case jump to the address specified
      ** as the p2 of the calling OP_Program.  */
      pcx = p->aOp[pcx].p2-1;
    }
    aOp = p->aOp;
    aMem = p->aMem;
    pOp = &aOp[pcx];
    break;
  }
  p->rc = pOp->p1;
  p->errorAction = (u8)pOp->p2;
  p->pc = pcx;
  assert( pOp->p5<=4 );
  if( p->rc ){
    if( pOp->p5 ){
      static const char * const azType[] = { "NOT NULL", "UNIQUE", "CHECK",
                                             "FOREIGN KEY" };
      testcase( pOp->p5==1 );
      testcase( pOp->p5==2 );
      testcase( pOp->p5==3 );
      testcase( pOp->p5==4 );
      sqlite3VdbeError(p, "%s constraint failed", azType[pOp->p5-1]);
      if( pOp->p4.z ){
        p->zErrMsg = sqlite3MPrintf(db, "%z: %s", p->zErrMsg, pOp->p4.z);
      }
    }else{
      sqlite3VdbeError(p, "%s", pOp->p4.z);
    }
    sqlite3_log(pOp->p1, "abort at %d in [%s]: %s", pcx, p->zSql, p->zErrMsg);
  }
  rc = sqlite3VdbeHalt(p);
  assert( rc==SQLITE_BUSY || rc==SQLITE_OK || rc==SQLITE_ERROR );
  if( rc==SQLITE_BUSY ){
    p->rc = SQLITE_BUSY;
  }else{
    assert( rc==SQLITE_OK || (p->rc&0xff)==SQLITE_CONSTRAINT );
    assert( rc==SQLITE_OK || db->nDeferredCons>0 || db->nDeferredImmCons>0 );
    rc = p->rc ? SQLITE_ERROR : SQLITE_DONE;
  }
  goto vdbe_return;
}

/* Opcode: Integer P1 P2 * * *
** Synopsis: r[P2]=P1
**
** The 32-bit integer value P1 is written into register P2.
*/
case OP_Integer: {         /* out2 */
  pOut = out2Prerelease(p, pOp);
  pOut->u.i = pOp->p1;
  break;
}

/* Opcode: Int64 * P2 * P4 *
** Synopsis: r[P2]=P4
**
** P4 is a pointer to a 64-bit integer value.
** Write that value into register P2.
*/
case OP_Int64: {           /* out2 */
  pOut = out2Prerelease(p, pOp);
  assert( pOp->p4.pI64!=0 );
  pOut->u.i = *pOp->p4.pI64;
  break;
}

#ifndef SQLITE_OMIT_FLOATING_POINT
/* Opcode: Real * P2 * P4 *
** Synopsis: r[P2]=P4
**
** P4 is a pointer to a 64-bit floating point value.
** Write that value into register P2.
*/
case OP_Real: {            /* same as TK_FLOAT, out2 */
  pOut = out2Prerelease(p, pOp);
  pOut->flags = MEM_Real;
  assert( !sqlite3IsNaN(*pOp->p4.pReal) );
  pOut->u.r = *pOp->p4.pReal;
  break;
}
#endif

/* Opcode: String8 * P2 * P4 *
** Synopsis: r[P2]='P4'
**
** P4 points to a nul terminated UTF-8 string. This opcode is transformed 
** into a String opcode before it is executed for the first time.  During
** this transformation, the length of string P4 is computed and stored
** as the P1 parameter.
*/
case OP_String8: {         /* same as TK_STRING, out2 */
  assert( pOp->p4.z!=0 );
  pOut = out2Prerelease(p, pOp);
  pOp->opcode = OP_String;
  pOp->p1 = sqlite3Strlen30(pOp->p4.z);

#ifndef SQLITE_OMIT_UTF16
  if( encoding!=SQLITE_UTF8 ){
    rc = sqlite3VdbeMemSetStr(pOut, pOp->p4.z, -1, SQLITE_UTF8, SQLITE_STATIC);
    assert( rc==SQLITE_OK || rc==SQLITE_TOOBIG );
    if( SQLITE_OK!=sqlite3VdbeChangeEncoding(pOut, encoding) ) goto no_mem;
    assert( pOut->szMalloc>0 && pOut->zMalloc==pOut->z );
    assert( VdbeMemDynamic(pOut)==0 );
    pOut->szMalloc = 0;
    pOut->flags |= MEM_Static;
    if( pOp->p4type==P4_DYNAMIC ){
      sqlite3DbFree(db, pOp->p4.z);
    }
    pOp->p4type = P4_DYNAMIC;
    pOp->p4.z = pOut->z;
    pOp->p1 = pOut->n;
  }
  testcase( rc==SQLITE_TOOBIG );
#endif
  if( pOp->p1>db->aLimit[SQLITE_LIMIT_LENGTH] ){
    goto too_big;
  }
  assert( rc==SQLITE_OK );
  /* Fall through to the next case, OP_String */
}
  
/* Opcode: String P1 P2 P3 P4 P5
** Synopsis: r[P2]='P4' (len=P1)
**
** The string value P4 of length P1 (bytes) is stored in register P2.
**
** If P3 is not zero and the content of register P3 is equal to P5, then
** the datatype of the register P2 is converted to BLOB.  The content is
** the same sequence of bytes, it is merely interpreted as a BLOB instead
** of a string, as if it had been CAST.  In other words:
**
** if( P3!=0 and reg[P3]==P5 ) reg[P2] := CAST(reg[P2] as BLOB)
*/
case OP_String: {          /* out2 */
  assert( pOp->p4.z!=0 );
  pOut = out2Prerelease(p, pOp);
  pOut->flags = MEM_Str|MEM_Static|MEM_Term;
  pOut->z = pOp->p4.z;
  pOut->n = pOp->p1;
  pOut->enc = encoding;
  UPDATE_MAX_BLOBSIZE(pOut);
#ifndef SQLITE_LIKE_DOESNT_MATCH_BLOBS
  if( pOp->p3>0 ){
    assert( pOp->p3<=(p->nMem+1 - p->nCursor) );
    pIn3 = &aMem[pOp->p3];
    assert( pIn3->flags & MEM_Int );
    if( pIn3->u.i==pOp->p5 ) pOut->flags = MEM_Blob|MEM_Static|MEM_Term;
  }
#endif
  break;
}

/* Opcode: Null P1 P2 P3 * *
** Synopsis: r[P2..P3]=NULL
**
** Write a NULL into registers P2.  If P3 greater than P2, then also write
** NULL into register P3 and every register in between P2 and P3.  If P3
** is less than P2 (typically P3 is zero) then only register P2 is
** set to NULL.
**
** If the P1 value is non-zero, then also set the MEM_Cleared flag so that
** NULL values will not compare equal even if SQLITE_NULLEQ is set on
** OP_Ne or OP_Eq.
*/
case OP_Null: {           /* out2 */
  int cnt;
  u16 nullFlag;
  pOut = out2Prerelease(p, pOp);
  cnt = pOp->p3-pOp->p2;
  assert( pOp->p3<=(p->nMem+1 - p->nCursor) );
  pOut->flags = nullFlag = pOp->p1 ? (MEM_Null|MEM_Cleared) : MEM_Null;
  pOut->n = 0;
#ifdef SQLITE_DEBUG
  pOut->uTemp = 0;
#endif
  while( cnt>0 ){
    pOut++;
    memAboutToChange(p, pOut);
    sqlite3VdbeMemSetNull(pOut);
    pOut->flags = nullFlag;
    pOut->n = 0;
    cnt--;
  }
  break;
}

/* Opcode: SoftNull P1 * * * *
** Synopsis: r[P1]=NULL
**
** Set register P1 to have the value NULL as seen by the OP_MakeRecord
** instruction, but do not free any string or blob memory associated with
** the register, so that if the value was a string or blob that was
** previously copied using OP_SCopy, the copies will continue to be valid.
*/
case OP_SoftNull: {
  assert( pOp->p1>0 && pOp->p1<=(p->nMem+1 - p->nCursor) );
  pOut = &aMem[pOp->p1];
  pOut->flags = (pOut->flags&~(MEM_Undefined|MEM_AffMask))|MEM_Null;
  break;
}

/* Opcode: Blob P1 P2 * P4 *
** Synopsis: r[P2]=P4 (len=P1)
**
** P4 points to a blob of data P1 bytes long.  Store this
** blob in register P2.
*/
case OP_Blob: {                /* out2 */
  assert( pOp->p1 <= SQLITE_MAX_LENGTH );
  pOut = out2Prerelease(p, pOp);
  sqlite3VdbeMemSetStr(pOut, pOp->p4.z, pOp->p1, 0, 0);
  pOut->enc = encoding;
  UPDATE_MAX_BLOBSIZE(pOut);
  break;
}

/* Opcode: Variable P1 P2 * P4 *
** Synopsis: r[P2]=parameter(P1,P4)
**
** Transfer the values of bound parameter P1 into register P2
**
** If the parameter is named, then its name appears in P4.
** The P4 value is used by sqlite3_bind_parameter_name().
*/
case OP_Variable: {            /* out2 */
  Mem *pVar;       /* Value being transferred */

  assert( pOp->p1>0 && pOp->p1<=p->nVar );
  assert( pOp->p4.z==0 || pOp->p4.z==sqlite3VListNumToName(p->pVList,pOp->p1) );
  pVar = &p->aVar[pOp->p1 - 1];
  if( sqlite3VdbeMemTooBig(pVar) ){
    goto too_big;
  }
  pOut = &aMem[pOp->p2];
  sqlite3VdbeMemShallowCopy(pOut, pVar, MEM_Static);
  UPDATE_MAX_BLOBSIZE(pOut);
  break;
}

/* Opcode: Move P1 P2 P3 * *
** Synopsis: r[P2@P3]=r[P1@P3]
**
** Move the P3 values in register P1..P1+P3-1 over into
** registers P2..P2+P3-1.  Registers P1..P1+P3-1 are
** left holding a NULL.  It is an error for register ranges
** P1..P1+P3-1 and P2..P2+P3-1 to overlap.  It is an error
** for P3 to be less than 1.
*/
case OP_Move: {
  int n;           /* Number of registers left to copy */
  int p1;          /* Register to copy from */
  int p2;          /* Register to copy to */

  n = pOp->p3;
  p1 = pOp->p1;
  p2 = pOp->p2;
  assert( n>0 && p1>0 && p2>0 );
  assert( p1+n<=p2 || p2+n<=p1 );

  pIn1 = &aMem[p1];
  pOut = &aMem[p2];
  do{
    assert( pOut<=&aMem[(p->nMem+1 - p->nCursor)] );
    assert( pIn1<=&aMem[(p->nMem+1 - p->nCursor)] );
    assert( memIsValid(pIn1) );
    memAboutToChange(p, pOut);
    sqlite3VdbeMemMove(pOut, pIn1);
#ifdef SQLITE_DEBUG
    if( pOut->pScopyFrom>=&aMem[p1] && pOut->pScopyFrom<pOut ){
      pOut->pScopyFrom += pOp->p2 - p1;
    }
#endif
    Deephemeralize(pOut);
    REGISTER_TRACE(p2++, pOut);
    pIn1++;
    pOut++;
  }while( --n );
  break;
}

/* Opcode: Copy P1 P2 P3 * *
** Synopsis: r[P2@P3+1]=r[P1@P3+1]
**
** Make a copy of registers P1..P1+P3 into registers P2..P2+P3.
**
** This instruction makes a deep copy of the value.  A duplicate
** is made of any string or blob constant.  See also OP_SCopy.
*/
case OP_Copy: {
  int n;

  n = pOp->p3;
  pIn1 = &aMem[pOp->p1];
  pOut = &aMem[pOp->p2];
  assert( pOut!=pIn1 );
  while( 1 ){
    memAboutToChange(p, pOut);
    sqlite3VdbeMemShallowCopy(pOut, pIn1, MEM_Ephem);
    Deephemeralize(pOut);
#ifdef SQLITE_DEBUG
    pOut->pScopyFrom = 0;
#endif
    REGISTER_TRACE(pOp->p2+pOp->p3-n, pOut);
    if( (n--)==0 ) break;
    pOut++;
    pIn1++;
  }
  break;
}

/* Opcode: SCopy P1 P2 * * *
** Synopsis: r[P2]=r[P1]
**
** Make a shallow copy of register P1 into register P2.
**
** This instruction makes a shallow copy of the value.  If the value
** is a string or blob, then the copy is only a pointer to the
** original and hence if the original changes so will the copy.
** Worse, if the original is deallocated, the copy becomes invalid.
** Thus the program must guarantee that the original will not change
** during the lifetime of the copy.  Use OP_Copy to make a complete
** copy.
*/
case OP_SCopy: {            /* out2 */
  pIn1 = &aMem[pOp->p1];
  pOut = &aMem[pOp->p2];
  assert( pOut!=pIn1 );
  sqlite3VdbeMemShallowCopy(pOut, pIn1, MEM_Ephem);
#ifdef SQLITE_DEBUG
  pOut->pScopyFrom = pIn1;
  pOut->mScopyFlags = pIn1->flags;
#endif
  break;
}

/* Opcode: IntCopy P1 P2 * * *
** Synopsis: r[P2]=r[P1]
**
** Transfer the integer value held in register P1 into register P2.
**
** This is an optimized version of SCopy that works only for integer
** values.
*/
case OP_IntCopy: {            /* out2 */
  pIn1 = &aMem[pOp->p1];
  assert( (pIn1->flags & MEM_Int)!=0 );
  pOut = &aMem[pOp->p2];
  sqlite3VdbeMemSetInt64(pOut, pIn1->u.i);
  break;
}

/* Opcode: ResultRow P1 P2 * * *
** Synopsis: output=r[P1@P2]
**
** The registers P1 through P1+P2-1 contain a single row of
** results. This opcode causes the sqlite3_step() call to terminate
** with an SQLITE_ROW return code and it sets up the sqlite3_stmt
** structure to provide access to the r(P1)..r(P1+P2-1) values as
** the result row.
*/
case OP_ResultRow: {
  Mem *pMem;
  int i;
  assert( p->nResColumn==pOp->p2 );
  assert( pOp->p1>0 );
  assert( pOp->p1+pOp->p2<=(p->nMem+1 - p->nCursor)+1 );

#ifndef SQLITE_OMIT_PROGRESS_CALLBACK
  /* Run the progress counter just before returning.
  */
  if( db->xProgress!=0
   && nVmStep>=nProgressLimit 
   && db->xProgress(db->pProgressArg)!=0
  ){
    rc = SQLITE_INTERRUPT;
    goto abort_due_to_error;
  }
#endif

  /* If this statement has violated immediate foreign key constraints, do
  ** not return the number of rows modified. And do not RELEASE the statement
  ** transaction. It needs to be rolled back.  */
  if( SQLITE_OK!=(rc = sqlite3VdbeCheckFk(p, 0)) ){
    assert( db->flags&SQLITE_CountRows );
    assert( p->usesStmtJournal );
    goto abort_due_to_error;
  }

  /* If the SQLITE_CountRows flag is set in sqlite3.flags mask, then 
  ** DML statements invoke this opcode to return the number of rows 
  ** modified to the user. This is the only way that a VM that
  ** opens a statement transaction may invoke this opcode.
  **
  ** In case this is such a statement, close any statement transaction
  ** opened by this VM before returning control to the user. This is to
  ** ensure that statement-transactions are always nested, not overlapping.
  ** If the open statement-transaction is not closed here, then the user
  ** may step another VM that opens its own statement transaction. This
  ** may lead to overlapping statement transactions.
  **
  ** The statement transaction is never a top-level transaction.  Hence
  ** the RELEASE call below can never fail.
  */
  assert( p->iStatement==0 || db->flags&SQLITE_CountRows );
  rc = sqlite3VdbeCloseStatement(p, SAVEPOINT_RELEASE);
  assert( rc==SQLITE_OK );

  /* Invalidate all ephemeral cursor row caches */
  p->cacheCtr = (p->cacheCtr + 2)|1;

  /* Make sure the results of the current row are \000 terminated
  ** and have an assigned type.  The results are de-ephemeralized as
  ** a side effect.
  */
  pMem = p->pResultSet = &aMem[pOp->p1];
  for(i=0; i<pOp->p2; i++){
    assert( memIsValid(&pMem[i]) );
    Deephemeralize(&pMem[i]);
    assert( (pMem[i].flags & MEM_Ephem)==0
            || (pMem[i].flags & (MEM_Str|MEM_Blob))==0 );
    sqlite3VdbeMemNulTerminate(&pMem[i]);
    REGISTER_TRACE(pOp->p1+i, &pMem[i]);
  }
  if( db->mallocFailed ) goto no_mem;

  if( db->mTrace & SQLITE_TRACE_ROW ){
    db->xTrace(SQLITE_TRACE_ROW, db->pTraceArg, p, 0);
  }

  /* Return SQLITE_ROW
  */
  p->pc = (int)(pOp - aOp) + 1;
  rc = SQLITE_ROW;
  goto vdbe_return;
}

/* Opcode: Concat P1 P2 P3 * *
** Synopsis: r[P3]=r[P2]+r[P1]
**
** Add the text in register P1 onto the end of the text in
** register P2 and store the result in register P3.
** If either the P1 or P2 text are NULL then store NULL in P3.
**
**   P3 = P2 || P1
**
** It is illegal for P1 and P3 to be the same register. Sometimes,
** if P3 is the same register as P2, the implementation is able
** to avoid a memcpy().
*/
case OP_Concat: {           /* same as TK_CONCAT, in1, in2, out3 */
  i64 nByte;

  pIn1 = &aMem[pOp->p1];
  pIn2 = &aMem[pOp->p2];
  pOut = &aMem[pOp->p3];
  assert( pIn1!=pOut );
  if( (pIn1->flags | pIn2->flags) & MEM_Null ){
    sqlite3VdbeMemSetNull(pOut);
    break;
  }
  if( ExpandBlob(pIn1) || ExpandBlob(pIn2) ) goto no_mem;
  Stringify(pIn1, encoding);
  Stringify(pIn2, encoding);
  nByte = pIn1->n + pIn2->n;
  if( nByte>db->aLimit[SQLITE_LIMIT_LENGTH] ){
    goto too_big;
  }
  if( sqlite3VdbeMemGrow(pOut, (int)nByte+2, pOut==pIn2) ){
    goto no_mem;
  }
  MemSetTypeFlag(pOut, MEM_Str);
  if( pOut!=pIn2 ){
    memcpy(pOut->z, pIn2->z, pIn2->n);
  }
  memcpy(&pOut->z[pIn2->n], pIn1->z, pIn1->n);
  pOut->z[nByte]=0;
  pOut->z[nByte+1] = 0;
  pOut->flags |= MEM_Term;
  pOut->n = (int)nByte;
  pOut->enc = encoding;
  UPDATE_MAX_BLOBSIZE(pOut);
  break;
}

/* Opcode: Add P1 P2 P3 * *
** Synopsis: r[P3]=r[P1]+r[P2]
**
** Add the value in register P1 to the value in register P2
** and store the result in register P3.
** If either input is NULL, the result is NULL.
*/
/* Opcode: Multiply P1 P2 P3 * *
** Synopsis: r[P3]=r[P1]*r[P2]
**
**
** Multiply the value in register P1 by the value in register P2
** and store the result in register P3.
** If either input is NULL, the result is NULL.
*/
/* Opcode: Subtract P1 P2 P3 * *
** Synopsis: r[P3]=r[P2]-r[P1]
**
** Subtract the value in register P1 from the value in register P2
** and store the result in register P3.
** If either input is NULL, the result is NULL.
*/
/* Opcode: Divide P1 P2 P3 * *
** Synopsis: r[P3]=r[P2]/r[P1]
**
** Divide the value in register P1 by the value in register P2
** and store the result in register P3 (P3=P2/P1). If the value in 
** register P1 is zero, then the result is NULL. If either input is 
** NULL, the result is NULL.
*/
/* Opcode: Remainder P1 P2 P3 * *
** Synopsis: r[P3]=r[P2]%r[P1]
**
** Compute the remainder after integer register P2 is divided by 
** register P1 and store the result in register P3. 
** If the value in register P1 is zero the result is NULL.
** If either operand is NULL, the result is NULL.
*/
case OP_Add:                   /* same as TK_PLUS, in1, in2, out3 */
case OP_Subtract:              /* same as TK_MINUS, in1, in2, out3 */
case OP_Multiply:              /* same as TK_STAR, in1, in2, out3 */
case OP_Divide:                /* same as TK_SLASH, in1, in2, out3 */
case OP_Remainder: {           /* same as TK_REM, in1, in2, out3 */
  char bIntint;   /* Started out as two integer operands */
  u16 flags;      /* Combined MEM_* flags from both inputs */
  u16 type1;      /* Numeric type of left operand */
  u16 type2;      /* Numeric type of right operand */
  i64 iA;         /* Integer value of left operand */
  i64 iB;         /* Integer value of right operand */
  double rA;      /* Real value of left operand */
  double rB;      /* Real value of right operand */

  pIn1 = &aMem[pOp->p1];
  type1 = numericType(pIn1);
  pIn2 = &aMem[pOp->p2];
  type2 = numericType(pIn2);
  pOut = &aMem[pOp->p3];
  flags = pIn1->flags | pIn2->flags;
  if( (type1 & type2 & MEM_Int)!=0 ){
    iA = pIn1->u.i;
    iB = pIn2->u.i;
    bIntint = 1;
    switch( pOp->opcode ){
      case OP_Add:       if( sqlite3AddInt64(&iB,iA) ) goto fp_math;  break;
      case OP_Subtract:  if( sqlite3SubInt64(&iB,iA) ) goto fp_math;  break;
      case OP_Multiply:  if( sqlite3MulInt64(&iB,iA) ) goto fp_math;  break;
      case OP_Divide: {
        if( iA==0 ) goto arithmetic_result_is_null;
        if( iA==-1 && iB==SMALLEST_INT64 ) goto fp_math;
        iB /= iA;
        break;
      }
      default: {
        if( iA==0 ) goto arithmetic_result_is_null;
        if( iA==-1 ) iA = 1;
        iB %= iA;
        break;
      }
    }
    pOut->u.i = iB;
    MemSetTypeFlag(pOut, MEM_Int);
  }else if( (flags & MEM_Null)!=0 ){
    goto arithmetic_result_is_null;
  }else{
    bIntint = 0;
fp_math:
    rA = sqlite3VdbeRealValue(pIn1);
    rB = sqlite3VdbeRealValue(pIn2);
    switch( pOp->opcode ){
      case OP_Add:         rB += rA;       break;
      case OP_Subtract:    rB -= rA;       break;
      case OP_Multiply:    rB *= rA;       break;
      case OP_Divide: {
        /* (double)0 In case of SQLITE_OMIT_FLOATING_POINT... */
        if( rA==(double)0 ) goto arithmetic_result_is_null;
        rB /= rA;
        break;
      }
      default: {
        iA = (i64)rA;
        iB = (i64)rB;
        if( iA==0 ) goto arithmetic_result_is_null;
        if( iA==-1 ) iA = 1;
        rB = (double)(iB % iA);
        break;
      }
    }
#ifdef SQLITE_OMIT_FLOATING_POINT
    pOut->u.i = rB;
    MemSetTypeFlag(pOut, MEM_Int);
#else
    if( sqlite3IsNaN(rB) ){
      goto arithmetic_result_is_null;
    }
    pOut->u.r = rB;
    MemSetTypeFlag(pOut, MEM_Real);
    if( ((type1|type2)&MEM_Real)==0 && !bIntint ){
      sqlite3VdbeIntegerAffinity(pOut);
    }
#endif
  }
  break;

arithmetic_result_is_null:
  sqlite3VdbeMemSetNull(pOut);
  break;
}

/* Opcode: CollSeq P1 * * P4
**
** P4 is a pointer to a CollSeq object. If the next call to a user function
** or aggregate calls sqlite3GetFuncCollSeq(), this collation sequence will
** be returned. This is used by the built-in min(), max() and nullif()
** functions.
**
** If P1 is not zero, then it is a register that a subsequent min() or
** max() aggregate will set to 1 if the current row is not the minimum or
** maximum.  The P1 register is initialized to 0 by this instruction.
**
** The interface used by the implementation of the aforementioned functions
** to retrieve the collation sequence set by this opcode is not available
** publicly.  Only built-in functions have access to this feature.
*/
case OP_CollSeq: {
  assert( pOp->p4type==P4_COLLSEQ );
  if( pOp->p1 ){
    sqlite3VdbeMemSetInt64(&aMem[pOp->p1], 0);
  }
  break;
}

/* Opcode: BitAnd P1 P2 P3 * *
** Synopsis: r[P3]=r[P1]&r[P2]
**
** Take the bit-wise AND of the values in register P1 and P2 and
** store the result in register P3.
** If either input is NULL, the result is NULL.
*/
/* Opcode: BitOr P1 P2 P3 * *
** Synopsis: r[P3]=r[P1]|r[P2]
**
** Take the bit-wise OR of the values in register P1 and P2 and
** store the result in register P3.
** If either input is NULL, the result is NULL.
*/
/* Opcode: ShiftLeft P1 P2 P3 * *
** Synopsis: r[P3]=r[P2]<<r[P1]
**
** Shift the integer value in register P2 to the left by the
** number of bits specified by the integer in register P1.
** Store the result in register P3.
** If either input is NULL, the result is NULL.
*/
/* Opcode: ShiftRight P1 P2 P3 * *
** Synopsis: r[P3]=r[P2]>>r[P1]
**
** Shift the integer value in register P2 to the right by the
** number of bits specified by the integer in register P1.
** Store the result in register P3.
** If either input is NULL, the result is NULL.
*/
case OP_BitAnd:                 /* same as TK_BITAND, in1, in2, out3 */
case OP_BitOr:                  /* same as TK_BITOR, in1, in2, out3 */
case OP_ShiftLeft:              /* same as TK_LSHIFT, in1, in2, out3 */
case OP_ShiftRight: {           /* same as TK_RSHIFT, in1, in2, out3 */
  i64 iA;
  u64 uA;
  i64 iB;
  u8 op;

  pIn1 = &aMem[pOp->p1];
  pIn2 = &aMem[pOp->p2];
  pOut = &aMem[pOp->p3];
  if( (pIn1->flags | pIn2->flags) & MEM_Null ){
    sqlite3VdbeMemSetNull(pOut);
    break;
  }
  iA = sqlite3VdbeIntValue(pIn2);
  iB = sqlite3VdbeIntValue(pIn1);
  op = pOp->opcode;
  if( op==OP_BitAnd ){
    iA &= iB;
  }else if( op==OP_BitOr ){
    iA |= iB;
  }else if( iB!=0 ){
    assert( op==OP_ShiftRight || op==OP_ShiftLeft );

    /* If shifting by a negative amount, shift in the other direction */
    if( iB<0 ){
      assert( OP_ShiftRight==OP_ShiftLeft+1 );
      op = 2*OP_ShiftLeft + 1 - op;
      iB = iB>(-64) ? -iB : 64;
    }

    if( iB>=64 ){
      iA = (iA>=0 || op==OP_ShiftLeft) ? 0 : -1;
    }else{
      memcpy(&uA, &iA, sizeof(uA));
      if( op==OP_ShiftLeft ){
        uA <<= iB;
      }else{
        uA >>= iB;
        /* Sign-extend on a right shift of a negative number */
        if( iA<0 ) uA |= ((((u64)0xffffffff)<<32)|0xffffffff) << (64-iB);
      }
      memcpy(&iA, &uA, sizeof(iA));
    }
  }
  pOut->u.i = iA;
  MemSetTypeFlag(pOut, MEM_Int);
  break;
}

/* Opcode: AddImm  P1 P2 * * *
** Synopsis: r[P1]=r[P1]+P2
** 
** Add the constant P2 to the value in register P1.
** The result is always an integer.
**
** To force any register to be an integer, just add 0.
*/
case OP_AddImm: {            /* in1 */
  pIn1 = &aMem[pOp->p1];
  memAboutToChange(p, pIn1);
  sqlite3VdbeMemIntegerify(pIn1);
  pIn1->u.i += pOp->p2;
  break;
}

/* Opcode: MustBeInt P1 P2 * * *
** 
** Force the value in register P1 to be an integer.  If the value
** in P1 is not an integer and cannot be converted into an integer
** without data loss, then jump immediately to P2, or if P2==0
** raise an SQLITE_MISMATCH exception.
*/
case OP_MustBeInt: {            /* jump, in1 */
  pIn1 = &aMem[pOp->p1];
  if( (pIn1->flags & MEM_Int)==0 ){
    applyAffinity(pIn1, SQLITE_AFF_NUMERIC, encoding);
    VdbeBranchTaken((pIn1->flags&MEM_Int)==0, 2);
    if( (pIn1->flags & MEM_Int)==0 ){
      if( pOp->p2==0 ){
        rc = SQLITE_MISMATCH;
        goto abort_due_to_error;
      }else{
        goto jump_to_p2;
      }
    }
  }
  MemSetTypeFlag(pIn1, MEM_Int);
  break;
}

#ifndef SQLITE_OMIT_FLOATING_POINT
/* Opcode: RealAffinity P1 * * * *
**
** If register P1 holds an integer convert it to a real value.
**
** This opcode is used when extracting information from a column that
** has REAL affinity.  Such column values may still be stored as
** integers, for space efficiency, but after extraction we want them
** to have only a real value.
*/
case OP_RealAffinity: {                  /* in1 */
  pIn1 = &aMem[pOp->p1];
  if( pIn1->flags & MEM_Int ){
    sqlite3VdbeMemRealify(pIn1);
  }
  break;
}
#endif

#ifndef SQLITE_OMIT_CAST
/* Opcode: Cast P1 P2 * * *
** Synopsis: affinity(r[P1])
**
** Force the value in register P1 to be the type defined by P2.
** 
** <ul>
** <li> P2=='A' &rarr; BLOB
** <li> P2=='B' &rarr; TEXT
** <li> P2=='C' &rarr; NUMERIC
** <li> P2=='D' &rarr; INTEGER
** <li> P2=='E' &rarr; REAL
** </ul>
**
** A NULL value is not changed by this routine.  It remains NULL.
*/
case OP_Cast: {                  /* in1 */
  assert( pOp->p2>=SQLITE_AFF_BLOB && pOp->p2<=SQLITE_AFF_REAL );
  testcase( pOp->p2==SQLITE_AFF_TEXT );
  testcase( pOp->p2==SQLITE_AFF_BLOB );
  testcase( pOp->p2==SQLITE_AFF_NUMERIC );
  testcase( pOp->p2==SQLITE_AFF_INTEGER );
  testcase( pOp->p2==SQLITE_AFF_REAL );
  pIn1 = &aMem[pOp->p1];
  memAboutToChange(p, pIn1);
  rc = ExpandBlob(pIn1);
  sqlite3VdbeMemCast(pIn1, pOp->p2, encoding);
  UPDATE_MAX_BLOBSIZE(pIn1);
  if( rc ) goto abort_due_to_error;
  break;
}
#endif /* SQLITE_OMIT_CAST */

/* Opcode: Eq P1 P2 P3 P4 P5
** Synopsis: IF r[P3]==r[P1]
**
** Compare the values in register P1 and P3.  If reg(P3)==reg(P1) then
** jump to address P2.  Or if the SQLITE_STOREP2 flag is set in P5, then
** store the result of comparison in register P2.
**
** The SQLITE_AFF_MASK portion of P5 must be an affinity character -
** SQLITE_AFF_TEXT, SQLITE_AFF_INTEGER, and so forth. An attempt is made 
** to coerce both inputs according to this affinity before the
** comparison is made. If the SQLITE_AFF_MASK is 0x00, then numeric
** affinity is used. Note that the affinity conversions are stored
** back into the input registers P1 and P3.  So this opcode can cause
** persistent changes to registers P1 and P3.
**
** Once any conversions have taken place, and neither value is NULL, 
** the values are compared. If both values are blobs then memcmp() is
** used to determine the results of the comparison.  If both values
** are text, then the appropriate collating function specified in
** P4 is used to do the comparison.  If P4 is not specified then
** memcmp() is used to compare text string.  If both values are
** numeric, then a numeric comparison is used. If the two values
** are of different types, then numbers are considered less than
** strings and strings are considered less than blobs.
**
** If SQLITE_NULLEQ is set in P5 then the result of comparison is always either
** true or false and is never NULL.  If both operands are NULL then the result
** of comparison is true.  If either operand is NULL then the result is false.
** If neither operand is NULL the result is the same as it would be if
** the SQLITE_NULLEQ flag were omitted from P5.
**
** If both SQLITE_STOREP2 and SQLITE_KEEPNULL flags are set then the
** content of r[P2] is only changed if the new value is NULL or 0 (false).
** In other words, a prior r[P2] value will not be overwritten by 1 (true).
*/
/* Opcode: Ne P1 P2 P3 P4 P5
** Synopsis: IF r[P3]!=r[P1]
**
** This works just like the Eq opcode except that the jump is taken if
** the operands in registers P1 and P3 are not equal.  See the Eq opcode for
** additional information.
**
** If both SQLITE_STOREP2 and SQLITE_KEEPNULL flags are set then the
** content of r[P2] is only changed if the new value is NULL or 1 (true).
** In other words, a prior r[P2] value will not be overwritten by 0 (false).
*/
/* Opcode: Lt P1 P2 P3 P4 P5
** Synopsis: IF r[P3]<r[P1]
**
** Compare the values in register P1 and P3.  If reg(P3)<reg(P1) then
** jump to address P2.  Or if the SQLITE_STOREP2 flag is set in P5 store
** the result of comparison (0 or 1 or NULL) into register P2.
**
** If the SQLITE_JUMPIFNULL bit of P5 is set and either reg(P1) or
** reg(P3) is NULL then the take the jump.  If the SQLITE_JUMPIFNULL 
** bit is clear then fall through if either operand is NULL.
**
** The SQLITE_AFF_MASK portion of P5 must be an affinity character -
** SQLITE_AFF_TEXT, SQLITE_AFF_INTEGER, and so forth. An attempt is made 
** to coerce both inputs according to this affinity before the
** comparison is made. If the SQLITE_AFF_MASK is 0x00, then numeric
** affinity is used. Note that the affinity conversions are stored
** back into the input registers P1 and P3.  So this opcode can cause
** persistent changes to registers P1 and P3.
**
** Once any conversions have taken place, and neither value is NULL, 
** the values are compared. If both values are blobs then memcmp() is
** used to determine the results of the comparison.  If both values
** are text, then the appropriate collating function specified in
** P4 is  used to do the comparison.  If P4 is not specified then
** memcmp() is used to compare text string.  If both values are
** numeric, then a numeric comparison is used. If the two values
** are of different types, then numbers are considered less than
** strings and strings are considered less than blobs.
*/
/* Opcode: Le P1 P2 P3 P4 P5
** Synopsis: IF r[P3]<=r[P1]
**
** This works just like the Lt opcode except that the jump is taken if
** the content of register P3 is less than or equal to the content of
** register P1.  See the Lt opcode for additional information.
*/
/* Opcode: Gt P1 P2 P3 P4 P5
** Synopsis: IF r[P3]>r[P1]
**
** This works just like the Lt opcode except that the jump is taken if
** the content of register P3 is greater than the content of
** register P1.  See the Lt opcode for additional information.
*/
/* Opcode: Ge P1 P2 P3 P4 P5
** Synopsis: IF r[P3]>=r[P1]
**
** This works just like the Lt opcode except that the jump is taken if
** the content of register P3 is greater than or equal to the content of
** register P1.  See the Lt opcode for additional information.
*/
case OP_Eq:               /* same as TK_EQ, jump, in1, in3 */
case OP_Ne:               /* same as TK_NE, jump, in1, in3 */
case OP_Lt:               /* same as TK_LT, jump, in1, in3 */
case OP_Le:               /* same as TK_LE, jump, in1, in3 */
case OP_Gt:               /* same as TK_GT, jump, in1, in3 */
case OP_Ge: {             /* same as TK_GE, jump, in1, in3 */
  int res, res2;      /* Result of the comparison of pIn1 against pIn3 */
  char affinity;      /* Affinity to use for comparison */
  u16 flags1;         /* Copy of initial value of pIn1->flags */
  u16 flags3;         /* Copy of initial value of pIn3->flags */

  pIn1 = &aMem[pOp->p1];
  pIn3 = &aMem[pOp->p3];
  flags1 = pIn1->flags;
  flags3 = pIn3->flags;
  if( (flags1 | flags3)&MEM_Null ){
    /* One or both operands are NULL */
    if( pOp->p5 & SQLITE_NULLEQ ){
      /* If SQLITE_NULLEQ is set (which will only happen if the operator is
      ** OP_Eq or OP_Ne) then take the jump or not depending on whether
      ** or not both operands are null.
      */
      assert( pOp->opcode==OP_Eq || pOp->opcode==OP_Ne );
      assert( (flags1 & MEM_Cleared)==0 );
      assert( (pOp->p5 & SQLITE_JUMPIFNULL)==0 || CORRUPT_DB );
      testcase( (pOp->p5 & SQLITE_JUMPIFNULL)!=0 );
      if( (flags1&flags3&MEM_Null)!=0
       && (flags3&MEM_Cleared)==0
      ){
        res = 0;  /* Operands are equal */
      }else{
        res = 1;  /* Operands are not equal */
      }
    }else{
      /* SQLITE_NULLEQ is clear and at least one operand is NULL,
      ** then the result is always NULL.
      ** The jump is taken if the SQLITE_JUMPIFNULL bit is set.
      */
      if( pOp->p5 & SQLITE_STOREP2 ){
        pOut = &aMem[pOp->p2];
        iCompare = 1;    /* Operands are not equal */
        memAboutToChange(p, pOut);
        MemSetTypeFlag(pOut, MEM_Null);
        REGISTER_TRACE(pOp->p2, pOut);
      }else{
        VdbeBranchTaken(2,3);
        if( pOp->p5 & SQLITE_JUMPIFNULL ){
          goto jump_to_p2;
        }
      }
      break;
    }
  }else{
    /* Neither operand is NULL.  Do a comparison. */
    affinity = pOp->p5 & SQLITE_AFF_MASK;
    if( affinity>=SQLITE_AFF_NUMERIC ){
      if( (flags1 | flags3)&MEM_Str ){
        if( (flags1 & (MEM_Int|MEM_Real|MEM_Str))==MEM_Str ){
          applyNumericAffinity(pIn1,0);
          assert( flags3==pIn3->flags );
          /* testcase( flags3!=pIn3->flags );
          ** this used to be possible with pIn1==pIn3, but not since
          ** the column cache was removed.  The following assignment
          ** is essentially a no-op.  But, it provides defense-in-depth
          ** in case our analysis is incorrect, so it is left in. */
          flags3 = pIn3->flags;
        }
        if( (flags3 & (MEM_Int|MEM_Real|MEM_Str))==MEM_Str ){
          applyNumericAffinity(pIn3,0);
        }
      }
      /* Handle the common case of integer comparison here, as an
      ** optimization, to avoid a call to sqlite3MemCompare() */
      if( (pIn1->flags & pIn3->flags & MEM_Int)!=0 ){
        if( pIn3->u.i > pIn1->u.i ){ res = +1; goto compare_op; }
        if( pIn3->u.i < pIn1->u.i ){ res = -1; goto compare_op; }
        res = 0;
        goto compare_op;
      }
    }else if( affinity==SQLITE_AFF_TEXT ){
      if( (flags1 & MEM_Str)==0 && (flags1 & (MEM_Int|MEM_Real))!=0 ){
        testcase( pIn1->flags & MEM_Int );
        testcase( pIn1->flags & MEM_Real );
        sqlite3VdbeMemStringify(pIn1, encoding, 1);
        testcase( (flags1&MEM_Dyn) != (pIn1->flags&MEM_Dyn) );
        flags1 = (pIn1->flags & ~MEM_TypeMask) | (flags1 & MEM_TypeMask);
        assert( pIn1!=pIn3 );
      }
      if( (flags3 & MEM_Str)==0 && (flags3 & (MEM_Int|MEM_Real))!=0 ){
        testcase( pIn3->flags & MEM_Int );
        testcase( pIn3->flags & MEM_Real );
        sqlite3VdbeMemStringify(pIn3, encoding, 1);
        testcase( (flags3&MEM_Dyn) != (pIn3->flags&MEM_Dyn) );
        flags3 = (pIn3->flags & ~MEM_TypeMask) | (flags3 & MEM_TypeMask);
      }
    }
    assert( pOp->p4type==P4_COLLSEQ || pOp->p4.pColl==0 );
    res = sqlite3MemCompare(pIn3, pIn1, pOp->p4.pColl);
  }
compare_op:
  /* At this point, res is negative, zero, or positive if reg[P1] is
  ** less than, equal to, or greater than reg[P3], respectively.  Compute
  ** the answer to this operator in res2, depending on what the comparison
  ** operator actually is.  The next block of code depends on the fact
  ** that the 6 comparison operators are consecutive integers in this
  ** order:  NE, EQ, GT, LE, LT, GE */
  assert( OP_Eq==OP_Ne+1 ); assert( OP_Gt==OP_Ne+2 ); assert( OP_Le==OP_Ne+3 );
  assert( OP_Lt==OP_Ne+4 ); assert( OP_Ge==OP_Ne+5 );
  if( res<0 ){                        /* ne, eq, gt, le, lt, ge */
    static const unsigned char aLTb[] = { 1,  0,  0,  1,  1,  0 };
    res2 = aLTb[pOp->opcode - OP_Ne];
  }else if( res==0 ){
    static const unsigned char aEQb[] = { 0,  1,  0,  1,  0,  1 };
    res2 = aEQb[pOp->opcode - OP_Ne];
  }else{
    static const unsigned char aGTb[] = { 1,  0,  1,  0,  0,  1 };
    res2 = aGTb[pOp->opcode - OP_Ne];
  }

  /* Undo any changes made by applyAffinity() to the input registers. */
  assert( (pIn1->flags & MEM_Dyn) == (flags1 & MEM_Dyn) );
  pIn1->flags = flags1;
  assert( (pIn3->flags & MEM_Dyn) == (flags3 & MEM_Dyn) );
  pIn3->flags = flags3;

  if( pOp->p5 & SQLITE_STOREP2 ){
    pOut = &aMem[pOp->p2];
    iCompare = res;
    if( (pOp->p5 & SQLITE_KEEPNULL)!=0 ){
      /* The KEEPNULL flag prevents OP_Eq from overwriting a NULL with 1
      ** and prevents OP_Ne from overwriting NULL with 0.  This flag
      ** is only used in contexts where either:
      **   (1) op==OP_Eq && (r[P2]==NULL || r[P2]==0)
      **   (2) op==OP_Ne && (r[P2]==NULL || r[P2]==1)
      ** Therefore it is not necessary to check the content of r[P2] for
      ** NULL. */
      assert( pOp->opcode==OP_Ne || pOp->opcode==OP_Eq );
      assert( res2==0 || res2==1 );
      testcase( res2==0 && pOp->opcode==OP_Eq );
      testcase( res2==1 && pOp->opcode==OP_Eq );
      testcase( res2==0 && pOp->opcode==OP_Ne );
      testcase( res2==1 && pOp->opcode==OP_Ne );
      if( (pOp->opcode==OP_Eq)==res2 ) break;
    }
    memAboutToChange(p, pOut);
    MemSetTypeFlag(pOut, MEM_Int);
    pOut->u.i = res2;
    REGISTER_TRACE(pOp->p2, pOut);
  }else{
    VdbeBranchTaken(res!=0, (pOp->p5 & SQLITE_NULLEQ)?2:3);
    if( res2 ){
      goto jump_to_p2;
    }
  }
  break;
}

/* Opcode: ElseNotEq * P2 * * *
**
** This opcode must immediately follow an OP_Lt or OP_Gt comparison operator.
** If result of an OP_Eq comparison on the same two operands
** would have be NULL or false (0), then then jump to P2. 
** If the result of an OP_Eq comparison on the two previous operands
** would have been true (1), then fall through.
*/
case OP_ElseNotEq: {       /* same as TK_ESCAPE, jump */
  assert( pOp>aOp );
  assert( pOp[-1].opcode==OP_Lt || pOp[-1].opcode==OP_Gt );
  assert( pOp[-1].p5 & SQLITE_STOREP2 );
  VdbeBranchTaken(iCompare!=0, 2);
  if( iCompare!=0 ) goto jump_to_p2;
  break;
}


/* Opcode: Permutation * * * P4 *
**
** Set the permutation used by the OP_Compare operator in the next
** instruction.  The permutation is stored in the P4 operand.
**
** The permutation is only valid until the next OP_Compare that has
** the OPFLAG_PERMUTE bit set in P5. Typically the OP_Permutation should 
** occur immediately prior to the OP_Compare.
**
** The first integer in the P4 integer array is the length of the array
** and does not become part of the permutation.
*/
case OP_Permutation: {
  assert( pOp->p4type==P4_INTARRAY );
  assert( pOp->p4.ai );
  assert( pOp[1].opcode==OP_Compare );
  assert( pOp[1].p5 & OPFLAG_PERMUTE );
  break;
}

/* Opcode: Compare P1 P2 P3 P4 P5
** Synopsis: r[P1@P3] <-> r[P2@P3]
**
** Compare two vectors of registers in reg(P1)..reg(P1+P3-1) (call this
** vector "A") and in reg(P2)..reg(P2+P3-1) ("B").  Save the result of
** the comparison for use by the next OP_Jump instruct.
**
** If P5 has the OPFLAG_PERMUTE bit set, then the order of comparison is
** determined by the most recent OP_Permutation operator.  If the
** OPFLAG_PERMUTE bit is clear, then register are compared in sequential
** order.
**
** P4 is a KeyInfo structure that defines collating sequences and sort
** orders for the comparison.  The permutation applies to registers
** only.  The KeyInfo elements are used sequentially.
**
** The comparison is a sort comparison, so NULLs compare equal,
** NULLs are less than numbers, numbers are less than strings,
** and strings are less than blobs.
*/
case OP_Compare: {
  int n;
  int i;
  int p1;
  int p2;
  const KeyInfo *pKeyInfo;
  int idx;
  CollSeq *pColl;    /* Collating sequence to use on this term */
  int bRev;          /* True for DESCENDING sort order */
  int *aPermute;     /* The permutation */

  if( (pOp->p5 & OPFLAG_PERMUTE)==0 ){
    aPermute = 0;
  }else{
    assert( pOp>aOp );
    assert( pOp[-1].opcode==OP_Permutation );
    assert( pOp[-1].p4type==P4_INTARRAY );
    aPermute = pOp[-1].p4.ai + 1;
    assert( aPermute!=0 );
  }
  n = pOp->p3;
  pKeyInfo = pOp->p4.pKeyInfo;
  assert( n>0 );
  assert( pKeyInfo!=0 );
  p1 = pOp->p1;
  p2 = pOp->p2;
#ifdef SQLITE_DEBUG
  if( aPermute ){
    int k, mx = 0;
    for(k=0; k<n; k++) if( aPermute[k]>mx ) mx = aPermute[k];
    assert( p1>0 && p1+mx<=(p->nMem+1 - p->nCursor)+1 );
    assert( p2>0 && p2+mx<=(p->nMem+1 - p->nCursor)+1 );
  }else{
    assert( p1>0 && p1+n<=(p->nMem+1 - p->nCursor)+1 );
    assert( p2>0 && p2+n<=(p->nMem+1 - p->nCursor)+1 );
  }
#endif /* SQLITE_DEBUG */
  for(i=0; i<n; i++){
    idx = aPermute ? aPermute[i] : i;
    assert( memIsValid(&aMem[p1+idx]) );
    assert( memIsValid(&aMem[p2+idx]) );
    REGISTER_TRACE(p1+idx, &aMem[p1+idx]);
    REGISTER_TRACE(p2+idx, &aMem[p2+idx]);
    assert( i<pKeyInfo->nKeyField );
    pColl = pKeyInfo->aColl[i];
    bRev = pKeyInfo->aSortOrder[i];
    iCompare = sqlite3MemCompare(&aMem[p1+idx], &aMem[p2+idx], pColl);
    if( iCompare ){
      if( bRev ) iCompare = -iCompare;
      break;
    }
  }
  break;
}

/* Opcode: Jump P1 P2 P3 * *
**
** Jump to the instruction at address P1, P2, or P3 depending on whether
** in the most recent OP_Compare instruction the P1 vector was less than
** equal to, or greater than the P2 vector, respectively.
*/
case OP_Jump: {             /* jump */
  if( iCompare<0 ){
    VdbeBranchTaken(0,4); pOp = &aOp[pOp->p1 - 1];
  }else if( iCompare==0 ){
    VdbeBranchTaken(1,4); pOp = &aOp[pOp->p2 - 1];
  }else{
    VdbeBranchTaken(2,4); pOp = &aOp[pOp->p3 - 1];
  }
  break;
}

/* Opcode: And P1 P2 P3 * *
** Synopsis: r[P3]=(r[P1] && r[P2])
**
** Take the logical AND of the values in registers P1 and P2 and
** write the result into register P3.
**
** If either P1 or P2 is 0 (false) then the result is 0 even if
** the other input is NULL.  A NULL and true or two NULLs give
** a NULL output.
*/
/* Opcode: Or P1 P2 P3 * *
** Synopsis: r[P3]=(r[P1] || r[P2])
**
** Take the logical OR of the values in register P1 and P2 and
** store the answer in register P3.
**
** If either P1 or P2 is nonzero (true) then the result is 1 (true)
** even if the other input is NULL.  A NULL and false or two NULLs
** give a NULL output.
*/
case OP_And:              /* same as TK_AND, in1, in2, out3 */
case OP_Or: {             /* same as TK_OR, in1, in2, out3 */
  int v1;    /* Left operand:  0==FALSE, 1==TRUE, 2==UNKNOWN or NULL */
  int v2;    /* Right operand: 0==FALSE, 1==TRUE, 2==UNKNOWN or NULL */

  v1 = sqlite3VdbeBooleanValue(&aMem[pOp->p1], 2);
  v2 = sqlite3VdbeBooleanValue(&aMem[pOp->p2], 2);
  if( pOp->opcode==OP_And ){
    static const unsigned char and_logic[] = { 0, 0, 0, 0, 1, 2, 0, 2, 2 };
    v1 = and_logic[v1*3+v2];
  }else{
    static const unsigned char or_logic[] = { 0, 1, 2, 1, 1, 1, 2, 1, 2 };
    v1 = or_logic[v1*3+v2];
  }
  pOut = &aMem[pOp->p3];
  if( v1==2 ){
    MemSetTypeFlag(pOut, MEM_Null);
  }else{
    pOut->u.i = v1;
    MemSetTypeFlag(pOut, MEM_Int);
  }
  break;
}

/* Opcode: IsTrue P1 P2 P3 P4 *
** Synopsis: r[P2] = coalesce(r[P1]==TRUE,P3) ^ P4
**
** This opcode implements the IS TRUE, IS FALSE, IS NOT TRUE, and
** IS NOT FALSE operators.
**
** Interpret the value in register P1 as a boolean value.  Store that
** boolean (a 0 or 1) in register P2.  Or if the value in register P1 is 
** NULL, then the P3 is stored in register P2.  Invert the answer if P4
** is 1.
**
** The logic is summarized like this:
**
** <ul> 
** <li> If P3==0 and P4==0  then  r[P2] := r[P1] IS TRUE
** <li> If P3==1 and P4==1  then  r[P2] := r[P1] IS FALSE
** <li> If P3==0 and P4==1  then  r[P2] := r[P1] IS NOT TRUE
** <li> If P3==1 and P4==0  then  r[P2] := r[P1] IS NOT FALSE
** </ul>
*/
case OP_IsTrue: {               /* in1, out2 */
  assert( pOp->p4type==P4_INT32 );
  assert( pOp->p4.i==0 || pOp->p4.i==1 );
  assert( pOp->p3==0 || pOp->p3==1 );
  sqlite3VdbeMemSetInt64(&aMem[pOp->p2],
      sqlite3VdbeBooleanValue(&aMem[pOp->p1], pOp->p3) ^ pOp->p4.i);
  break;
}

/* Opcode: Not P1 P2 * * *
** Synopsis: r[P2]= !r[P1]
**
** Interpret the value in register P1 as a boolean value.  Store the
** boolean complement in register P2.  If the value in register P1 is 
** NULL, then a NULL is stored in P2.
*/
case OP_Not: {                /* same as TK_NOT, in1, out2 */
  pIn1 = &aMem[pOp->p1];
  pOut = &aMem[pOp->p2];
  if( (pIn1->flags & MEM_Null)==0 ){
    sqlite3VdbeMemSetInt64(pOut, !sqlite3VdbeBooleanValue(pIn1,0));
  }else{
    sqlite3VdbeMemSetNull(pOut);
  }
  break;
}

/* Opcode: BitNot P1 P2 * * *
** Synopsis: r[P2]= ~r[P1]
**
** Interpret the content of register P1 as an integer.  Store the
** ones-complement of the P1 value into register P2.  If P1 holds
** a NULL then store a NULL in P2.
*/
case OP_BitNot: {             /* same as TK_BITNOT, in1, out2 */
  pIn1 = &aMem[pOp->p1];
  pOut = &aMem[pOp->p2];
  sqlite3VdbeMemSetNull(pOut);
  if( (pIn1->flags & MEM_Null)==0 ){
    pOut->flags = MEM_Int;
    pOut->u.i = ~sqlite3VdbeIntValue(pIn1);
  }
  break;
}

/* Opcode: Once P1 P2 * * *
**
** Fall through to the next instruction the first time this opcode is
** encountered on each invocation of the byte-code program.  Jump to P2
** on the second and all subsequent encounters during the same invocation.
**
** Top-level programs determine first invocation by comparing the P1
** operand against the P1 operand on the OP_Init opcode at the beginning
** of the program.  If the P1 values differ, then fall through and make
** the P1 of this opcode equal to the P1 of OP_Init.  If P1 values are
** the same then take the jump.
**
** For subprograms, there is a bitmask in the VdbeFrame that determines
** whether or not the jump should be taken.  The bitmask is necessary
** because the self-altering code trick does not work for recursive
** triggers.
*/
case OP_Once: {             /* jump */
  u32 iAddr;                /* Address of this instruction */
  assert( p->aOp[0].opcode==OP_Init );
  if( p->pFrame ){
    iAddr = (int)(pOp - p->aOp);
    if( (p->pFrame->aOnce[iAddr/8] & (1<<(iAddr & 7)))!=0 ){
      VdbeBranchTaken(1, 2);
      goto jump_to_p2;
    }
    p->pFrame->aOnce[iAddr/8] |= 1<<(iAddr & 7);
  }else{
    if( p->aOp[0].p1==pOp->p1 ){
      VdbeBranchTaken(1, 2);
      goto jump_to_p2;
    }
  }
  VdbeBranchTaken(0, 2);
  pOp->p1 = p->aOp[0].p1;
  break;
}

/* Opcode: If P1 P2 P3 * *
**
** Jump to P2 if the value in register P1 is true.  The value
** is considered true if it is numeric and non-zero.  If the value
** in P1 is NULL then take the jump if and only if P3 is non-zero.
*/
case OP_If:  {               /* jump, in1 */
  int c;
  c = sqlite3VdbeBooleanValue(&aMem[pOp->p1], pOp->p3);
  VdbeBranchTaken(c!=0, 2);
  if( c ) goto jump_to_p2;
  break;
}

/* Opcode: IfNot P1 P2 P3 * *
**
** Jump to P2 if the value in register P1 is False.  The value
** is considered false if it has a numeric value of zero.  If the value
** in P1 is NULL then take the jump if and only if P3 is non-zero.
*/
case OP_IfNot: {            /* jump, in1 */
  int c;
  c = !sqlite3VdbeBooleanValue(&aMem[pOp->p1], !pOp->p3);
  VdbeBranchTaken(c!=0, 2);
  if( c ) goto jump_to_p2;
  break;
}

/* Opcode: IsNull P1 P2 * * *
** Synopsis: if r[P1]==NULL goto P2
**
** Jump to P2 if the value in register P1 is NULL.
*/
case OP_IsNull: {            /* same as TK_ISNULL, jump, in1 */
  pIn1 = &aMem[pOp->p1];
  VdbeBranchTaken( (pIn1->flags & MEM_Null)!=0, 2);
  if( (pIn1->flags & MEM_Null)!=0 ){
    goto jump_to_p2;
  }
  break;
}

/* Opcode: NotNull P1 P2 * * *
** Synopsis: if r[P1]!=NULL goto P2
**
** Jump to P2 if the value in register P1 is not NULL.  
*/
case OP_NotNull: {            /* same as TK_NOTNULL, jump, in1 */
  pIn1 = &aMem[pOp->p1];
  VdbeBranchTaken( (pIn1->flags & MEM_Null)==0, 2);
  if( (pIn1->flags & MEM_Null)==0 ){
    goto jump_to_p2;
  }
  break;
}

/* Opcode: IfNullRow P1 P2 P3 * *
** Synopsis: if P1.nullRow then r[P3]=NULL, goto P2
**
** Check the cursor P1 to see if it is currently pointing at a NULL row.
** If it is, then set register P3 to NULL and jump immediately to P2.
** If P1 is not on a NULL row, then fall through without making any
** changes.
*/
case OP_IfNullRow: {         /* jump */
  assert( pOp->p1>=0 && pOp->p1<p->nCursor );
  assert( p->apCsr[pOp->p1]!=0 );
  if( p->apCsr[pOp->p1]->nullRow ){
    sqlite3VdbeMemSetNull(aMem + pOp->p3);
    goto jump_to_p2;
  }
  break;
}

#ifdef SQLITE_ENABLE_OFFSET_SQL_FUNC
/* Opcode: Offset P1 P2 P3 * *
** Synopsis: r[P3] = sqlite_offset(P1)
**
** Store in register r[P3] the byte offset into the database file that is the
** start of the payload for the record at which that cursor P1 is currently
** pointing.
**
** P2 is the column number for the argument to the sqlite_offset() function.
** This opcode does not use P2 itself, but the P2 value is used by the
** code generator.  The P1, P2, and P3 operands to this opcode are the
** same as for OP_Column.
**
** This opcode is only available if SQLite is compiled with the
** -DSQLITE_ENABLE_OFFSET_SQL_FUNC option.
*/
case OP_Offset: {          /* out3 */
  VdbeCursor *pC;    /* The VDBE cursor */
  assert( pOp->p1>=0 && pOp->p1<p->nCursor );
  pC = p->apCsr[pOp->p1];
  pOut = &p->aMem[pOp->p3];
  if( NEVER(pC==0) || pC->eCurType!=CURTYPE_BTREE ){
    sqlite3VdbeMemSetNull(pOut);
  }else{
    sqlite3VdbeMemSetInt64(pOut, sqlite3BtreeOffset(pC->uc.pCursor));
  }
  break;
}
#endif /* SQLITE_ENABLE_OFFSET_SQL_FUNC */

/* Opcode: Column P1 P2 P3 P4 P5
** Synopsis: r[P3]=PX
**
** Interpret the data that cursor P1 points to as a structure built using
** the MakeRecord instruction.  (See the MakeRecord opcode for additional
** information about the format of the data.)  Extract the P2-th column
** from this record.  If there are less that (P2+1) 
** values in the record, extract a NULL.
**
** The value extracted is stored in register P3.
**
** If the record contains fewer than P2 fields, then extract a NULL.  Or,
** if the P4 argument is a P4_MEM use the value of the P4 argument as
** the result.
**
** If the OPFLAG_CLEARCACHE bit is set on P5 and P1 is a pseudo-table cursor,
** then the cache of the cursor is reset prior to extracting the column.
** The first OP_Column against a pseudo-table after the value of the content
** register has changed should have this bit set.
**
** If the OPFLAG_LENGTHARG and OPFLAG_TYPEOFARG bits are set on P5 then
** the result is guaranteed to only be used as the argument of a length()
** or typeof() function, respectively.  The loading of large blobs can be
** skipped for length() and all content loading can be skipped for typeof().
*/
case OP_Column: {
  int p2;            /* column number to retrieve */
  VdbeCursor *pC;    /* The VDBE cursor */
  BtCursor *pCrsr;   /* The BTree cursor */
  u32 *aOffset;      /* aOffset[i] is offset to start of data for i-th column */
  int len;           /* The length of the serialized data for the column */
  int i;             /* Loop counter */
  Mem *pDest;        /* Where to write the extracted value */
  Mem sMem;          /* For storing the record being decoded */
  const u8 *zData;   /* Part of the record being decoded */
  const u8 *zHdr;    /* Next unparsed byte of the header */
  const u8 *zEndHdr; /* Pointer to first byte after the header */
  u64 offset64;      /* 64-bit offset */
  u32 t;             /* A type code from the record header */
  Mem *pReg;         /* PseudoTable input register */

  pC = p->apCsr[pOp->p1];
  p2 = pOp->p2;

  /* If the cursor cache is stale (meaning it is not currently point at
  ** the correct row) then bring it up-to-date by doing the necessary 
  ** B-Tree seek. */
  rc = sqlite3VdbeCursorMoveto(&pC, &p2);
  if( rc ) goto abort_due_to_error;

  assert( pOp->p3>0 && pOp->p3<=(p->nMem+1 - p->nCursor) );
  pDest = &aMem[pOp->p3];
  memAboutToChange(p, pDest);
  assert( pOp->p1>=0 && pOp->p1<p->nCursor );
  assert( pC!=0 );
  assert( p2<pC->nField );
  aOffset = pC->aOffset;
  assert( pC->eCurType!=CURTYPE_VTAB );
  assert( pC->eCurType!=CURTYPE_PSEUDO || pC->nullRow );
  assert( pC->eCurType!=CURTYPE_SORTER );

  if( pC->cacheStatus!=p->cacheCtr ){                /*OPTIMIZATION-IF-FALSE*/
    if( pC->nullRow ){
      if( pC->eCurType==CURTYPE_PSEUDO ){
        /* For the special case of as pseudo-cursor, the seekResult field
        ** identifies the register that holds the record */
        assert( pC->seekResult>0 );
        pReg = &aMem[pC->seekResult];
        assert( pReg->flags & MEM_Blob );
        assert( memIsValid(pReg) );
        pC->payloadSize = pC->szRow = pReg->n;
        pC->aRow = (u8*)pReg->z;
      }else{
        sqlite3VdbeMemSetNull(pDest);
        goto op_column_out;
      }
    }else{
      pCrsr = pC->uc.pCursor;
      assert( pC->eCurType==CURTYPE_BTREE );
      assert( pCrsr );
      assert( sqlite3BtreeCursorIsValid(pCrsr) );
      pC->payloadSize = sqlite3BtreePayloadSize(pCrsr);
      pC->aRow = sqlite3BtreePayloadFetch(pCrsr, &pC->szRow);
      assert( pC->szRow<=pC->payloadSize );
      assert( pC->szRow<=65536 );  /* Maximum page size is 64KiB */
      if( pC->payloadSize > (u32)db->aLimit[SQLITE_LIMIT_LENGTH] ){
        goto too_big;
      }
    }
    pC->cacheStatus = p->cacheCtr;
    pC->iHdrOffset = getVarint32(pC->aRow, aOffset[0]);
    pC->nHdrParsed = 0;


    if( pC->szRow<aOffset[0] ){      /*OPTIMIZATION-IF-FALSE*/
      /* pC->aRow does not have to hold the entire row, but it does at least
      ** need to cover the header of the record.  If pC->aRow does not contain
      ** the complete header, then set it to zero, forcing the header to be
      ** dynamically allocated. */
      pC->aRow = 0;
      pC->szRow = 0;

      /* Make sure a corrupt database has not given us an oversize header.
      ** Do this now to avoid an oversize memory allocation.
      **
      ** Type entries can be between 1 and 5 bytes each.  But 4 and 5 byte
      ** types use so much data space that there can only be 4096 and 32 of
      ** them, respectively.  So the maximum header length results from a
      ** 3-byte type for each of the maximum of 32768 columns plus three
      ** extra bytes for the header length itself.  32768*3 + 3 = 98307.
      */
      if( aOffset[0] > 98307 || aOffset[0] > pC->payloadSize ){
        goto op_column_corrupt;
      }
    }else{
      /* This is an optimization.  By skipping over the first few tests
      ** (ex: pC->nHdrParsed<=p2) in the next section, we achieve a
      ** measurable performance gain.
      **
      ** This branch is taken even if aOffset[0]==0.  Such a record is never
      ** generated by SQLite, and could be considered corruption, but we
      ** accept it for historical reasons.  When aOffset[0]==0, the code this
      ** branch jumps to reads past the end of the record, but never more
      ** than a few bytes.  Even if the record occurs at the end of the page
      ** content area, the "page header" comes after the page content and so
      ** this overread is harmless.  Similar overreads can occur for a corrupt
      ** database file.
      */
      zData = pC->aRow;
      assert( pC->nHdrParsed<=p2 );         /* Conditional skipped */
      testcase( aOffset[0]==0 );
      goto op_column_read_header;
    }
  }

  /* Make sure at least the first p2+1 entries of the header have been
  ** parsed and valid information is in aOffset[] and pC->aType[].
  */
  if( pC->nHdrParsed<=p2 ){
    /* If there is more header available for parsing in the record, try
    ** to extract additional fields up through the p2+1-th field 
    */
    if( pC->iHdrOffset<aOffset[0] ){
      /* Make sure zData points to enough of the record to cover the header. */
      if( pC->aRow==0 ){
        memset(&sMem, 0, sizeof(sMem));
        rc = sqlite3VdbeMemFromBtree(pC->uc.pCursor, 0, aOffset[0], &sMem);
        if( rc!=SQLITE_OK ) goto abort_due_to_error;
        zData = (u8*)sMem.z;
      }else{
        zData = pC->aRow;
      }
  
      /* Fill in pC->aType[i] and aOffset[i] values through the p2-th field. */
    op_column_read_header:
      i = pC->nHdrParsed;
      offset64 = aOffset[i];
      zHdr = zData + pC->iHdrOffset;
      zEndHdr = zData + aOffset[0];
      testcase( zHdr>=zEndHdr );
      do{
        if( (t = zHdr[0])<0x80 ){
          zHdr++;
          offset64 += sqlite3VdbeOneByteSerialTypeLen(t);
        }else{
          zHdr += sqlite3GetVarint32(zHdr, &t);
          offset64 += sqlite3VdbeSerialTypeLen(t);
        }
        pC->aType[i++] = t;
        aOffset[i] = (u32)(offset64 & 0xffffffff);
      }while( i<=p2 && zHdr<zEndHdr );

      /* The record is corrupt if any of the following are true:
      ** (1) the bytes of the header extend past the declared header size
      ** (2) the entire header was used but not all data was used
      ** (3) the end of the data extends beyond the end of the record.
      */
      if( (zHdr>=zEndHdr && (zHdr>zEndHdr || offset64!=pC->payloadSize))
       || (offset64 > pC->payloadSize)
      ){
        if( aOffset[0]==0 ){
          i = 0;
          zHdr = zEndHdr;
        }else{
          if( pC->aRow==0 ) sqlite3VdbeMemRelease(&sMem);
          goto op_column_corrupt;
        }
      }

      pC->nHdrParsed = i;
      pC->iHdrOffset = (u32)(zHdr - zData);
      if( pC->aRow==0 ) sqlite3VdbeMemRelease(&sMem);
    }else{
      t = 0;
    }

    /* If after trying to extract new entries from the header, nHdrParsed is
    ** still not up to p2, that means that the record has fewer than p2
    ** columns.  So the result will be either the default value or a NULL.
    */
    if( pC->nHdrParsed<=p2 ){
      if( pOp->p4type==P4_MEM ){
        sqlite3VdbeMemShallowCopy(pDest, pOp->p4.pMem, MEM_Static);
      }else{
        sqlite3VdbeMemSetNull(pDest);
      }
      goto op_column_out;
    }
  }else{
    t = pC->aType[p2];
  }

  /* Extract the content for the p2+1-th column.  Control can only
  ** reach this point if aOffset[p2], aOffset[p2+1], and pC->aType[p2] are
  ** all valid.
  */
  assert( p2<pC->nHdrParsed );
  assert( rc==SQLITE_OK );
  assert( sqlite3VdbeCheckMemInvariants(pDest) );
  if( VdbeMemDynamic(pDest) ){
    sqlite3VdbeMemSetNull(pDest);
  }
  assert( t==pC->aType[p2] );
  if( pC->szRow>=aOffset[p2+1] ){
    /* This is the common case where the desired content fits on the original
    ** page - where the content is not on an overflow page */
    zData = pC->aRow + aOffset[p2];
    if( t<12 ){
      sqlite3VdbeSerialGet(zData, t, pDest);
    }else{
      /* If the column value is a string, we need a persistent value, not
      ** a MEM_Ephem value.  This branch is a fast short-cut that is equivalent
      ** to calling sqlite3VdbeSerialGet() and sqlite3VdbeDeephemeralize().
      */
      static const u16 aFlag[] = { MEM_Blob, MEM_Str|MEM_Term };
      pDest->n = len = (t-12)/2;
      pDest->enc = encoding;
      if( pDest->szMalloc < len+2 ){
        pDest->flags = MEM_Null;
        if( sqlite3VdbeMemGrow(pDest, len+2, 0) ) goto no_mem;
      }else{
        pDest->z = pDest->zMalloc;
      }
      memcpy(pDest->z, zData, len);
      pDest->z[len] = 0;
      pDest->z[len+1] = 0;
      pDest->flags = aFlag[t&1];
    }
  }else{
    pDest->enc = encoding;
    /* This branch happens only when content is on overflow pages */
    if( ((pOp->p5 & (OPFLAG_LENGTHARG|OPFLAG_TYPEOFARG))!=0
          && ((t>=12 && (t&1)==0) || (pOp->p5 & OPFLAG_TYPEOFARG)!=0))
     || (len = sqlite3VdbeSerialTypeLen(t))==0
    ){
      /* Content is irrelevant for
      **    1. the typeof() function,
      **    2. the length(X) function if X is a blob, and
      **    3. if the content length is zero.
      ** So we might as well use bogus content rather than reading
      ** content from disk. 
      **
      ** Although sqlite3VdbeSerialGet() may read at most 8 bytes from the
      ** buffer passed to it, debugging function VdbeMemPrettyPrint() may
      ** read up to 16. So 16 bytes of bogus content is supplied.
      */
      static u8 aZero[16];  /* This is the bogus content */
      sqlite3VdbeSerialGet(aZero, t, pDest);
    }else{
      rc = sqlite3VdbeMemFromBtree(pC->uc.pCursor, aOffset[p2], len, pDest);
      if( rc!=SQLITE_OK ) goto abort_due_to_error;
      sqlite3VdbeSerialGet((const u8*)pDest->z, t, pDest);
      pDest->flags &= ~MEM_Ephem;
    }
  }

op_column_out:
  UPDATE_MAX_BLOBSIZE(pDest);
  REGISTER_TRACE(pOp->p3, pDest);
  break;

op_column_corrupt:
  if( aOp[0].p3>0 ){
    pOp = &aOp[aOp[0].p3-1];
    break;
  }else{
    rc = SQLITE_CORRUPT_BKPT;
    goto abort_due_to_error;
  }
}

/* Opcode: Affinity P1 P2 * P4 *
** Synopsis: affinity(r[P1@P2])
**
** Apply affinities to a range of P2 registers starting with P1.
**
** P4 is a string that is P2 characters long. The N-th character of the
** string indicates the column affinity that should be used for the N-th
** memory cell in the range.
*/
case OP_Affinity: {
  const char *zAffinity;   /* The affinity to be applied */

  zAffinity = pOp->p4.z;
  assert( zAffinity!=0 );
  assert( pOp->p2>0 );
  assert( zAffinity[pOp->p2]==0 );
  pIn1 = &aMem[pOp->p1];
  do{
    assert( pIn1 <= &p->aMem[(p->nMem+1 - p->nCursor)] );
    assert( memIsValid(pIn1) );
    applyAffinity(pIn1, *(zAffinity++), encoding);
    pIn1++;
  }while( zAffinity[0] );
  break;
}

/* Opcode: MakeRecord P1 P2 P3 P4 *
** Synopsis: r[P3]=mkrec(r[P1@P2])
**
** Convert P2 registers beginning with P1 into the [record format]
** use as a data record in a database table or as a key
** in an index.  The OP_Column opcode can decode the record later.
**
** P4 may be a string that is P2 characters long.  The N-th character of the
** string indicates the column affinity that should be used for the N-th
** field of the index key.
**
** The mapping from character to affinity is given by the SQLITE_AFF_
** macros defined in sqliteInt.h.
**
** If P4 is NULL then all index fields have the affinity BLOB.
*/
case OP_MakeRecord: {
  u8 *zNewRecord;        /* A buffer to hold the data for the new record */
  Mem *pRec;             /* The new record */
  u64 nData;             /* Number of bytes of data space */
  int nHdr;              /* Number of bytes of header space */
  i64 nByte;             /* Data space required for this record */
  i64 nZero;             /* Number of zero bytes at the end of the record */
  int nVarint;           /* Number of bytes in a varint */
  u32 serial_type;       /* Type field */
  Mem *pData0;           /* First field to be combined into the record */
  Mem *pLast;            /* Last field of the record */
  int nField;            /* Number of fields in the record */
  char *zAffinity;       /* The affinity string for the record */
  int file_format;       /* File format to use for encoding */
  int i;                 /* Space used in zNewRecord[] header */
  int j;                 /* Space used in zNewRecord[] content */
  u32 len;               /* Length of a field */

  /* Assuming the record contains N fields, the record format looks
  ** like this:
  **
  ** ------------------------------------------------------------------------
  ** | hdr-size | type 0 | type 1 | ... | type N-1 | data0 | ... | data N-1 | 
  ** ------------------------------------------------------------------------
  **
  ** Data(0) is taken from register P1.  Data(1) comes from register P1+1
  ** and so forth.
  **
  ** Each type field is a varint representing the serial type of the 
  ** corresponding data element (see sqlite3VdbeSerialType()). The
  ** hdr-size field is also a varint which is the offset from the beginning
  ** of the record to data0.
  */
  nData = 0;         /* Number of bytes of data space */
  nHdr = 0;          /* Number of bytes of header space */
  nZero = 0;         /* Number of zero bytes at the end of the record */
  nField = pOp->p1;
  zAffinity = pOp->p4.z;
  assert( nField>0 && pOp->p2>0 && pOp->p2+nField<=(p->nMem+1 - p->nCursor)+1 );
  pData0 = &aMem[nField];
  nField = pOp->p2;
  pLast = &pData0[nField-1];
  file_format = p->minWriteFileFormat;

  /* Identify the output register */
  assert( pOp->p3<pOp->p1 || pOp->p3>=pOp->p1+pOp->p2 );
  pOut = &aMem[pOp->p3];
  memAboutToChange(p, pOut);

  /* Apply the requested affinity to all inputs
  */
  assert( pData0<=pLast );
  if( zAffinity ){
    pRec = pData0;
    do{
      applyAffinity(pRec++, *(zAffinity++), encoding);
      assert( zAffinity[0]==0 || pRec<=pLast );
    }while( zAffinity[0] );
  }

#ifdef SQLITE_ENABLE_NULL_TRIM
  /* NULLs can be safely trimmed from the end of the record, as long as
  ** as the schema format is 2 or more and none of the omitted columns
  ** have a non-NULL default value.  Also, the record must be left with
  ** at least one field.  If P5>0 then it will be one more than the
  ** index of the right-most column with a non-NULL default value */
  if( pOp->p5 ){
    while( (pLast->flags & MEM_Null)!=0 && nField>pOp->p5 ){
      pLast--;
      nField--;
    }
  }
#endif

  /* Loop through the elements that will make up the record to figure
  ** out how much space is required for the new record.
  */
  pRec = pLast;
  do{
    assert( memIsValid(pRec) );
    serial_type = sqlite3VdbeSerialType(pRec, file_format, &len);
    if( pRec->flags & MEM_Zero ){
      if( serial_type==0 ){
        /* Values with MEM_Null and MEM_Zero are created by xColumn virtual
        ** table methods that never invoke sqlite3_result_xxxxx() while
        ** computing an unchanging column value in an UPDATE statement.
        ** Give such values a special internal-use-only serial-type of 10
        ** so that they can be passed through to xUpdate and have
        ** a true sqlite3_value_nochange(). */
        assert( pOp->p5==OPFLAG_NOCHNG_MAGIC || CORRUPT_DB );
        serial_type = 10;
      }else if( nData ){
        if( sqlite3VdbeMemExpandBlob(pRec) ) goto no_mem;
      }else{
        nZero += pRec->u.nZero;
        len -= pRec->u.nZero;
      }
    }
    nData += len;
    testcase( serial_type==127 );
    testcase( serial_type==128 );
    nHdr += serial_type<=127 ? 1 : sqlite3VarintLen(serial_type);
    pRec->uTemp = serial_type;
    if( pRec==pData0 ) break;
    pRec--;
  }while(1);

  /* EVIDENCE-OF: R-22564-11647 The header begins with a single varint
  ** which determines the total number of bytes in the header. The varint
  ** value is the size of the header in bytes including the size varint
  ** itself. */
  testcase( nHdr==126 );
  testcase( nHdr==127 );
  if( nHdr<=126 ){
    /* The common case */
    nHdr += 1;
  }else{
    /* Rare case of a really large header */
    nVarint = sqlite3VarintLen(nHdr);
    nHdr += nVarint;
    if( nVarint<sqlite3VarintLen(nHdr) ) nHdr++;
  }
  nByte = nHdr+nData;

  /* Make sure the output register has a buffer large enough to store 
  ** the new record. The output register (pOp->p3) is not allowed to
  ** be one of the input registers (because the following call to
  ** sqlite3VdbeMemClearAndResize() could clobber the value before it is used).
  */
  if( nByte+nZero<=pOut->szMalloc ){
    /* The output register is already large enough to hold the record.
    ** No error checks or buffer enlargement is required */
    pOut->z = pOut->zMalloc;
  }else{
    /* Need to make sure that the output is not too big and then enlarge
    ** the output register to hold the full result */
    if( nByte+nZero>db->aLimit[SQLITE_LIMIT_LENGTH] ){
      goto too_big;
    }
    if( sqlite3VdbeMemClearAndResize(pOut, (int)nByte) ){
      goto no_mem;
    }
  }
  zNewRecord = (u8 *)pOut->z;

  /* Write the record */
  i = putVarint32(zNewRecord, nHdr);
  j = nHdr;
  assert( pData0<=pLast );
  pRec = pData0;
  do{
    serial_type = pRec->uTemp;
    /* EVIDENCE-OF: R-06529-47362 Following the size varint are one or more
    ** additional varints, one per column. */
    i += putVarint32(&zNewRecord[i], serial_type);            /* serial type */
    /* EVIDENCE-OF: R-64536-51728 The values for each column in the record
    ** immediately follow the header. */
    j += sqlite3VdbeSerialPut(&zNewRecord[j], pRec, serial_type); /* content */
  }while( (++pRec)<=pLast );
  assert( i==nHdr );
  assert( j==nByte );

  assert( pOp->p3>0 && pOp->p3<=(p->nMem+1 - p->nCursor) );
  pOut->n = (int)nByte;
  pOut->flags = MEM_Blob;
  if( nZero ){
    pOut->u.nZero = nZero;
    pOut->flags |= MEM_Zero;
  }
  REGISTER_TRACE(pOp->p3, pOut);
  UPDATE_MAX_BLOBSIZE(pOut);
  break;
}

/* Opcode: Count P1 P2 * * *
** Synopsis: r[P2]=count()
**
** Store the number of entries (an integer value) in the table or index 
** opened by cursor P1 in register P2
*/
#ifndef SQLITE_OMIT_BTREECOUNT
case OP_Count: {         /* out2 */
  i64 nEntry;
  BtCursor *pCrsr;

  assert( p->apCsr[pOp->p1]->eCurType==CURTYPE_BTREE );
  pCrsr = p->apCsr[pOp->p1]->uc.pCursor;
  assert( pCrsr );
  nEntry = 0;  /* Not needed.  Only used to silence a warning. */
  rc = sqlite3BtreeCount(pCrsr, &nEntry);
  if( rc ) goto abort_due_to_error;
  pOut = out2Prerelease(p, pOp);
  pOut->u.i = nEntry;
  break;
}
#endif

/* Opcode: Savepoint P1 * * P4 *
**
** Open, release or rollback the savepoint named by parameter P4, depending
** on the value of P1. To open a new savepoint, P1==0. To release (commit) an
** existing savepoint, P1==1, or to rollback an existing savepoint P1==2.
*/
case OP_Savepoint: {
  int p1;                         /* Value of P1 operand */
  char *zName;                    /* Name of savepoint */
  int nName;
  Savepoint *pNew;
  Savepoint *pSavepoint;
  Savepoint *pTmp;
  int iSavepoint;
  int ii;

  p1 = pOp->p1;
  zName = pOp->p4.z;

  /* Assert that the p1 parameter is valid. Also that if there is no open
  ** transaction, then there cannot be any savepoints. 
  */
  assert( db->pSavepoint==0 || db->autoCommit==0 );
  assert( p1==SAVEPOINT_BEGIN||p1==SAVEPOINT_RELEASE||p1==SAVEPOINT_ROLLBACK );
  assert( db->pSavepoint || db->isTransactionSavepoint==0 );
  assert( checkSavepointCount(db) );
  assert( p->bIsReader );

  if( p1==SAVEPOINT_BEGIN ){
    if( db->nVdbeWrite>0 ){
      /* A new savepoint cannot be created if there are active write 
      ** statements (i.e. open read/write incremental blob handles).
      */
      sqlite3VdbeError(p, "cannot open savepoint - SQL statements in progress");
      rc = SQLITE_BUSY;
    }else{
      nName = sqlite3Strlen30(zName);

#ifndef SQLITE_OMIT_VIRTUALTABLE
      /* This call is Ok even if this savepoint is actually a transaction
      ** savepoint (and therefore should not prompt xSavepoint()) callbacks.
      ** If this is a transaction savepoint being opened, it is guaranteed
      ** that the db->aVTrans[] array is empty.  */
      assert( db->autoCommit==0 || db->nVTrans==0 );
      rc = sqlite3VtabSavepoint(db, SAVEPOINT_BEGIN,
                                db->nStatement+db->nSavepoint);
      if( rc!=SQLITE_OK ) goto abort_due_to_error;
#endif

      /* Create a new savepoint structure. */
      pNew = sqlite3DbMallocRawNN(db, sizeof(Savepoint)+nName+1);
      if( pNew ){
        pNew->zName = (char *)&pNew[1];
        memcpy(pNew->zName, zName, nName+1);
    
        /* If there is no open transaction, then mark this as a special
        ** "transaction savepoint". */
        if( db->autoCommit ){
          db->autoCommit = 0;
          db->isTransactionSavepoint = 1;
        }else{
          db->nSavepoint++;
        }

        /* Link the new savepoint into the database handle's list. */
        pNew->pNext = db->pSavepoint;
        db->pSavepoint = pNew;
        pNew->nDeferredCons = db->nDeferredCons;
        pNew->nDeferredImmCons = db->nDeferredImmCons;
      }
    }
  }else{
    iSavepoint = 0;

    /* Find the named savepoint. If there is no such savepoint, then an
    ** an error is returned to the user.  */
    for(
      pSavepoint = db->pSavepoint; 
      pSavepoint && sqlite3StrICmp(pSavepoint->zName, zName);
      pSavepoint = pSavepoint->pNext
    ){
      iSavepoint++;
    }
    if( !pSavepoint ){
      sqlite3VdbeError(p, "no such savepoint: %s", zName);
      rc = SQLITE_ERROR;
    }else if( db->nVdbeWrite>0 && p1==SAVEPOINT_RELEASE ){
      /* It is not possible to release (commit) a savepoint if there are 
      ** active write statements.
      */
      sqlite3VdbeError(p, "cannot release savepoint - "
                          "SQL statements in progress");
      rc = SQLITE_BUSY;
    }else{

      /* Determine whether or not this is a transaction savepoint. If so,
      ** and this is a RELEASE command, then the current transaction 
      ** is committed. 
      */
      int isTransaction = pSavepoint->pNext==0 && db->isTransactionSavepoint;
      if( isTransaction && p1==SAVEPOINT_RELEASE ){
        if( (rc = sqlite3VdbeCheckFk(p, 1))!=SQLITE_OK ){
          goto vdbe_return;
        }
        db->autoCommit = 1;
        if( sqlite3VdbeHalt(p)==SQLITE_BUSY ){
          p->pc = (int)(pOp - aOp);
          db->autoCommit = 0;
          p->rc = rc = SQLITE_BUSY;
          goto vdbe_return;
        }
        db->isTransactionSavepoint = 0;
        rc = p->rc;
      }else{
        int isSchemaChange;
        iSavepoint = db->nSavepoint - iSavepoint - 1;
        if( p1==SAVEPOINT_ROLLBACK ){
          isSchemaChange = (db->mDbFlags & DBFLAG_SchemaChange)!=0;
          for(ii=0; ii<db->nDb; ii++){
            rc = sqlite3BtreeTripAllCursors(db->aDb[ii].pBt,
                                       SQLITE_ABORT_ROLLBACK,
                                       isSchemaChange==0);
            if( rc!=SQLITE_OK ) goto abort_due_to_error;
          }
        }else{
          isSchemaChange = 0;
        }
        for(ii=0; ii<db->nDb; ii++){
          rc = sqlite3BtreeSavepoint(db->aDb[ii].pBt, p1, iSavepoint);
          if( rc!=SQLITE_OK ){
            goto abort_due_to_error;
          }
        }
        if( isSchemaChange ){
          sqlite3ExpirePreparedStatements(db, 0);
          sqlite3ResetAllSchemasOfConnection(db);
          db->mDbFlags |= DBFLAG_SchemaChange;
        }
      }
  
      /* Regardless of whether this is a RELEASE or ROLLBACK, destroy all 
      ** savepoints nested inside of the savepoint being operated on. */
      while( db->pSavepoint!=pSavepoint ){
        pTmp = db->pSavepoint;
        db->pSavepoint = pTmp->pNext;
        sqlite3DbFree(db, pTmp);
        db->nSavepoint--;
      }

      /* If it is a RELEASE, then destroy the savepoint being operated on 
      ** too. If it is a ROLLBACK TO, then set the number of deferred 
      ** constraint violations present in the database to the value stored
      ** when the savepoint was created.  */
      if( p1==SAVEPOINT_RELEASE ){
        assert( pSavepoint==db->pSavepoint );
        db->pSavepoint = pSavepoint->pNext;
        sqlite3DbFree(db, pSavepoint);
        if( !isTransaction ){
          db->nSavepoint--;
        }
      }else{
        db->nDeferredCons = pSavepoint->nDeferredCons;
        db->nDeferredImmCons = pSavepoint->nDeferredImmCons;
      }

      if( !isTransaction || p1==SAVEPOINT_ROLLBACK ){
        rc = sqlite3VtabSavepoint(db, p1, iSavepoint);
        if( rc!=SQLITE_OK ) goto abort_due_to_error;
      }
    }
  }
  if( rc ) goto abort_due_to_error;

  break;
}

/* Opcode: AutoCommit P1 P2 * * *
**
** Set the database auto-commit flag to P1 (1 or 0). If P2 is true, roll
** back any currently active btree transactions. If there are any active
** VMs (apart from this one), then a ROLLBACK fails.  A COMMIT fails if
** there are active writing VMs or active VMs that use shared cache.
**
** This instruction causes the VM to halt.
*/
case OP_AutoCommit: {
  int desiredAutoCommit;
  int iRollback;

  desiredAutoCommit = pOp->p1;
  iRollback = pOp->p2;
  assert( desiredAutoCommit==1 || desiredAutoCommit==0 );
  assert( desiredAutoCommit==1 || iRollback==0 );
  assert( db->nVdbeActive>0 );  /* At least this one VM is active */
  assert( p->bIsReader );

  if( desiredAutoCommit!=db->autoCommit ){
    if( iRollback ){
      assert( desiredAutoCommit==1 );
      sqlite3RollbackAll(db, SQLITE_ABORT_ROLLBACK);
      db->autoCommit = 1;
    }else if( desiredAutoCommit && db->nVdbeWrite>0 ){
      /* If this instruction implements a COMMIT and other VMs are writing
      ** return an error indicating that the other VMs must complete first. 
      */
      sqlite3VdbeError(p, "cannot commit transaction - "
                          "SQL statements in progress");
      rc = SQLITE_BUSY;
      goto abort_due_to_error;
    }else if( (rc = sqlite3VdbeCheckFk(p, 1))!=SQLITE_OK ){
      goto vdbe_return;
    }else{
      db->autoCommit = (u8)desiredAutoCommit;
    }
    if( sqlite3VdbeHalt(p)==SQLITE_BUSY ){
      p->pc = (int)(pOp - aOp);
      db->autoCommit = (u8)(1-desiredAutoCommit);
      p->rc = rc = SQLITE_BUSY;
      goto vdbe_return;
    }
    assert( db->nStatement==0 );
    sqlite3CloseSavepoints(db);
    if( p->rc==SQLITE_OK ){
      rc = SQLITE_DONE;
    }else{
      rc = SQLITE_ERROR;
    }
    goto vdbe_return;
  }else{
    sqlite3VdbeError(p,
        (!desiredAutoCommit)?"cannot start a transaction within a transaction":(
        (iRollback)?"cannot rollback - no transaction is active":
                   "cannot commit - no transaction is active"));
         
    rc = SQLITE_ERROR;
    goto abort_due_to_error;
  }
  break;
}

/* Opcode: Transaction P1 P2 P3 P4 P5
**
** Begin a transaction on database P1 if a transaction is not already
** active.
** If P2 is non-zero, then a write-transaction is started, or if a 
** read-transaction is already active, it is upgraded to a write-transaction.
** If P2 is zero, then a read-transaction is started.
**
** P1 is the index of the database file on which the transaction is
** started.  Index 0 is the main database file and index 1 is the
** file used for temporary tables.  Indices of 2 or more are used for
** attached databases.
**
** If a write-transaction is started and the Vdbe.usesStmtJournal flag is
** true (this flag is set if the Vdbe may modify more than one row and may
** throw an ABORT exception), a statement transaction may also be opened.
** More specifically, a statement transaction is opened iff the database
** connection is currently not in autocommit mode, or if there are other
** active statements. A statement transaction allows the changes made by this
** VDBE to be rolled back after an error without having to roll back the
** entire transaction. If no error is encountered, the statement transaction
** will automatically commit when the VDBE halts.
**
** If P5!=0 then this opcode also checks the schema cookie against P3
** and the schema generation counter against P4.
** The cookie changes its value whenever the database schema changes.
** This operation is used to detect when that the cookie has changed
** and that the current process needs to reread the schema.  If the schema
** cookie in P3 differs from the schema cookie in the database header or
** if the schema generation counter in P4 differs from the current
** generation counter, then an SQLITE_SCHEMA error is raised and execution
** halts.  The sqlite3_step() wrapper function might then reprepare the
** statement and rerun it from the beginning.
*/
case OP_Transaction: {
  Btree *pBt;
  int iMeta = 0;

  assert( p->bIsReader );
  assert( p->readOnly==0 || pOp->p2==0 );
  assert( pOp->p1>=0 && pOp->p1<db->nDb );
  assert( DbMaskTest(p->btreeMask, pOp->p1) );
  if( pOp->p2 && (db->flags & SQLITE_QueryOnly)!=0 ){
    rc = SQLITE_READONLY;
    goto abort_due_to_error;
  }
  pBt = db->aDb[pOp->p1].pBt;

  if( pBt ){
    rc = sqlite3BtreeBeginTrans(pBt, pOp->p2, &iMeta);
    testcase( rc==SQLITE_BUSY_SNAPSHOT );
    testcase( rc==SQLITE_BUSY_RECOVERY );
    if( rc!=SQLITE_OK ){
      if( (rc&0xff)==SQLITE_BUSY ){
        p->pc = (int)(pOp - aOp);
        p->rc = rc;
        goto vdbe_return;
      }
      goto abort_due_to_error;
    }

    if( pOp->p2 && p->usesStmtJournal 
     && (db->autoCommit==0 || db->nVdbeRead>1) 
    ){
      assert( sqlite3BtreeIsInTrans(pBt) );
      if( p->iStatement==0 ){
        assert( db->nStatement>=0 && db->nSavepoint>=0 );
        db->nStatement++; 
        p->iStatement = db->nSavepoint + db->nStatement;
      }

      rc = sqlite3VtabSavepoint(db, SAVEPOINT_BEGIN, p->iStatement-1);
      if( rc==SQLITE_OK ){
        rc = sqlite3BtreeBeginStmt(pBt, p->iStatement);
      }

      /* Store the current value of the database handles deferred constraint
      ** counter. If the statement transaction needs to be rolled back,
      ** the value of this counter needs to be restored too.  */
      p->nStmtDefCons = db->nDeferredCons;
      p->nStmtDefImmCons = db->nDeferredImmCons;
    }
  }
  assert( pOp->p5==0 || pOp->p4type==P4_INT32 );
  if( pOp->p5
   && (iMeta!=pOp->p3
      || db->aDb[pOp->p1].pSchema->iGeneration!=pOp->p4.i)
  ){
    /*
    ** IMPLEMENTATION-OF: R-03189-51135 As each SQL statement runs, the schema
    ** version is checked to ensure that the schema has not changed since the
    ** SQL statement was prepared.
    */
    sqlite3DbFree(db, p->zErrMsg);
    p->zErrMsg = sqlite3DbStrDup(db, "database schema has changed");
    /* If the schema-cookie from the database file matches the cookie 
    ** stored with the in-memory representation of the schema, do
    ** not reload the schema from the database file.
    **
    ** If virtual-tables are in use, this is not just an optimization.
    ** Often, v-tables store their data in other SQLite tables, which
    ** are queried from within xNext() and other v-table methods using
    ** prepared queries. If such a query is out-of-date, we do not want to
    ** discard the database schema, as the user code implementing the
    ** v-table would have to be ready for the sqlite3_vtab structure itself
    ** to be invalidated whenever sqlite3_step() is called from within 
    ** a v-table method.
    */
    if( db->aDb[pOp->p1].pSchema->schema_cookie!=iMeta ){
      sqlite3ResetOneSchema(db, pOp->p1);
    }
    p->expired = 1;
    rc = SQLITE_SCHEMA;
  }
  if( rc ) goto abort_due_to_error;
  break;
}

/* Opcode: ReadCookie P1 P2 P3 * *
**
** Read cookie number P3 from database P1 and write it into register P2.
** P3==1 is the schema version.  P3==2 is the database format.
** P3==3 is the recommended pager cache size, and so forth.  P1==0 is
** the main database file and P1==1 is the database file used to store
** temporary tables.
**
** There must be a read-lock on the database (either a transaction
** must be started or there must be an open cursor) before
** executing this instruction.
*/
case OP_ReadCookie: {               /* out2 */
  int iMeta;
  int iDb;
  int iCookie;

  assert( p->bIsReader );
  iDb = pOp->p1;
  iCookie = pOp->p3;
  assert( pOp->p3<SQLITE_N_BTREE_META );
  assert( iDb>=0 && iDb<db->nDb );
  assert( db->aDb[iDb].pBt!=0 );
  assert( DbMaskTest(p->btreeMask, iDb) );

  sqlite3BtreeGetMeta(db->aDb[iDb].pBt, iCookie, (u32 *)&iMeta);
  pOut = out2Prerelease(p, pOp);
  pOut->u.i = iMeta;
  break;
}

/* Opcode: SetCookie P1 P2 P3 * *
**
** Write the integer value P3 into cookie number P2 of database P1.
** P2==1 is the schema version.  P2==2 is the database format.
** P2==3 is the recommended pager cache 
** size, and so forth.  P1==0 is the main database file and P1==1 is the 
** database file used to store temporary tables.
**
** A transaction must be started before executing this opcode.
*/
case OP_SetCookie: {
  Db *pDb;

  sqlite3VdbeIncrWriteCounter(p, 0);
  assert( pOp->p2<SQLITE_N_BTREE_META );
  assert( pOp->p1>=0 && pOp->p1<db->nDb );
  assert( DbMaskTest(p->btreeMask, pOp->p1) );
  assert( p->readOnly==0 );
  pDb = &db->aDb[pOp->p1];
  assert( pDb->pBt!=0 );
  assert( sqlite3SchemaMutexHeld(db, pOp->p1, 0) );
  /* See note about index shifting on OP_ReadCookie */
  rc = sqlite3BtreeUpdateMeta(pDb->pBt, pOp->p2, pOp->p3);
  if( pOp->p2==BTREE_SCHEMA_VERSION ){
    /* When the schema cookie changes, record the new cookie internally */
    pDb->pSchema->schema_cookie = pOp->p3;
    db->mDbFlags |= DBFLAG_SchemaChange;
  }else if( pOp->p2==BTREE_FILE_FORMAT ){
    /* Record changes in the file format */
    pDb->pSchema->file_format = pOp->p3;
  }
  if( pOp->p1==1 ){
    /* Invalidate all prepared statements whenever the TEMP database
    ** schema is changed.  Ticket #1644 */
    sqlite3ExpirePreparedStatements(db, 0);
    p->expired = 0;
  }
  if( rc ) goto abort_due_to_error;
  break;
}

/* Opcode: OpenRead P1 P2 P3 P4 P5
** Synopsis: root=P2 iDb=P3
**
** Open a read-only cursor for the database table whose root page is
** P2 in a database file.  The database file is determined by P3. 
** P3==0 means the main database, P3==1 means the database used for 
** temporary tables, and P3>1 means used the corresponding attached
** database.  Give the new cursor an identifier of P1.  The P1
** values need not be contiguous but all P1 values should be small integers.
** It is an error for P1 to be negative.
**
** Allowed P5 bits:
** <ul>
** <li>  <b>0x02 OPFLAG_SEEKEQ</b>: This cursor will only be used for
**       equality lookups (implemented as a pair of opcodes OP_SeekGE/OP_IdxGT
**       of OP_SeekLE/OP_IdxGT)
** </ul>
**
** The P4 value may be either an integer (P4_INT32) or a pointer to
** a KeyInfo structure (P4_KEYINFO). If it is a pointer to a KeyInfo 
** object, then table being opened must be an [index b-tree] where the
** KeyInfo object defines the content and collating 
** sequence of that index b-tree. Otherwise, if P4 is an integer 
** value, then the table being opened must be a [table b-tree] with a
** number of columns no less than the value of P4.
**
** See also: OpenWrite, ReopenIdx
*/
/* Opcode: ReopenIdx P1 P2 P3 P4 P5
** Synopsis: root=P2 iDb=P3
**
** The ReopenIdx opcode works like OP_OpenRead except that it first
** checks to see if the cursor on P1 is already open on the same
** b-tree and if it is this opcode becomes a no-op.  In other words,
** if the cursor is already open, do not reopen it.
**
** The ReopenIdx opcode may only be used with P5==0 or P5==OPFLAG_SEEKEQ
** and with P4 being a P4_KEYINFO object.  Furthermore, the P3 value must
** be the same as every other ReopenIdx or OpenRead for the same cursor
** number.
**
** Allowed P5 bits:
** <ul>
** <li>  <b>0x02 OPFLAG_SEEKEQ</b>: This cursor will only be used for
**       equality lookups (implemented as a pair of opcodes OP_SeekGE/OP_IdxGT
**       of OP_SeekLE/OP_IdxGT)
** </ul>
**
** See also: OP_OpenRead, OP_OpenWrite
*/
/* Opcode: OpenWrite P1 P2 P3 P4 P5
** Synopsis: root=P2 iDb=P3
**
** Open a read/write cursor named P1 on the table or index whose root
** page is P2 (or whose root page is held in register P2 if the
** OPFLAG_P2ISREG bit is set in P5 - see below).
**
** The P4 value may be either an integer (P4_INT32) or a pointer to
** a KeyInfo structure (P4_KEYINFO). If it is a pointer to a KeyInfo 
** object, then table being opened must be an [index b-tree] where the
** KeyInfo object defines the content and collating 
** sequence of that index b-tree. Otherwise, if P4 is an integer 
** value, then the table being opened must be a [table b-tree] with a
** number of columns no less than the value of P4.
**
** Allowed P5 bits:
** <ul>
** <li>  <b>0x02 OPFLAG_SEEKEQ</b>: This cursor will only be used for
**       equality lookups (implemented as a pair of opcodes OP_SeekGE/OP_IdxGT
**       of OP_SeekLE/OP_IdxGT)
** <li>  <b>0x08 OPFLAG_FORDELETE</b>: This cursor is used only to seek
**       and subsequently delete entries in an index btree.  This is a
**       hint to the storage engine that the storage engine is allowed to
**       ignore.  The hint is not used by the official SQLite b*tree storage
**       engine, but is used by COMDB2.
** <li>  <b>0x10 OPFLAG_P2ISREG</b>: Use the content of register P2
**       as the root page, not the value of P2 itself.
** </ul>
**
** This instruction works like OpenRead except that it opens the cursor
** in read/write mode.
**
** See also: OP_OpenRead, OP_ReopenIdx
*/
case OP_ReopenIdx: {
  int nField;
  KeyInfo *pKeyInfo;
  int p2;
  int iDb;
  int wrFlag;
  Btree *pX;
  VdbeCursor *pCur;
  Db *pDb;

  assert( pOp->p5==0 || pOp->p5==OPFLAG_SEEKEQ );
  assert( pOp->p4type==P4_KEYINFO );
  pCur = p->apCsr[pOp->p1];
  if( pCur && pCur->pgnoRoot==(u32)pOp->p2 ){
    assert( pCur->iDb==pOp->p3 );      /* Guaranteed by the code generator */
    goto open_cursor_set_hints;
  }
  /* If the cursor is not currently open or is open on a different
  ** index, then fall through into OP_OpenRead to force a reopen */
case OP_OpenRead:
case OP_OpenWrite:

  assert( pOp->opcode==OP_OpenWrite || pOp->p5==0 || pOp->p5==OPFLAG_SEEKEQ );
  assert( p->bIsReader );
  assert( pOp->opcode==OP_OpenRead || pOp->opcode==OP_ReopenIdx
          || p->readOnly==0 );

  if( p->expired==1 ){
    rc = SQLITE_ABORT_ROLLBACK;
    goto abort_due_to_error;
  }

  nField = 0;
  pKeyInfo = 0;
  p2 = pOp->p2;
  iDb = pOp->p3;
  assert( iDb>=0 && iDb<db->nDb );
  assert( DbMaskTest(p->btreeMask, iDb) );
  pDb = &db->aDb[iDb];
  pX = pDb->pBt;
  assert( pX!=0 );
  if( pOp->opcode==OP_OpenWrite ){
    assert( OPFLAG_FORDELETE==BTREE_FORDELETE );
    wrFlag = BTREE_WRCSR | (pOp->p5 & OPFLAG_FORDELETE);
    assert( sqlite3SchemaMutexHeld(db, iDb, 0) );
    if( pDb->pSchema->file_format < p->minWriteFileFormat ){
      p->minWriteFileFormat = pDb->pSchema->file_format;
    }
  }else{
    wrFlag = 0;
  }
  if( pOp->p5 & OPFLAG_P2ISREG ){
    assert( p2>0 );
    assert( p2<=(p->nMem+1 - p->nCursor) );
    assert( pOp->opcode==OP_OpenWrite );
    pIn2 = &aMem[p2];
    assert( memIsValid(pIn2) );
    assert( (pIn2->flags & MEM_Int)!=0 );
    sqlite3VdbeMemIntegerify(pIn2);
    p2 = (int)pIn2->u.i;
    /* The p2 value always comes from a prior OP_CreateBtree opcode and
    ** that opcode will always set the p2 value to 2 or more or else fail.
    ** If there were a failure, the prepared statement would have halted
    ** before reaching this instruction. */
    assert( p2>=2 );
  }
  if( pOp->p4type==P4_KEYINFO ){
    pKeyInfo = pOp->p4.pKeyInfo;
    assert( pKeyInfo->enc==ENC(db) );
    assert( pKeyInfo->db==db );
    nField = pKeyInfo->nAllField;
  }else if( pOp->p4type==P4_INT32 ){
    nField = pOp->p4.i;
  }
  assert( pOp->p1>=0 );
  assert( nField>=0 );
  testcase( nField==0 );  /* Table with INTEGER PRIMARY KEY and nothing else */
  pCur = allocateCursor(p, pOp->p1, nField, iDb, CURTYPE_BTREE);
  if( pCur==0 ) goto no_mem;
  pCur->nullRow = 1;
  pCur->isOrdered = 1;
  pCur->pgnoRoot = p2;
#ifdef SQLITE_DEBUG
  pCur->wrFlag = wrFlag;
#endif
  rc = sqlite3BtreeCursor(pX, p2, wrFlag, pKeyInfo, pCur->uc.pCursor);
  pCur->pKeyInfo = pKeyInfo;
  /* Set the VdbeCursor.isTable variable. Previous versions of
  ** SQLite used to check if the root-page flags were sane at this point
  ** and report database corruption if they were not, but this check has
  ** since moved into the btree layer.  */  
  pCur->isTable = pOp->p4type!=P4_KEYINFO;

open_cursor_set_hints:
  assert( OPFLAG_BULKCSR==BTREE_BULKLOAD );
  assert( OPFLAG_SEEKEQ==BTREE_SEEK_EQ );
  testcase( pOp->p5 & OPFLAG_BULKCSR );
#ifdef SQLITE_ENABLE_CURSOR_HINTS
  testcase( pOp->p2 & OPFLAG_SEEKEQ );
#endif
  sqlite3BtreeCursorHintFlags(pCur->uc.pCursor,
                               (pOp->p5 & (OPFLAG_BULKCSR|OPFLAG_SEEKEQ)));
  if( rc ) goto abort_due_to_error;
  break;
}

/* Opcode: OpenDup P1 P2 * * *
**
** Open a new cursor P1 that points to the same ephemeral table as
** cursor P2.  The P2 cursor must have been opened by a prior OP_OpenEphemeral
** opcode.  Only ephemeral cursors may be duplicated.
**
** Duplicate ephemeral cursors are used for self-joins of materialized views.
*/
case OP_OpenDup: {
  VdbeCursor *pOrig;    /* The original cursor to be duplicated */
  VdbeCursor *pCx;      /* The new cursor */

  pOrig = p->apCsr[pOp->p2];
  assert( pOrig->pBtx!=0 );  /* Only ephemeral cursors can be duplicated */

  pCx = allocateCursor(p, pOp->p1, pOrig->nField, -1, CURTYPE_BTREE);
  if( pCx==0 ) goto no_mem;
  pCx->nullRow = 1;
  pCx->isEphemeral = 1;
  pCx->pKeyInfo = pOrig->pKeyInfo;
  pCx->isTable = pOrig->isTable;
  pCx->pgnoRoot = pOrig->pgnoRoot;
  rc = sqlite3BtreeCursor(pOrig->pBtx, pCx->pgnoRoot, BTREE_WRCSR,
                          pCx->pKeyInfo, pCx->uc.pCursor);
  /* The sqlite3BtreeCursor() routine can only fail for the first cursor
  ** opened for a database.  Since there is already an open cursor when this
  ** opcode is run, the sqlite3BtreeCursor() cannot fail */
  assert( rc==SQLITE_OK );
  break;
}


/* Opcode: OpenEphemeral P1 P2 * P4 P5
** Synopsis: nColumn=P2
**
** Open a new cursor P1 to a transient table.
** The cursor is always opened read/write even if 
** the main database is read-only.  The ephemeral
** table is deleted automatically when the cursor is closed.
**
** If the cursor P1 is already opened on an ephermal table, the table
** is cleared (all content is erased).
**
** P2 is the number of columns in the ephemeral table.
** The cursor points to a BTree table if P4==0 and to a BTree index
** if P4 is not 0.  If P4 is not NULL, it points to a KeyInfo structure
** that defines the format of keys in the index.
**
** The P5 parameter can be a mask of the BTREE_* flags defined
** in btree.h.  These flags control aspects of the operation of
** the btree.  The BTREE_OMIT_JOURNAL and BTREE_SINGLE flags are
** added automatically.
*/
/* Opcode: OpenAutoindex P1 P2 * P4 *
** Synopsis: nColumn=P2
**
** This opcode works the same as OP_OpenEphemeral.  It has a
** different name to distinguish its use.  Tables created using
** by this opcode will be used for automatically created transient
** indices in joins.
*/
case OP_OpenAutoindex: 
case OP_OpenEphemeral: {
  VdbeCursor *pCx;
  KeyInfo *pKeyInfo;

  static const int vfsFlags = 
      SQLITE_OPEN_READWRITE |
      SQLITE_OPEN_CREATE |
      SQLITE_OPEN_EXCLUSIVE |
      SQLITE_OPEN_DELETEONCLOSE |
      SQLITE_OPEN_TRANSIENT_DB;
  assert( pOp->p1>=0 );
  assert( pOp->p2>=0 );
<<<<<<< HEAD
  pCx = allocateCursor(p, pOp->p1, pOp->p2, -1, CURTYPE_BTREE);
  if( pCx==0 ) goto no_mem;
  pCx->nullRow = 1;
  pCx->isEphemeral = 1;
  rc = sqlite3BtreeOpen(db->pVfs, 0, db, &pCx->pBtx, 
                        BTREE_OMIT_JOURNAL | BTREE_SINGLE | pOp->p5, vfsFlags);
  if( rc==SQLITE_OK ){
    rc = sqlite3BtreeBeginTrans(pCx->pBtx, 1, 0);
  }
  if( rc==SQLITE_OK ){
    /* If a transient index is required, create it by calling
    ** sqlite3BtreeCreateTable() with the BTREE_BLOBKEY flag before
    ** opening it. If a transient table is required, just use the
    ** automatically created table with root-page 1 (an BLOB_INTKEY table).
    */
    if( (pCx->pKeyInfo = pKeyInfo = pOp->p4.pKeyInfo)!=0 ){
      int pgno;
      assert( pOp->p4type==P4_KEYINFO );
      rc = sqlite3BtreeCreateTable(pCx->pBtx, &pgno, BTREE_BLOBKEY | pOp->p5); 
      if( rc==SQLITE_OK ){
        assert( pgno==MASTER_ROOT+1 );
        assert( pKeyInfo->db==db );
        assert( pKeyInfo->enc==ENC(db) );
        pCx->pgnoRoot = pgno;
        rc = sqlite3BtreeCursor(pCx->pBtx, pgno, BTREE_WRCSR,
                                pKeyInfo, pCx->uc.pCursor);
      }
      pCx->isTable = 0;
    }else{
      rc = sqlite3BtreeCursor(pCx->pBtx, MASTER_ROOT, BTREE_WRCSR,
                              0, pCx->uc.pCursor);
      pCx->isTable = 1;
      pCx->pgnoRoot = MASTER_ROOT;
=======
  pCx = p->apCsr[pOp->p1];
  if( pCx ){
    /* If the ephermeral table is already open, erase all existing content
    ** so that the table is empty again, rather than creating a new table. */
    rc = sqlite3BtreeClearTable(pCx->pBtx, pCx->pgnoRoot, 0);
  }else{
    pCx = allocateCursor(p, pOp->p1, pOp->p2, -1, CURTYPE_BTREE);
    if( pCx==0 ) goto no_mem;
    pCx->nullRow = 1;
    pCx->isEphemeral = 1;
    rc = sqlite3BtreeOpen(db->pVfs, 0, db, &pCx->pBtx, 
                          BTREE_OMIT_JOURNAL | BTREE_SINGLE | pOp->p5,
                          vfsFlags);
    if( rc==SQLITE_OK ){
      rc = sqlite3BtreeBeginTrans(pCx->pBtx, 1, 0);
    }
    if( rc==SQLITE_OK ){
      /* If a transient index is required, create it by calling
      ** sqlite3BtreeCreateTable() with the BTREE_BLOBKEY flag before
      ** opening it. If a transient table is required, just use the
      ** automatically created table with root-page 1 (an BLOB_INTKEY table).
      */
      if( (pCx->pKeyInfo = pKeyInfo = pOp->p4.pKeyInfo)!=0 ){
        assert( pOp->p4type==P4_KEYINFO );
        rc = sqlite3BtreeCreateTable(pCx->pBtx, (int*)&pCx->pgnoRoot,
                                     BTREE_BLOBKEY | pOp->p5); 
        if( rc==SQLITE_OK ){
          assert( pCx->pgnoRoot==MASTER_ROOT+1 );
          assert( pKeyInfo->db==db );
          assert( pKeyInfo->enc==ENC(db) );
          rc = sqlite3BtreeCursor(pCx->pBtx, pCx->pgnoRoot, BTREE_WRCSR,
                                  pKeyInfo, pCx->uc.pCursor);
        }
        pCx->isTable = 0;
      }else{
        pCx->pgnoRoot = MASTER_ROOT;
        rc = sqlite3BtreeCursor(pCx->pBtx, MASTER_ROOT, BTREE_WRCSR,
                                0, pCx->uc.pCursor);
        pCx->isTable = 1;
      }
>>>>>>> d0fb7960
    }
    pCx->isOrdered = (pOp->p5!=BTREE_UNORDERED);
  }
  if( rc ) goto abort_due_to_error;
  break;
}

/* Opcode: SorterOpen P1 P2 P3 P4 *
**
** This opcode works like OP_OpenEphemeral except that it opens
** a transient index that is specifically designed to sort large
** tables using an external merge-sort algorithm.
**
** If argument P3 is non-zero, then it indicates that the sorter may
** assume that a stable sort considering the first P3 fields of each
** key is sufficient to produce the required results.
*/
case OP_SorterOpen: {
  VdbeCursor *pCx;

  assert( pOp->p1>=0 );
  assert( pOp->p2>=0 );
  pCx = allocateCursor(p, pOp->p1, pOp->p2, -1, CURTYPE_SORTER);
  if( pCx==0 ) goto no_mem;
  pCx->pKeyInfo = pOp->p4.pKeyInfo;
  assert( pCx->pKeyInfo->db==db );
  assert( pCx->pKeyInfo->enc==ENC(db) );
  rc = sqlite3VdbeSorterInit(db, pOp->p3, pCx);
  if( rc ) goto abort_due_to_error;
  break;
}

/* Opcode: SequenceTest P1 P2 * * *
** Synopsis: if( cursor[P1].ctr++ ) pc = P2
**
** P1 is a sorter cursor. If the sequence counter is currently zero, jump
** to P2. Regardless of whether or not the jump is taken, increment the
** the sequence value.
*/
case OP_SequenceTest: {
  VdbeCursor *pC;
  assert( pOp->p1>=0 && pOp->p1<p->nCursor );
  pC = p->apCsr[pOp->p1];
  assert( isSorter(pC) );
  if( (pC->seqCount++)==0 ){
    goto jump_to_p2;
  }
  break;
}

/* Opcode: OpenPseudo P1 P2 P3 * *
** Synopsis: P3 columns in r[P2]
**
** Open a new cursor that points to a fake table that contains a single
** row of data.  The content of that one row is the content of memory
** register P2.  In other words, cursor P1 becomes an alias for the 
** MEM_Blob content contained in register P2.
**
** A pseudo-table created by this opcode is used to hold a single
** row output from the sorter so that the row can be decomposed into
** individual columns using the OP_Column opcode.  The OP_Column opcode
** is the only cursor opcode that works with a pseudo-table.
**
** P3 is the number of fields in the records that will be stored by
** the pseudo-table.
*/
case OP_OpenPseudo: {
  VdbeCursor *pCx;

  assert( pOp->p1>=0 );
  assert( pOp->p3>=0 );
  pCx = allocateCursor(p, pOp->p1, pOp->p3, -1, CURTYPE_PSEUDO);
  if( pCx==0 ) goto no_mem;
  pCx->nullRow = 1;
  pCx->seekResult = pOp->p2;
  pCx->isTable = 1;
  /* Give this pseudo-cursor a fake BtCursor pointer so that pCx
  ** can be safely passed to sqlite3VdbeCursorMoveto().  This avoids a test
  ** for pCx->eCurType==CURTYPE_BTREE inside of sqlite3VdbeCursorMoveto()
  ** which is a performance optimization */
  pCx->uc.pCursor = sqlite3BtreeFakeValidCursor();
  assert( pOp->p5==0 );
  break;
}

/* Opcode: Close P1 * * * *
**
** Close a cursor previously opened as P1.  If P1 is not
** currently open, this instruction is a no-op.
*/
case OP_Close: {
  assert( pOp->p1>=0 && pOp->p1<p->nCursor );
  sqlite3VdbeFreeCursor(p, p->apCsr[pOp->p1]);
  p->apCsr[pOp->p1] = 0;
  break;
}

#ifdef SQLITE_ENABLE_COLUMN_USED_MASK
/* Opcode: ColumnsUsed P1 * * P4 *
**
** This opcode (which only exists if SQLite was compiled with
** SQLITE_ENABLE_COLUMN_USED_MASK) identifies which columns of the
** table or index for cursor P1 are used.  P4 is a 64-bit integer
** (P4_INT64) in which the first 63 bits are one for each of the
** first 63 columns of the table or index that are actually used
** by the cursor.  The high-order bit is set if any column after
** the 64th is used.
*/
case OP_ColumnsUsed: {
  VdbeCursor *pC;
  pC = p->apCsr[pOp->p1];
  assert( pC->eCurType==CURTYPE_BTREE );
  pC->maskUsed = *(u64*)pOp->p4.pI64;
  break;
}
#endif

/* Opcode: SeekGE P1 P2 P3 P4 *
** Synopsis: key=r[P3@P4]
**
** If cursor P1 refers to an SQL table (B-Tree that uses integer keys), 
** use the value in register P3 as the key.  If cursor P1 refers 
** to an SQL index, then P3 is the first in an array of P4 registers 
** that are used as an unpacked index key. 
**
** Reposition cursor P1 so that  it points to the smallest entry that 
** is greater than or equal to the key value. If there are no records 
** greater than or equal to the key and P2 is not zero, then jump to P2.
**
** If the cursor P1 was opened using the OPFLAG_SEEKEQ flag, then this
** opcode will always land on a record that equally equals the key, or
** else jump immediately to P2.  When the cursor is OPFLAG_SEEKEQ, this
** opcode must be followed by an IdxLE opcode with the same arguments.
** The IdxLE opcode will be skipped if this opcode succeeds, but the
** IdxLE opcode will be used on subsequent loop iterations.
**
** This opcode leaves the cursor configured to move in forward order,
** from the beginning toward the end.  In other words, the cursor is
** configured to use Next, not Prev.
**
** See also: Found, NotFound, SeekLt, SeekGt, SeekLe
*/
/* Opcode: SeekGT P1 P2 P3 P4 *
** Synopsis: key=r[P3@P4]
**
** If cursor P1 refers to an SQL table (B-Tree that uses integer keys), 
** use the value in register P3 as a key. If cursor P1 refers 
** to an SQL index, then P3 is the first in an array of P4 registers 
** that are used as an unpacked index key. 
**
** Reposition cursor P1 so that  it points to the smallest entry that 
** is greater than the key value. If there are no records greater than 
** the key and P2 is not zero, then jump to P2.
**
** This opcode leaves the cursor configured to move in forward order,
** from the beginning toward the end.  In other words, the cursor is
** configured to use Next, not Prev.
**
** See also: Found, NotFound, SeekLt, SeekGe, SeekLe
*/
/* Opcode: SeekLT P1 P2 P3 P4 * 
** Synopsis: key=r[P3@P4]
**
** If cursor P1 refers to an SQL table (B-Tree that uses integer keys), 
** use the value in register P3 as a key. If cursor P1 refers 
** to an SQL index, then P3 is the first in an array of P4 registers 
** that are used as an unpacked index key. 
**
** Reposition cursor P1 so that  it points to the largest entry that 
** is less than the key value. If there are no records less than 
** the key and P2 is not zero, then jump to P2.
**
** This opcode leaves the cursor configured to move in reverse order,
** from the end toward the beginning.  In other words, the cursor is
** configured to use Prev, not Next.
**
** See also: Found, NotFound, SeekGt, SeekGe, SeekLe
*/
/* Opcode: SeekLE P1 P2 P3 P4 *
** Synopsis: key=r[P3@P4]
**
** If cursor P1 refers to an SQL table (B-Tree that uses integer keys), 
** use the value in register P3 as a key. If cursor P1 refers 
** to an SQL index, then P3 is the first in an array of P4 registers 
** that are used as an unpacked index key. 
**
** Reposition cursor P1 so that it points to the largest entry that 
** is less than or equal to the key value. If there are no records 
** less than or equal to the key and P2 is not zero, then jump to P2.
**
** This opcode leaves the cursor configured to move in reverse order,
** from the end toward the beginning.  In other words, the cursor is
** configured to use Prev, not Next.
**
** If the cursor P1 was opened using the OPFLAG_SEEKEQ flag, then this
** opcode will always land on a record that equally equals the key, or
** else jump immediately to P2.  When the cursor is OPFLAG_SEEKEQ, this
** opcode must be followed by an IdxGE opcode with the same arguments.
** The IdxGE opcode will be skipped if this opcode succeeds, but the
** IdxGE opcode will be used on subsequent loop iterations.
**
** See also: Found, NotFound, SeekGt, SeekGe, SeekLt
*/
case OP_SeekLT:         /* jump, in3, group */
case OP_SeekLE:         /* jump, in3, group */
case OP_SeekGE:         /* jump, in3, group */
case OP_SeekGT: {       /* jump, in3, group */
  int res;           /* Comparison result */
  int oc;            /* Opcode */
  VdbeCursor *pC;    /* The cursor to seek */
  UnpackedRecord r;  /* The key to seek for */
  int nField;        /* Number of columns or fields in the key */
  i64 iKey;          /* The rowid we are to seek to */
  int eqOnly;        /* Only interested in == results */

  assert( pOp->p1>=0 && pOp->p1<p->nCursor );
  assert( pOp->p2!=0 );
  pC = p->apCsr[pOp->p1];
  assert( pC!=0 );
  assert( pC->eCurType==CURTYPE_BTREE );
  assert( OP_SeekLE == OP_SeekLT+1 );
  assert( OP_SeekGE == OP_SeekLT+2 );
  assert( OP_SeekGT == OP_SeekLT+3 );
  assert( pC->isOrdered );
  assert( pC->uc.pCursor!=0 );
  oc = pOp->opcode;
  eqOnly = 0;
  pC->nullRow = 0;
#ifdef SQLITE_DEBUG
  pC->seekOp = pOp->opcode;
#endif

  if( pC->isTable ){
    /* The BTREE_SEEK_EQ flag is only set on index cursors */
    assert( sqlite3BtreeCursorHasHint(pC->uc.pCursor, BTREE_SEEK_EQ)==0
              || CORRUPT_DB );

    /* The input value in P3 might be of any type: integer, real, string,
    ** blob, or NULL.  But it needs to be an integer before we can do
    ** the seek, so convert it. */
    pIn3 = &aMem[pOp->p3];
    if( (pIn3->flags & (MEM_Int|MEM_Real|MEM_Str))==MEM_Str ){
      applyNumericAffinity(pIn3, 0);
    }
    iKey = sqlite3VdbeIntValue(pIn3);

    /* If the P3 value could not be converted into an integer without
    ** loss of information, then special processing is required... */
    if( (pIn3->flags & MEM_Int)==0 ){
      if( (pIn3->flags & MEM_Real)==0 ){
        /* If the P3 value cannot be converted into any kind of a number,
        ** then the seek is not possible, so jump to P2 */
        VdbeBranchTaken(1,2); goto jump_to_p2;
        break;
      }

      /* If the approximation iKey is larger than the actual real search
      ** term, substitute >= for > and < for <=. e.g. if the search term
      ** is 4.9 and the integer approximation 5:
      **
      **        (x >  4.9)    ->     (x >= 5)
      **        (x <= 4.9)    ->     (x <  5)
      */
      if( pIn3->u.r<(double)iKey ){
        assert( OP_SeekGE==(OP_SeekGT-1) );
        assert( OP_SeekLT==(OP_SeekLE-1) );
        assert( (OP_SeekLE & 0x0001)==(OP_SeekGT & 0x0001) );
        if( (oc & 0x0001)==(OP_SeekGT & 0x0001) ) oc--;
      }

      /* If the approximation iKey is smaller than the actual real search
      ** term, substitute <= for < and > for >=.  */
      else if( pIn3->u.r>(double)iKey ){
        assert( OP_SeekLE==(OP_SeekLT+1) );
        assert( OP_SeekGT==(OP_SeekGE+1) );
        assert( (OP_SeekLT & 0x0001)==(OP_SeekGE & 0x0001) );
        if( (oc & 0x0001)==(OP_SeekLT & 0x0001) ) oc++;
      }
    } 
    rc = sqlite3BtreeMovetoUnpacked(pC->uc.pCursor, 0, (u64)iKey, 0, &res);
    pC->movetoTarget = iKey;  /* Used by OP_Delete */
    if( rc!=SQLITE_OK ){
      goto abort_due_to_error;
    }
  }else{
    /* For a cursor with the BTREE_SEEK_EQ hint, only the OP_SeekGE and
    ** OP_SeekLE opcodes are allowed, and these must be immediately followed
    ** by an OP_IdxGT or OP_IdxLT opcode, respectively, with the same key.
    */
    if( sqlite3BtreeCursorHasHint(pC->uc.pCursor, BTREE_SEEK_EQ) ){
      eqOnly = 1;
      assert( pOp->opcode==OP_SeekGE || pOp->opcode==OP_SeekLE );
      assert( pOp[1].opcode==OP_IdxLT || pOp[1].opcode==OP_IdxGT );
      assert( pOp[1].p1==pOp[0].p1 );
      assert( pOp[1].p2==pOp[0].p2 );
      assert( pOp[1].p3==pOp[0].p3 );
      assert( pOp[1].p4.i==pOp[0].p4.i );
    }

    nField = pOp->p4.i;
    assert( pOp->p4type==P4_INT32 );
    assert( nField>0 );
    r.pKeyInfo = pC->pKeyInfo;
    r.nField = (u16)nField;

    /* The next line of code computes as follows, only faster:
    **   if( oc==OP_SeekGT || oc==OP_SeekLE ){
    **     r.default_rc = -1;
    **   }else{
    **     r.default_rc = +1;
    **   }
    */
    r.default_rc = ((1 & (oc - OP_SeekLT)) ? -1 : +1);
    assert( oc!=OP_SeekGT || r.default_rc==-1 );
    assert( oc!=OP_SeekLE || r.default_rc==-1 );
    assert( oc!=OP_SeekGE || r.default_rc==+1 );
    assert( oc!=OP_SeekLT || r.default_rc==+1 );

    r.aMem = &aMem[pOp->p3];
#ifdef SQLITE_DEBUG
    { int i; for(i=0; i<r.nField; i++) assert( memIsValid(&r.aMem[i]) ); }
#endif
    r.eqSeen = 0;
    rc = sqlite3BtreeMovetoUnpacked(pC->uc.pCursor, &r, 0, 0, &res);
    if( rc!=SQLITE_OK ){
      goto abort_due_to_error;
    }
    if( eqOnly && r.eqSeen==0 ){
      assert( res!=0 );
      goto seek_not_found;
    }
  }
  pC->deferredMoveto = 0;
  pC->cacheStatus = CACHE_STALE;
#ifdef SQLITE_TEST
  sqlite3_search_count++;
#endif
  if( oc>=OP_SeekGE ){  assert( oc==OP_SeekGE || oc==OP_SeekGT );
    if( res<0 || (res==0 && oc==OP_SeekGT) ){
      res = 0;
      rc = sqlite3BtreeNext(pC->uc.pCursor, 0);
      if( rc!=SQLITE_OK ){
        if( rc==SQLITE_DONE ){
          rc = SQLITE_OK;
          res = 1;
        }else{
          goto abort_due_to_error;
        }
      }
    }else{
      res = 0;
    }
  }else{
    assert( oc==OP_SeekLT || oc==OP_SeekLE );
    if( res>0 || (res==0 && oc==OP_SeekLT) ){
      res = 0;
      rc = sqlite3BtreePrevious(pC->uc.pCursor, 0);
      if( rc!=SQLITE_OK ){
        if( rc==SQLITE_DONE ){
          rc = SQLITE_OK;
          res = 1;
        }else{
          goto abort_due_to_error;
        }
      }
    }else{
      /* res might be negative because the table is empty.  Check to
      ** see if this is the case.
      */
      res = sqlite3BtreeEof(pC->uc.pCursor);
    }
  }
seek_not_found:
  assert( pOp->p2>0 );
  VdbeBranchTaken(res!=0,2);
  if( res ){
    goto jump_to_p2;
  }else if( eqOnly ){
    assert( pOp[1].opcode==OP_IdxLT || pOp[1].opcode==OP_IdxGT );
    pOp++; /* Skip the OP_IdxLt or OP_IdxGT that follows */
  }
  break;
}

/* Opcode: SeekHit P1 P2 * * *
** Synopsis: seekHit=P2
**
** Set the seekHit flag on cursor P1 to the value in P2.
** The seekHit flag is used by the IfNoHope opcode.
**
** P1 must be a valid b-tree cursor.  P2 must be a boolean value,
** either 0 or 1.
*/
case OP_SeekHit: {
  VdbeCursor *pC;
  assert( pOp->p1>=0 && pOp->p1<p->nCursor );
  pC = p->apCsr[pOp->p1];
  assert( pC!=0 );
  assert( pOp->p2==0 || pOp->p2==1 );
  pC->seekHit = pOp->p2 & 1;
  break;
}

/* Opcode: Found P1 P2 P3 P4 *
** Synopsis: key=r[P3@P4]
**
** If P4==0 then register P3 holds a blob constructed by MakeRecord.  If
** P4>0 then register P3 is the first of P4 registers that form an unpacked
** record.
**
** Cursor P1 is on an index btree.  If the record identified by P3 and P4
** is a prefix of any entry in P1 then a jump is made to P2 and
** P1 is left pointing at the matching entry.
**
** This operation leaves the cursor in a state where it can be
** advanced in the forward direction.  The Next instruction will work,
** but not the Prev instruction.
**
** See also: NotFound, NoConflict, NotExists. SeekGe
*/
/* Opcode: NotFound P1 P2 P3 P4 *
** Synopsis: key=r[P3@P4]
**
** If P4==0 then register P3 holds a blob constructed by MakeRecord.  If
** P4>0 then register P3 is the first of P4 registers that form an unpacked
** record.
** 
** Cursor P1 is on an index btree.  If the record identified by P3 and P4
** is not the prefix of any entry in P1 then a jump is made to P2.  If P1 
** does contain an entry whose prefix matches the P3/P4 record then control
** falls through to the next instruction and P1 is left pointing at the
** matching entry.
**
** This operation leaves the cursor in a state where it cannot be
** advanced in either direction.  In other words, the Next and Prev
** opcodes do not work after this operation.
**
** See also: Found, NotExists, NoConflict, IfNoHope
*/
/* Opcode: IfNoHope P1 P2 P3 P4 *
** Synopsis: key=r[P3@P4]
**
** Register P3 is the first of P4 registers that form an unpacked
** record.
**
** Cursor P1 is on an index btree.  If the seekHit flag is set on P1, then
** this opcode is a no-op.  But if the seekHit flag of P1 is clear, then
** check to see if there is any entry in P1 that matches the
** prefix identified by P3 and P4.  If no entry matches the prefix,
** jump to P2.  Otherwise fall through.
**
** This opcode behaves like OP_NotFound if the seekHit
** flag is clear and it behaves like OP_Noop if the seekHit flag is set.
**
** This opcode is used in IN clause processing for a multi-column key.
** If an IN clause is attached to an element of the key other than the
** left-most element, and if there are no matches on the most recent
** seek over the whole key, then it might be that one of the key element
** to the left is prohibiting a match, and hence there is "no hope" of
** any match regardless of how many IN clause elements are checked.
** In such a case, we abandon the IN clause search early, using this
** opcode.  The opcode name comes from the fact that the
** jump is taken if there is "no hope" of achieving a match.
**
** See also: NotFound, SeekHit
*/
/* Opcode: NoConflict P1 P2 P3 P4 *
** Synopsis: key=r[P3@P4]
**
** If P4==0 then register P3 holds a blob constructed by MakeRecord.  If
** P4>0 then register P3 is the first of P4 registers that form an unpacked
** record.
** 
** Cursor P1 is on an index btree.  If the record identified by P3 and P4
** contains any NULL value, jump immediately to P2.  If all terms of the
** record are not-NULL then a check is done to determine if any row in the
** P1 index btree has a matching key prefix.  If there are no matches, jump
** immediately to P2.  If there is a match, fall through and leave the P1
** cursor pointing to the matching row.
**
** This opcode is similar to OP_NotFound with the exceptions that the
** branch is always taken if any part of the search key input is NULL.
**
** This operation leaves the cursor in a state where it cannot be
** advanced in either direction.  In other words, the Next and Prev
** opcodes do not work after this operation.
**
** See also: NotFound, Found, NotExists
*/
case OP_IfNoHope: {     /* jump, in3 */
  VdbeCursor *pC;
  assert( pOp->p1>=0 && pOp->p1<p->nCursor );
  pC = p->apCsr[pOp->p1];
  assert( pC!=0 );
  if( pC->seekHit ) break;
  /* Fall through into OP_NotFound */
}
case OP_NoConflict:     /* jump, in3 */
case OP_NotFound:       /* jump, in3 */
case OP_Found: {        /* jump, in3 */
  int alreadyExists;
  int takeJump;
  int ii;
  VdbeCursor *pC;
  int res;
  UnpackedRecord *pFree;
  UnpackedRecord *pIdxKey;
  UnpackedRecord r;

#ifdef SQLITE_TEST
  if( pOp->opcode!=OP_NoConflict ) sqlite3_found_count++;
#endif

  assert( pOp->p1>=0 && pOp->p1<p->nCursor );
  assert( pOp->p4type==P4_INT32 );
  pC = p->apCsr[pOp->p1];
  assert( pC!=0 );
#ifdef SQLITE_DEBUG
  pC->seekOp = pOp->opcode;
#endif
  pIn3 = &aMem[pOp->p3];
  assert( pC->eCurType==CURTYPE_BTREE );
  assert( pC->uc.pCursor!=0 );
  assert( pC->isTable==0 );
  if( pOp->p4.i>0 ){
    r.pKeyInfo = pC->pKeyInfo;
    r.nField = (u16)pOp->p4.i;
    r.aMem = pIn3;
#ifdef SQLITE_DEBUG
    for(ii=0; ii<r.nField; ii++){
      assert( memIsValid(&r.aMem[ii]) );
      assert( (r.aMem[ii].flags & MEM_Zero)==0 || r.aMem[ii].n==0 );
      if( ii ) REGISTER_TRACE(pOp->p3+ii, &r.aMem[ii]);
    }
#endif
    pIdxKey = &r;
    pFree = 0;
  }else{
    assert( pIn3->flags & MEM_Blob );
    rc = ExpandBlob(pIn3);
    assert( rc==SQLITE_OK || rc==SQLITE_NOMEM );
    if( rc ) goto no_mem;
    pFree = pIdxKey = sqlite3VdbeAllocUnpackedRecord(pC->pKeyInfo);
    if( pIdxKey==0 ) goto no_mem;
    sqlite3VdbeRecordUnpack(pC->pKeyInfo, pIn3->n, pIn3->z, pIdxKey);
  }
  pIdxKey->default_rc = 0;
  takeJump = 0;
  if( pOp->opcode==OP_NoConflict ){
    /* For the OP_NoConflict opcode, take the jump if any of the
    ** input fields are NULL, since any key with a NULL will not
    ** conflict */
    for(ii=0; ii<pIdxKey->nField; ii++){
      if( pIdxKey->aMem[ii].flags & MEM_Null ){
        takeJump = 1;
        break;
      }
    }
  }
  rc = sqlite3BtreeMovetoUnpacked(pC->uc.pCursor, pIdxKey, 0, 0, &res);
  if( pFree ) sqlite3DbFreeNN(db, pFree);
  if( rc!=SQLITE_OK ){
    goto abort_due_to_error;
  }
  pC->seekResult = res;
  alreadyExists = (res==0);
  pC->nullRow = 1-alreadyExists;
  pC->deferredMoveto = 0;
  pC->cacheStatus = CACHE_STALE;
  if( pOp->opcode==OP_Found ){
    VdbeBranchTaken(alreadyExists!=0,2);
    if( alreadyExists ) goto jump_to_p2;
  }else{
    VdbeBranchTaken(takeJump||alreadyExists==0,2);
    if( takeJump || !alreadyExists ) goto jump_to_p2;
  }
  break;
}

/* Opcode: SeekRowid P1 P2 P3 * *
** Synopsis: intkey=r[P3]
**
** P1 is the index of a cursor open on an SQL table btree (with integer
** keys).  If register P3 does not contain an integer or if P1 does not
** contain a record with rowid P3 then jump immediately to P2.  
** Or, if P2 is 0, raise an SQLITE_CORRUPT error. If P1 does contain
** a record with rowid P3 then 
** leave the cursor pointing at that record and fall through to the next
** instruction.
**
** The OP_NotExists opcode performs the same operation, but with OP_NotExists
** the P3 register must be guaranteed to contain an integer value.  With this
** opcode, register P3 might not contain an integer.
**
** The OP_NotFound opcode performs the same operation on index btrees
** (with arbitrary multi-value keys).
**
** This opcode leaves the cursor in a state where it cannot be advanced
** in either direction.  In other words, the Next and Prev opcodes will
** not work following this opcode.
**
** See also: Found, NotFound, NoConflict, SeekRowid
*/
/* Opcode: NotExists P1 P2 P3 * *
** Synopsis: intkey=r[P3]
**
** P1 is the index of a cursor open on an SQL table btree (with integer
** keys).  P3 is an integer rowid.  If P1 does not contain a record with
** rowid P3 then jump immediately to P2.  Or, if P2 is 0, raise an
** SQLITE_CORRUPT error. If P1 does contain a record with rowid P3 then 
** leave the cursor pointing at that record and fall through to the next
** instruction.
**
** The OP_SeekRowid opcode performs the same operation but also allows the
** P3 register to contain a non-integer value, in which case the jump is
** always taken.  This opcode requires that P3 always contain an integer.
**
** The OP_NotFound opcode performs the same operation on index btrees
** (with arbitrary multi-value keys).
**
** This opcode leaves the cursor in a state where it cannot be advanced
** in either direction.  In other words, the Next and Prev opcodes will
** not work following this opcode.
**
** See also: Found, NotFound, NoConflict, SeekRowid
*/
case OP_SeekRowid: {        /* jump, in3 */
  VdbeCursor *pC;
  BtCursor *pCrsr;
  int res;
  u64 iKey;

  pIn3 = &aMem[pOp->p3];
  if( (pIn3->flags & MEM_Int)==0 ){
    /* Make sure pIn3->u.i contains a valid integer representation of
    ** the key value, but do not change the datatype of the register, as
    ** other parts of the perpared statement might be depending on the
    ** current datatype. */
    u16 origFlags = pIn3->flags;
    int isNotInt;
    applyAffinity(pIn3, SQLITE_AFF_NUMERIC, encoding);
    isNotInt = (pIn3->flags & MEM_Int)==0;
    pIn3->flags = origFlags;
    if( isNotInt ) goto jump_to_p2;
  }
  /* Fall through into OP_NotExists */
case OP_NotExists:          /* jump, in3 */
  pIn3 = &aMem[pOp->p3];
  assert( (pIn3->flags & MEM_Int)!=0 || pOp->opcode==OP_SeekRowid );
  assert( pOp->p1>=0 && pOp->p1<p->nCursor );
  pC = p->apCsr[pOp->p1];
  assert( pC!=0 );
#ifdef SQLITE_DEBUG
  if( pOp->opcode==OP_SeekRowid ) pC->seekOp = OP_SeekRowid;
#endif
  assert( pC->isTable );
  assert( pC->eCurType==CURTYPE_BTREE );
  pCrsr = pC->uc.pCursor;
  assert( pCrsr!=0 );
  res = 0;
  iKey = pIn3->u.i;
  rc = sqlite3BtreeMovetoUnpacked(pCrsr, 0, iKey, 0, &res);
  assert( rc==SQLITE_OK || res==0 );
  pC->movetoTarget = iKey;  /* Used by OP_Delete */
  pC->nullRow = 0;
  pC->cacheStatus = CACHE_STALE;
  pC->deferredMoveto = 0;
  VdbeBranchTaken(res!=0,2);
  pC->seekResult = res;
  if( res!=0 ){
    assert( rc==SQLITE_OK );
    if( pOp->p2==0 ){
      rc = SQLITE_CORRUPT_BKPT;
    }else{
      goto jump_to_p2;
    }
  }
  if( rc ) goto abort_due_to_error;
  break;
}

/* Opcode: Sequence P1 P2 * * *
** Synopsis: r[P2]=cursor[P1].ctr++
**
** Find the next available sequence number for cursor P1.
** Write the sequence number into register P2.
** The sequence number on the cursor is incremented after this
** instruction.  
*/
case OP_Sequence: {           /* out2 */
  assert( pOp->p1>=0 && pOp->p1<p->nCursor );
  assert( p->apCsr[pOp->p1]!=0 );
  assert( p->apCsr[pOp->p1]->eCurType!=CURTYPE_VTAB );
  pOut = out2Prerelease(p, pOp);
  pOut->u.i = p->apCsr[pOp->p1]->seqCount++;
  break;
}


/* Opcode: NewRowid P1 P2 P3 * *
** Synopsis: r[P2]=rowid
**
** Get a new integer record number (a.k.a "rowid") used as the key to a table.
** The record number is not previously used as a key in the database
** table that cursor P1 points to.  The new record number is written
** written to register P2.
**
** If P3>0 then P3 is a register in the root frame of this VDBE that holds 
** the largest previously generated record number. No new record numbers are
** allowed to be less than this value. When this value reaches its maximum, 
** an SQLITE_FULL error is generated. The P3 register is updated with the '
** generated record number. This P3 mechanism is used to help implement the
** AUTOINCREMENT feature.
*/
case OP_NewRowid: {           /* out2 */
  i64 v;                 /* The new rowid */
  VdbeCursor *pC;        /* Cursor of table to get the new rowid */
  int res;               /* Result of an sqlite3BtreeLast() */
  int cnt;               /* Counter to limit the number of searches */
  Mem *pMem;             /* Register holding largest rowid for AUTOINCREMENT */
  VdbeFrame *pFrame;     /* Root frame of VDBE */

  v = 0;
  res = 0;
  pOut = out2Prerelease(p, pOp);
  assert( pOp->p1>=0 && pOp->p1<p->nCursor );
  pC = p->apCsr[pOp->p1];
  assert( pC!=0 );
  assert( pC->isTable );
  assert( pC->eCurType==CURTYPE_BTREE );
  assert( pC->uc.pCursor!=0 );
  {
    /* The next rowid or record number (different terms for the same
    ** thing) is obtained in a two-step algorithm.
    **
    ** First we attempt to find the largest existing rowid and add one
    ** to that.  But if the largest existing rowid is already the maximum
    ** positive integer, we have to fall through to the second
    ** probabilistic algorithm
    **
    ** The second algorithm is to select a rowid at random and see if
    ** it already exists in the table.  If it does not exist, we have
    ** succeeded.  If the random rowid does exist, we select a new one
    ** and try again, up to 100 times.
    */
    assert( pC->isTable );

#ifdef SQLITE_32BIT_ROWID
#   define MAX_ROWID 0x7fffffff
#else
    /* Some compilers complain about constants of the form 0x7fffffffffffffff.
    ** Others complain about 0x7ffffffffffffffffLL.  The following macro seems
    ** to provide the constant while making all compilers happy.
    */
#   define MAX_ROWID  (i64)( (((u64)0x7fffffff)<<32) | (u64)0xffffffff )
#endif

    if( !pC->useRandomRowid ){
      rc = sqlite3BtreeLast(pC->uc.pCursor, &res);
      if( rc!=SQLITE_OK ){
        goto abort_due_to_error;
      }
      if( res ){
        v = 1;   /* IMP: R-61914-48074 */
      }else{
        assert( sqlite3BtreeCursorIsValid(pC->uc.pCursor) );
        v = sqlite3BtreeIntegerKey(pC->uc.pCursor);
        if( v>=MAX_ROWID ){
          pC->useRandomRowid = 1;
        }else{
          v++;   /* IMP: R-29538-34987 */
        }
      }
    }

#ifndef SQLITE_OMIT_AUTOINCREMENT
    if( pOp->p3 ){
      /* Assert that P3 is a valid memory cell. */
      assert( pOp->p3>0 );
      if( p->pFrame ){
        for(pFrame=p->pFrame; pFrame->pParent; pFrame=pFrame->pParent);
        /* Assert that P3 is a valid memory cell. */
        assert( pOp->p3<=pFrame->nMem );
        pMem = &pFrame->aMem[pOp->p3];
      }else{
        /* Assert that P3 is a valid memory cell. */
        assert( pOp->p3<=(p->nMem+1 - p->nCursor) );
        pMem = &aMem[pOp->p3];
        memAboutToChange(p, pMem);
      }
      assert( memIsValid(pMem) );

      REGISTER_TRACE(pOp->p3, pMem);
      sqlite3VdbeMemIntegerify(pMem);
      assert( (pMem->flags & MEM_Int)!=0 );  /* mem(P3) holds an integer */
      if( pMem->u.i==MAX_ROWID || pC->useRandomRowid ){
        rc = SQLITE_FULL;   /* IMP: R-17817-00630 */
        goto abort_due_to_error;
      }
      if( v<pMem->u.i+1 ){
        v = pMem->u.i + 1;
      }
      pMem->u.i = v;
    }
#endif
    if( pC->useRandomRowid ){
      /* IMPLEMENTATION-OF: R-07677-41881 If the largest ROWID is equal to the
      ** largest possible integer (9223372036854775807) then the database
      ** engine starts picking positive candidate ROWIDs at random until
      ** it finds one that is not previously used. */
      assert( pOp->p3==0 );  /* We cannot be in random rowid mode if this is
                             ** an AUTOINCREMENT table. */
      cnt = 0;
      do{
        sqlite3_randomness(sizeof(v), &v);
        v &= (MAX_ROWID>>1); v++;  /* Ensure that v is greater than zero */
      }while(  ((rc = sqlite3BtreeMovetoUnpacked(pC->uc.pCursor, 0, (u64)v,
                                                 0, &res))==SQLITE_OK)
            && (res==0)
            && (++cnt<100));
      if( rc ) goto abort_due_to_error;
      if( res==0 ){
        rc = SQLITE_FULL;   /* IMP: R-38219-53002 */
        goto abort_due_to_error;
      }
      assert( v>0 );  /* EV: R-40812-03570 */
    }
    pC->deferredMoveto = 0;
    pC->cacheStatus = CACHE_STALE;
  }
  pOut->u.i = v;
  break;
}

/* Opcode: Insert P1 P2 P3 P4 P5
** Synopsis: intkey=r[P3] data=r[P2]
**
** Write an entry into the table of cursor P1.  A new entry is
** created if it doesn't already exist or the data for an existing
** entry is overwritten.  The data is the value MEM_Blob stored in register
** number P2. The key is stored in register P3. The key must
** be a MEM_Int.
**
** If the OPFLAG_NCHANGE flag of P5 is set, then the row change count is
** incremented (otherwise not).  If the OPFLAG_LASTROWID flag of P5 is set,
** then rowid is stored for subsequent return by the
** sqlite3_last_insert_rowid() function (otherwise it is unmodified).
**
** If the OPFLAG_USESEEKRESULT flag of P5 is set, the implementation might
** run faster by avoiding an unnecessary seek on cursor P1.  However,
** the OPFLAG_USESEEKRESULT flag must only be set if there have been no prior
** seeks on the cursor or if the most recent seek used a key equal to P3.
**
** If the OPFLAG_ISUPDATE flag is set, then this opcode is part of an
** UPDATE operation.  Otherwise (if the flag is clear) then this opcode
** is part of an INSERT operation.  The difference is only important to
** the update hook.
**
** Parameter P4 may point to a Table structure, or may be NULL. If it is 
** not NULL, then the update-hook (sqlite3.xUpdateCallback) is invoked 
** following a successful insert.
**
** (WARNING/TODO: If P1 is a pseudo-cursor and P2 is dynamically
** allocated, then ownership of P2 is transferred to the pseudo-cursor
** and register P2 becomes ephemeral.  If the cursor is changed, the
** value of register P2 will then change.  Make sure this does not
** cause any problems.)
**
** This instruction only works on tables.  The equivalent instruction
** for indices is OP_IdxInsert.
*/
/* Opcode: InsertInt P1 P2 P3 P4 P5
** Synopsis: intkey=P3 data=r[P2]
**
** This works exactly like OP_Insert except that the key is the
** integer value P3, not the value of the integer stored in register P3.
*/
case OP_Insert: 
case OP_InsertInt: {
  Mem *pData;       /* MEM cell holding data for the record to be inserted */
  Mem *pKey;        /* MEM cell holding key  for the record */
  VdbeCursor *pC;   /* Cursor to table into which insert is written */
  int seekResult;   /* Result of prior seek or 0 if no USESEEKRESULT flag */
  const char *zDb;  /* database name - used by the update hook */
  Table *pTab;      /* Table structure - used by update and pre-update hooks */
  BtreePayload x;   /* Payload to be inserted */

  pData = &aMem[pOp->p2];
  assert( pOp->p1>=0 && pOp->p1<p->nCursor );
  assert( memIsValid(pData) );
  pC = p->apCsr[pOp->p1];
  assert( pC!=0 );
  assert( pC->eCurType==CURTYPE_BTREE );
  assert( pC->uc.pCursor!=0 );
  assert( (pOp->p5 & OPFLAG_ISNOOP) || pC->isTable );
  assert( pOp->p4type==P4_TABLE || pOp->p4type>=P4_STATIC );
  REGISTER_TRACE(pOp->p2, pData);
  sqlite3VdbeIncrWriteCounter(p, pC);

  if( pOp->opcode==OP_Insert ){
    pKey = &aMem[pOp->p3];
    assert( pKey->flags & MEM_Int );
    assert( memIsValid(pKey) );
    REGISTER_TRACE(pOp->p3, pKey);
    x.nKey = pKey->u.i;
  }else{
    assert( pOp->opcode==OP_InsertInt );
    x.nKey = pOp->p3;
  }

  if( pOp->p4type==P4_TABLE && HAS_UPDATE_HOOK(db) ){
    assert( pC->iDb>=0 );
    zDb = db->aDb[pC->iDb].zDbSName;
    pTab = pOp->p4.pTab;
    assert( (pOp->p5 & OPFLAG_ISNOOP) || HasRowid(pTab) );
  }else{
    pTab = 0;
    zDb = 0;  /* Not needed.  Silence a compiler warning. */
  }

#ifdef SQLITE_ENABLE_PREUPDATE_HOOK
  /* Invoke the pre-update hook, if any */
  if( pTab ){
    if( db->xPreUpdateCallback && !(pOp->p5 & OPFLAG_ISUPDATE) ){
      sqlite3VdbePreUpdateHook(p, pC, SQLITE_INSERT, zDb, pTab, x.nKey,pOp->p2);
    }
    if( db->xUpdateCallback==0 || pTab->aCol==0 ){
      /* Prevent post-update hook from running in cases when it should not */
      pTab = 0;
    }
  }
  if( pOp->p5 & OPFLAG_ISNOOP ) break;
#endif

  if( pOp->p5 & OPFLAG_NCHANGE ) p->nChange++;
  if( pOp->p5 & OPFLAG_LASTROWID ) db->lastRowid = x.nKey;
  assert( pData->flags & (MEM_Blob|MEM_Str) );
  x.pData = pData->z;
  x.nData = pData->n;
  seekResult = ((pOp->p5 & OPFLAG_USESEEKRESULT) ? pC->seekResult : 0);
  if( pData->flags & MEM_Zero ){
    x.nZero = pData->u.nZero;
  }else{
    x.nZero = 0;
  }
  x.pKey = 0;
  rc = sqlite3BtreeInsert(pC->uc.pCursor, &x,
      (pOp->p5 & (OPFLAG_APPEND|OPFLAG_SAVEPOSITION)), seekResult
  );
  pC->deferredMoveto = 0;
  pC->cacheStatus = CACHE_STALE;

  /* Invoke the update-hook if required. */
  if( rc ) goto abort_due_to_error;
  if( pTab ){
    assert( db->xUpdateCallback!=0 );
    assert( pTab->aCol!=0 );
    db->xUpdateCallback(db->pUpdateArg,
           (pOp->p5 & OPFLAG_ISUPDATE) ? SQLITE_UPDATE : SQLITE_INSERT,
           zDb, pTab->zName, x.nKey);
  }
  break;
}

/* Opcode: Delete P1 P2 P3 P4 P5
**
** Delete the record at which the P1 cursor is currently pointing.
**
** If the OPFLAG_SAVEPOSITION bit of the P5 parameter is set, then
** the cursor will be left pointing at  either the next or the previous
** record in the table. If it is left pointing at the next record, then
** the next Next instruction will be a no-op. As a result, in this case
** it is ok to delete a record from within a Next loop. If 
** OPFLAG_SAVEPOSITION bit of P5 is clear, then the cursor will be
** left in an undefined state.
**
** If the OPFLAG_AUXDELETE bit is set on P5, that indicates that this
** delete one of several associated with deleting a table row and all its
** associated index entries.  Exactly one of those deletes is the "primary"
** delete.  The others are all on OPFLAG_FORDELETE cursors or else are
** marked with the AUXDELETE flag.
**
** If the OPFLAG_NCHANGE flag of P2 (NB: P2 not P5) is set, then the row
** change count is incremented (otherwise not).
**
** P1 must not be pseudo-table.  It has to be a real table with
** multiple rows.
**
** If P4 is not NULL then it points to a Table object. In this case either 
** the update or pre-update hook, or both, may be invoked. The P1 cursor must
** have been positioned using OP_NotFound prior to invoking this opcode in 
** this case. Specifically, if one is configured, the pre-update hook is 
** invoked if P4 is not NULL. The update-hook is invoked if one is configured, 
** P4 is not NULL, and the OPFLAG_NCHANGE flag is set in P2.
**
** If the OPFLAG_ISUPDATE flag is set in P2, then P3 contains the address
** of the memory cell that contains the value that the rowid of the row will
** be set to by the update.
*/
case OP_Delete: {
  VdbeCursor *pC;
  const char *zDb;
  Table *pTab;
  int opflags;

  opflags = pOp->p2;
  assert( pOp->p1>=0 && pOp->p1<p->nCursor );
  pC = p->apCsr[pOp->p1];
  assert( pC!=0 );
  assert( pC->eCurType==CURTYPE_BTREE );
  assert( pC->uc.pCursor!=0 );
  assert( pC->deferredMoveto==0 );
  sqlite3VdbeIncrWriteCounter(p, pC);

#ifdef SQLITE_DEBUG
  if( pOp->p4type==P4_TABLE && HasRowid(pOp->p4.pTab) && pOp->p5==0 ){
    /* If p5 is zero, the seek operation that positioned the cursor prior to
    ** OP_Delete will have also set the pC->movetoTarget field to the rowid of
    ** the row that is being deleted */
    i64 iKey = sqlite3BtreeIntegerKey(pC->uc.pCursor);
    assert( pC->movetoTarget==iKey );
  }
#endif

  /* If the update-hook or pre-update-hook will be invoked, set zDb to
  ** the name of the db to pass as to it. Also set local pTab to a copy
  ** of p4.pTab. Finally, if p5 is true, indicating that this cursor was
  ** last moved with OP_Next or OP_Prev, not Seek or NotFound, set 
  ** VdbeCursor.movetoTarget to the current rowid.  */
  if( pOp->p4type==P4_TABLE && HAS_UPDATE_HOOK(db) ){
    assert( pC->iDb>=0 );
    assert( pOp->p4.pTab!=0 );
    zDb = db->aDb[pC->iDb].zDbSName;
    pTab = pOp->p4.pTab;
    if( (pOp->p5 & OPFLAG_SAVEPOSITION)!=0 && pC->isTable ){
      pC->movetoTarget = sqlite3BtreeIntegerKey(pC->uc.pCursor);
    }
  }else{
    zDb = 0;   /* Not needed.  Silence a compiler warning. */
    pTab = 0;  /* Not needed.  Silence a compiler warning. */
  }

#ifdef SQLITE_ENABLE_PREUPDATE_HOOK
  /* Invoke the pre-update-hook if required. */
  if( db->xPreUpdateCallback && pOp->p4.pTab ){
    assert( !(opflags & OPFLAG_ISUPDATE) 
         || HasRowid(pTab)==0 
         || (aMem[pOp->p3].flags & MEM_Int) 
    );
    sqlite3VdbePreUpdateHook(p, pC,
        (opflags & OPFLAG_ISUPDATE) ? SQLITE_UPDATE : SQLITE_DELETE, 
        zDb, pTab, pC->movetoTarget,
        pOp->p3
    );
  }
  if( opflags & OPFLAG_ISNOOP ) break;
#endif
 
  /* Only flags that can be set are SAVEPOISTION and AUXDELETE */ 
  assert( (pOp->p5 & ~(OPFLAG_SAVEPOSITION|OPFLAG_AUXDELETE))==0 );
  assert( OPFLAG_SAVEPOSITION==BTREE_SAVEPOSITION );
  assert( OPFLAG_AUXDELETE==BTREE_AUXDELETE );

#ifdef SQLITE_DEBUG
  if( p->pFrame==0 ){
    if( pC->isEphemeral==0
        && (pOp->p5 & OPFLAG_AUXDELETE)==0
        && (pC->wrFlag & OPFLAG_FORDELETE)==0
      ){
      nExtraDelete++;
    }
    if( pOp->p2 & OPFLAG_NCHANGE ){
      nExtraDelete--;
    }
  }
#endif

  rc = sqlite3BtreeDelete(pC->uc.pCursor, pOp->p5);
  pC->cacheStatus = CACHE_STALE;
  pC->seekResult = 0;
  if( rc ) goto abort_due_to_error;

  /* Invoke the update-hook if required. */
  if( opflags & OPFLAG_NCHANGE ){
    p->nChange++;
    if( db->xUpdateCallback && HasRowid(pTab) ){
      db->xUpdateCallback(db->pUpdateArg, SQLITE_DELETE, zDb, pTab->zName,
          pC->movetoTarget);
      assert( pC->iDb>=0 );
    }
  }

  break;
}
/* Opcode: ResetCount * * * * *
**
** The value of the change counter is copied to the database handle
** change counter (returned by subsequent calls to sqlite3_changes()).
** Then the VMs internal change counter resets to 0.
** This is used by trigger programs.
*/
case OP_ResetCount: {
  sqlite3VdbeSetChanges(db, p->nChange);
  p->nChange = 0;
  break;
}

/* Opcode: SorterCompare P1 P2 P3 P4
** Synopsis: if key(P1)!=trim(r[P3],P4) goto P2
**
** P1 is a sorter cursor. This instruction compares a prefix of the
** record blob in register P3 against a prefix of the entry that 
** the sorter cursor currently points to.  Only the first P4 fields
** of r[P3] and the sorter record are compared.
**
** If either P3 or the sorter contains a NULL in one of their significant
** fields (not counting the P4 fields at the end which are ignored) then
** the comparison is assumed to be equal.
**
** Fall through to next instruction if the two records compare equal to
** each other.  Jump to P2 if they are different.
*/
case OP_SorterCompare: {
  VdbeCursor *pC;
  int res;
  int nKeyCol;

  pC = p->apCsr[pOp->p1];
  assert( isSorter(pC) );
  assert( pOp->p4type==P4_INT32 );
  pIn3 = &aMem[pOp->p3];
  nKeyCol = pOp->p4.i;
  res = 0;
  rc = sqlite3VdbeSorterCompare(pC, pIn3, nKeyCol, &res);
  VdbeBranchTaken(res!=0,2);
  if( rc ) goto abort_due_to_error;
  if( res ) goto jump_to_p2;
  break;
};

/* Opcode: SorterData P1 P2 P3 * *
** Synopsis: r[P2]=data
**
** Write into register P2 the current sorter data for sorter cursor P1.
** Then clear the column header cache on cursor P3.
**
** This opcode is normally use to move a record out of the sorter and into
** a register that is the source for a pseudo-table cursor created using
** OpenPseudo.  That pseudo-table cursor is the one that is identified by
** parameter P3.  Clearing the P3 column cache as part of this opcode saves
** us from having to issue a separate NullRow instruction to clear that cache.
*/
case OP_SorterData: {
  VdbeCursor *pC;

  pOut = &aMem[pOp->p2];
  pC = p->apCsr[pOp->p1];
  assert( isSorter(pC) );
  rc = sqlite3VdbeSorterRowkey(pC, pOut);
  assert( rc!=SQLITE_OK || (pOut->flags & MEM_Blob) );
  assert( pOp->p1>=0 && pOp->p1<p->nCursor );
  if( rc ) goto abort_due_to_error;
  p->apCsr[pOp->p3]->cacheStatus = CACHE_STALE;
  break;
}

/* Opcode: RowData P1 P2 P3 * *
** Synopsis: r[P2]=data
**
** Write into register P2 the complete row content for the row at 
** which cursor P1 is currently pointing.
** There is no interpretation of the data.  
** It is just copied onto the P2 register exactly as 
** it is found in the database file.
**
** If cursor P1 is an index, then the content is the key of the row.
** If cursor P2 is a table, then the content extracted is the data.
**
** If the P1 cursor must be pointing to a valid row (not a NULL row)
** of a real table, not a pseudo-table.
**
** If P3!=0 then this opcode is allowed to make an ephemeral pointer
** into the database page.  That means that the content of the output
** register will be invalidated as soon as the cursor moves - including
** moves caused by other cursors that "save" the current cursors
** position in order that they can write to the same table.  If P3==0
** then a copy of the data is made into memory.  P3!=0 is faster, but
** P3==0 is safer.
**
** If P3!=0 then the content of the P2 register is unsuitable for use
** in OP_Result and any OP_Result will invalidate the P2 register content.
** The P2 register content is invalidated by opcodes like OP_Function or
** by any use of another cursor pointing to the same table.
*/
case OP_RowData: {
  VdbeCursor *pC;
  BtCursor *pCrsr;
  u32 n;

  pOut = out2Prerelease(p, pOp);

  assert( pOp->p1>=0 && pOp->p1<p->nCursor );
  pC = p->apCsr[pOp->p1];
  assert( pC!=0 );
  assert( pC->eCurType==CURTYPE_BTREE );
  assert( isSorter(pC)==0 );
  assert( pC->nullRow==0 );
  assert( pC->uc.pCursor!=0 );
  pCrsr = pC->uc.pCursor;

  /* The OP_RowData opcodes always follow OP_NotExists or
  ** OP_SeekRowid or OP_Rewind/Op_Next with no intervening instructions
  ** that might invalidate the cursor.
  ** If this where not the case, on of the following assert()s
  ** would fail.  Should this ever change (because of changes in the code
  ** generator) then the fix would be to insert a call to
  ** sqlite3VdbeCursorMoveto().
  */
  assert( pC->deferredMoveto==0 );
  assert( sqlite3BtreeCursorIsValid(pCrsr) );
#if 0  /* Not required due to the previous to assert() statements */
  rc = sqlite3VdbeCursorMoveto(pC);
  if( rc!=SQLITE_OK ) goto abort_due_to_error;
#endif

  n = sqlite3BtreePayloadSize(pCrsr);
  if( n>(u32)db->aLimit[SQLITE_LIMIT_LENGTH] ){
    goto too_big;
  }
  testcase( n==0 );
  rc = sqlite3VdbeMemFromBtree(pCrsr, 0, n, pOut);
  if( rc ) goto abort_due_to_error;
  if( !pOp->p3 ) Deephemeralize(pOut);
  UPDATE_MAX_BLOBSIZE(pOut);
  REGISTER_TRACE(pOp->p2, pOut);
  break;
}

/* Opcode: Rowid P1 P2 * * *
** Synopsis: r[P2]=rowid
**
** Store in register P2 an integer which is the key of the table entry that
** P1 is currently point to.
**
** P1 can be either an ordinary table or a virtual table.  There used to
** be a separate OP_VRowid opcode for use with virtual tables, but this
** one opcode now works for both table types.
*/
case OP_Rowid: {                 /* out2 */
  VdbeCursor *pC;
  i64 v;
  sqlite3_vtab *pVtab;
  const sqlite3_module *pModule;

  pOut = out2Prerelease(p, pOp);
  assert( pOp->p1>=0 && pOp->p1<p->nCursor );
  pC = p->apCsr[pOp->p1];
  assert( pC!=0 );
  assert( pC->eCurType!=CURTYPE_PSEUDO || pC->nullRow );
  if( pC->nullRow ){
    pOut->flags = MEM_Null;
    break;
  }else if( pC->deferredMoveto ){
    v = pC->movetoTarget;
#ifndef SQLITE_OMIT_VIRTUALTABLE
  }else if( pC->eCurType==CURTYPE_VTAB ){
    assert( pC->uc.pVCur!=0 );
    pVtab = pC->uc.pVCur->pVtab;
    pModule = pVtab->pModule;
    assert( pModule->xRowid );
    rc = pModule->xRowid(pC->uc.pVCur, &v);
    sqlite3VtabImportErrmsg(p, pVtab);
    if( rc ) goto abort_due_to_error;
#endif /* SQLITE_OMIT_VIRTUALTABLE */
  }else{
    assert( pC->eCurType==CURTYPE_BTREE );
    assert( pC->uc.pCursor!=0 );
    rc = sqlite3VdbeCursorRestore(pC);
    if( rc ) goto abort_due_to_error;
    if( pC->nullRow ){
      pOut->flags = MEM_Null;
      break;
    }
    v = sqlite3BtreeIntegerKey(pC->uc.pCursor);
  }
  pOut->u.i = v;
  break;
}

/* Opcode: NullRow P1 * * * *
**
** Move the cursor P1 to a null row.  Any OP_Column operations
** that occur while the cursor is on the null row will always
** write a NULL.
*/
case OP_NullRow: {
  VdbeCursor *pC;

  assert( pOp->p1>=0 && pOp->p1<p->nCursor );
  pC = p->apCsr[pOp->p1];
  assert( pC!=0 );
  pC->nullRow = 1;
  pC->cacheStatus = CACHE_STALE;
  if( pC->eCurType==CURTYPE_BTREE ){
    assert( pC->uc.pCursor!=0 );
    sqlite3BtreeClearCursor(pC->uc.pCursor);
  }
#ifdef SQLITE_DEBUG
  if( pC->seekOp==0 ) pC->seekOp = OP_NullRow;
#endif
  break;
}

/* Opcode: SeekEnd P1 * * * *
**
** Position cursor P1 at the end of the btree for the purpose of
** appending a new entry onto the btree.
**
** It is assumed that the cursor is used only for appending and so
** if the cursor is valid, then the cursor must already be pointing
** at the end of the btree and so no changes are made to
** the cursor.
*/
/* Opcode: Last P1 P2 * * *
**
** The next use of the Rowid or Column or Prev instruction for P1 
** will refer to the last entry in the database table or index.
** If the table or index is empty and P2>0, then jump immediately to P2.
** If P2 is 0 or if the table or index is not empty, fall through
** to the following instruction.
**
** This opcode leaves the cursor configured to move in reverse order,
** from the end toward the beginning.  In other words, the cursor is
** configured to use Prev, not Next.
*/
case OP_SeekEnd:
case OP_Last: {        /* jump */
  VdbeCursor *pC;
  BtCursor *pCrsr;
  int res;

  assert( pOp->p1>=0 && pOp->p1<p->nCursor );
  pC = p->apCsr[pOp->p1];
  assert( pC!=0 );
  assert( pC->eCurType==CURTYPE_BTREE );
  pCrsr = pC->uc.pCursor;
  res = 0;
  assert( pCrsr!=0 );
#ifdef SQLITE_DEBUG
  pC->seekOp = pOp->opcode;
#endif
  if( pOp->opcode==OP_SeekEnd ){
    assert( pOp->p2==0 );
    pC->seekResult = -1;
    if( sqlite3BtreeCursorIsValidNN(pCrsr) ){
      break;
    }
  }
  rc = sqlite3BtreeLast(pCrsr, &res);
  pC->nullRow = (u8)res;
  pC->deferredMoveto = 0;
  pC->cacheStatus = CACHE_STALE;
  if( rc ) goto abort_due_to_error;
  if( pOp->p2>0 ){
    VdbeBranchTaken(res!=0,2);
    if( res ) goto jump_to_p2;
  }
  break;
}

/* Opcode: IfSmaller P1 P2 P3 * *
**
** Estimate the number of rows in the table P1.  Jump to P2 if that
** estimate is less than approximately 2**(0.1*P3).
*/
case OP_IfSmaller: {        /* jump */
  VdbeCursor *pC;
  BtCursor *pCrsr;
  int res;
  i64 sz;

  assert( pOp->p1>=0 && pOp->p1<p->nCursor );
  pC = p->apCsr[pOp->p1];
  assert( pC!=0 );
  pCrsr = pC->uc.pCursor;
  assert( pCrsr );
  rc = sqlite3BtreeFirst(pCrsr, &res);
  if( rc ) goto abort_due_to_error;
  if( res==0 ){
    sz = sqlite3BtreeRowCountEst(pCrsr);
    if( ALWAYS(sz>=0) && sqlite3LogEst((u64)sz)<pOp->p3 ) res = 1;
  }
  VdbeBranchTaken(res!=0,2);
  if( res ) goto jump_to_p2;
  break;
}


/* Opcode: SorterSort P1 P2 * * *
**
** After all records have been inserted into the Sorter object
** identified by P1, invoke this opcode to actually do the sorting.
** Jump to P2 if there are no records to be sorted.
**
** This opcode is an alias for OP_Sort and OP_Rewind that is used
** for Sorter objects.
*/
/* Opcode: Sort P1 P2 * * *
**
** This opcode does exactly the same thing as OP_Rewind except that
** it increments an undocumented global variable used for testing.
**
** Sorting is accomplished by writing records into a sorting index,
** then rewinding that index and playing it back from beginning to
** end.  We use the OP_Sort opcode instead of OP_Rewind to do the
** rewinding so that the global variable will be incremented and
** regression tests can determine whether or not the optimizer is
** correctly optimizing out sorts.
*/
case OP_SorterSort:    /* jump */
case OP_Sort: {        /* jump */
#ifdef SQLITE_TEST
  sqlite3_sort_count++;
  sqlite3_search_count--;
#endif
  p->aCounter[SQLITE_STMTSTATUS_SORT]++;
  /* Fall through into OP_Rewind */
}
/* Opcode: Rewind P1 P2 * * P5
**
** The next use of the Rowid or Column or Next instruction for P1 
** will refer to the first entry in the database table or index.
** If the table or index is empty, jump immediately to P2.
** If the table or index is not empty, fall through to the following 
** instruction.
**
** If P5 is non-zero and the table is not empty, then the "skip-next"
** flag is set on the cursor so that the next OP_Next instruction 
** executed on it is a no-op.
**
** This opcode leaves the cursor configured to move in forward order,
** from the beginning toward the end.  In other words, the cursor is
** configured to use Next, not Prev.
*/
case OP_Rewind: {        /* jump */
  VdbeCursor *pC;
  BtCursor *pCrsr;
  int res;

  assert( pOp->p1>=0 && pOp->p1<p->nCursor );
  pC = p->apCsr[pOp->p1];
  assert( pC!=0 );
  assert( isSorter(pC)==(pOp->opcode==OP_SorterSort) );
  res = 1;
#ifdef SQLITE_DEBUG
  pC->seekOp = OP_Rewind;
#endif
  if( isSorter(pC) ){
    rc = sqlite3VdbeSorterRewind(pC, &res);
  }else{
    assert( pC->eCurType==CURTYPE_BTREE );
    pCrsr = pC->uc.pCursor;
    assert( pCrsr );
    rc = sqlite3BtreeFirst(pCrsr, &res);
#ifndef SQLITE_OMIT_WINDOWFUNC
    if( pOp->p5 ) sqlite3BtreeSkipNext(pCrsr);
#endif
    pC->deferredMoveto = 0;
    pC->cacheStatus = CACHE_STALE;
  }
  if( rc ) goto abort_due_to_error;
  pC->nullRow = (u8)res;
  assert( pOp->p2>0 && pOp->p2<p->nOp );
  VdbeBranchTaken(res!=0,2);
  if( res ) goto jump_to_p2;
  break;
}

/* Opcode: Next P1 P2 P3 P4 P5
**
** Advance cursor P1 so that it points to the next key/data pair in its
** table or index.  If there are no more key/value pairs then fall through
** to the following instruction.  But if the cursor advance was successful,
** jump immediately to P2.
**
** The Next opcode is only valid following an SeekGT, SeekGE, or
** OP_Rewind opcode used to position the cursor.  Next is not allowed
** to follow SeekLT, SeekLE, or OP_Last.
**
** The P1 cursor must be for a real table, not a pseudo-table.  P1 must have
** been opened prior to this opcode or the program will segfault.
**
** The P3 value is a hint to the btree implementation. If P3==1, that
** means P1 is an SQL index and that this instruction could have been
** omitted if that index had been unique.  P3 is usually 0.  P3 is
** always either 0 or 1.
**
** P4 is always of type P4_ADVANCE. The function pointer points to
** sqlite3BtreeNext().
**
** If P5 is positive and the jump is taken, then event counter
** number P5-1 in the prepared statement is incremented.
**
** See also: Prev
*/
/* Opcode: Prev P1 P2 P3 P4 P5
**
** Back up cursor P1 so that it points to the previous key/data pair in its
** table or index.  If there is no previous key/value pairs then fall through
** to the following instruction.  But if the cursor backup was successful,
** jump immediately to P2.
**
**
** The Prev opcode is only valid following an SeekLT, SeekLE, or
** OP_Last opcode used to position the cursor.  Prev is not allowed
** to follow SeekGT, SeekGE, or OP_Rewind.
**
** The P1 cursor must be for a real table, not a pseudo-table.  If P1 is
** not open then the behavior is undefined.
**
** The P3 value is a hint to the btree implementation. If P3==1, that
** means P1 is an SQL index and that this instruction could have been
** omitted if that index had been unique.  P3 is usually 0.  P3 is
** always either 0 or 1.
**
** P4 is always of type P4_ADVANCE. The function pointer points to
** sqlite3BtreePrevious().
**
** If P5 is positive and the jump is taken, then event counter
** number P5-1 in the prepared statement is incremented.
*/
/* Opcode: SorterNext P1 P2 * * P5
**
** This opcode works just like OP_Next except that P1 must be a
** sorter object for which the OP_SorterSort opcode has been
** invoked.  This opcode advances the cursor to the next sorted
** record, or jumps to P2 if there are no more sorted records.
*/
case OP_SorterNext: {  /* jump */
  VdbeCursor *pC;

  pC = p->apCsr[pOp->p1];
  assert( isSorter(pC) );
  rc = sqlite3VdbeSorterNext(db, pC);
  goto next_tail;
case OP_Prev:          /* jump */
case OP_Next:          /* jump */
  assert( pOp->p1>=0 && pOp->p1<p->nCursor );
  assert( pOp->p5<ArraySize(p->aCounter) );
  pC = p->apCsr[pOp->p1];
  assert( pC!=0 );
  assert( pC->deferredMoveto==0 );
  assert( pC->eCurType==CURTYPE_BTREE );
  assert( pOp->opcode!=OP_Next || pOp->p4.xAdvance==sqlite3BtreeNext );
  assert( pOp->opcode!=OP_Prev || pOp->p4.xAdvance==sqlite3BtreePrevious );

  /* The Next opcode is only used after SeekGT, SeekGE, Rewind, and Found.
  ** The Prev opcode is only used after SeekLT, SeekLE, and Last. */
  assert( pOp->opcode!=OP_Next
       || pC->seekOp==OP_SeekGT || pC->seekOp==OP_SeekGE
       || pC->seekOp==OP_Rewind || pC->seekOp==OP_Found 
       || pC->seekOp==OP_NullRow|| pC->seekOp==OP_SeekRowid);
  assert( pOp->opcode!=OP_Prev
       || pC->seekOp==OP_SeekLT || pC->seekOp==OP_SeekLE
       || pC->seekOp==OP_Last 
       || pC->seekOp==OP_NullRow);

  rc = pOp->p4.xAdvance(pC->uc.pCursor, pOp->p3);
next_tail:
  pC->cacheStatus = CACHE_STALE;
  VdbeBranchTaken(rc==SQLITE_OK,2);
  if( rc==SQLITE_OK ){
    pC->nullRow = 0;
    p->aCounter[pOp->p5]++;
#ifdef SQLITE_TEST
    sqlite3_search_count++;
#endif
    goto jump_to_p2_and_check_for_interrupt;
  }
  if( rc!=SQLITE_DONE ) goto abort_due_to_error;
  rc = SQLITE_OK;
  pC->nullRow = 1;
  goto check_for_interrupt;
}

/* Opcode: IdxInsert P1 P2 P3 P4 P5
** Synopsis: key=r[P2]
**
** Register P2 holds an SQL index key made using the
** MakeRecord instructions.  This opcode writes that key
** into the index P1.  Data for the entry is nil.
**
** If P4 is not zero, then it is the number of values in the unpacked
** key of reg(P2).  In that case, P3 is the index of the first register
** for the unpacked key.  The availability of the unpacked key can sometimes
** be an optimization.
**
** If P5 has the OPFLAG_APPEND bit set, that is a hint to the b-tree layer
** that this insert is likely to be an append.
**
** If P5 has the OPFLAG_NCHANGE bit set, then the change counter is
** incremented by this instruction.  If the OPFLAG_NCHANGE bit is clear,
** then the change counter is unchanged.
**
** If the OPFLAG_USESEEKRESULT flag of P5 is set, the implementation might
** run faster by avoiding an unnecessary seek on cursor P1.  However,
** the OPFLAG_USESEEKRESULT flag must only be set if there have been no prior
** seeks on the cursor or if the most recent seek used a key equivalent
** to P2. 
**
** This instruction only works for indices.  The equivalent instruction
** for tables is OP_Insert.
*/
/* Opcode: SorterInsert P1 P2 * * *
** Synopsis: key=r[P2]
**
** Register P2 holds an SQL index key made using the
** MakeRecord instructions.  This opcode writes that key
** into the sorter P1.  Data for the entry is nil.
*/
case OP_SorterInsert:       /* in2 */
case OP_IdxInsert: {        /* in2 */
  VdbeCursor *pC;
  BtreePayload x;

  assert( pOp->p1>=0 && pOp->p1<p->nCursor );
  pC = p->apCsr[pOp->p1];
  sqlite3VdbeIncrWriteCounter(p, pC);
  assert( pC!=0 );
  assert( isSorter(pC)==(pOp->opcode==OP_SorterInsert) );
  pIn2 = &aMem[pOp->p2];
  assert( pIn2->flags & MEM_Blob );
  if( pOp->p5 & OPFLAG_NCHANGE ) p->nChange++;
  assert( pC->eCurType==CURTYPE_BTREE || pOp->opcode==OP_SorterInsert );
  assert( pC->isTable==0 );
  rc = ExpandBlob(pIn2);
  if( rc ) goto abort_due_to_error;
  if( pOp->opcode==OP_SorterInsert ){
    rc = sqlite3VdbeSorterWrite(pC, pIn2);
  }else{
    x.nKey = pIn2->n;
    x.pKey = pIn2->z;
    x.aMem = aMem + pOp->p3;
    x.nMem = (u16)pOp->p4.i;
    rc = sqlite3BtreeInsert(pC->uc.pCursor, &x,
         (pOp->p5 & (OPFLAG_APPEND|OPFLAG_SAVEPOSITION)), 
        ((pOp->p5 & OPFLAG_USESEEKRESULT) ? pC->seekResult : 0)
        );
    assert( pC->deferredMoveto==0 );
    pC->cacheStatus = CACHE_STALE;
  }
  if( rc) goto abort_due_to_error;
  break;
}

/* Opcode: IdxDelete P1 P2 P3 * *
** Synopsis: key=r[P2@P3]
**
** The content of P3 registers starting at register P2 form
** an unpacked index key. This opcode removes that entry from the 
** index opened by cursor P1.
*/
case OP_IdxDelete: {
  VdbeCursor *pC;
  BtCursor *pCrsr;
  int res;
  UnpackedRecord r;

  assert( pOp->p3>0 );
  assert( pOp->p2>0 && pOp->p2+pOp->p3<=(p->nMem+1 - p->nCursor)+1 );
  assert( pOp->p1>=0 && pOp->p1<p->nCursor );
  pC = p->apCsr[pOp->p1];
  assert( pC!=0 );
  assert( pC->eCurType==CURTYPE_BTREE );
  sqlite3VdbeIncrWriteCounter(p, pC);
  pCrsr = pC->uc.pCursor;
  assert( pCrsr!=0 );
  assert( pOp->p5==0 );
  r.pKeyInfo = pC->pKeyInfo;
  r.nField = (u16)pOp->p3;
  r.default_rc = 0;
  r.aMem = &aMem[pOp->p2];
  rc = sqlite3BtreeMovetoUnpacked(pCrsr, &r, 0, 0, &res);
  if( rc ) goto abort_due_to_error;
  if( res==0 ){
    rc = sqlite3BtreeDelete(pCrsr, BTREE_AUXDELETE);
    if( rc ) goto abort_due_to_error;
  }
  assert( pC->deferredMoveto==0 );
  pC->cacheStatus = CACHE_STALE;
  pC->seekResult = 0;
  break;
}

/* Opcode: DeferredSeek P1 * P3 P4 *
** Synopsis: Move P3 to P1.rowid if needed
**
** P1 is an open index cursor and P3 is a cursor on the corresponding
** table.  This opcode does a deferred seek of the P3 table cursor
** to the row that corresponds to the current row of P1.
**
** This is a deferred seek.  Nothing actually happens until
** the cursor is used to read a record.  That way, if no reads
** occur, no unnecessary I/O happens.
**
** P4 may be an array of integers (type P4_INTARRAY) containing
** one entry for each column in the P3 table.  If array entry a(i)
** is non-zero, then reading column a(i)-1 from cursor P3 is 
** equivalent to performing the deferred seek and then reading column i 
** from P1.  This information is stored in P3 and used to redirect
** reads against P3 over to P1, thus possibly avoiding the need to
** seek and read cursor P3.
*/
/* Opcode: IdxRowid P1 P2 * * *
** Synopsis: r[P2]=rowid
**
** Write into register P2 an integer which is the last entry in the record at
** the end of the index key pointed to by cursor P1.  This integer should be
** the rowid of the table entry to which this index entry points.
**
** See also: Rowid, MakeRecord.
*/
case OP_DeferredSeek:
case OP_IdxRowid: {           /* out2 */
  VdbeCursor *pC;             /* The P1 index cursor */
  VdbeCursor *pTabCur;        /* The P2 table cursor (OP_DeferredSeek only) */
  i64 rowid;                  /* Rowid that P1 current points to */

  assert( pOp->p1>=0 && pOp->p1<p->nCursor );
  pC = p->apCsr[pOp->p1];
  assert( pC!=0 );
  assert( pC->eCurType==CURTYPE_BTREE );
  assert( pC->uc.pCursor!=0 );
  assert( pC->isTable==0 );
  assert( pC->deferredMoveto==0 );
  assert( !pC->nullRow || pOp->opcode==OP_IdxRowid );

  /* The IdxRowid and Seek opcodes are combined because of the commonality
  ** of sqlite3VdbeCursorRestore() and sqlite3VdbeIdxRowid(). */
  rc = sqlite3VdbeCursorRestore(pC);

  /* sqlite3VbeCursorRestore() can only fail if the record has been deleted
  ** out from under the cursor.  That will never happens for an IdxRowid
  ** or Seek opcode */
  if( NEVER(rc!=SQLITE_OK) ) goto abort_due_to_error;

  if( !pC->nullRow ){
    rowid = 0;  /* Not needed.  Only used to silence a warning. */
    rc = sqlite3VdbeIdxRowid(db, pC->uc.pCursor, &rowid);
    if( rc!=SQLITE_OK ){
      goto abort_due_to_error;
    }
    if( pOp->opcode==OP_DeferredSeek ){
      assert( pOp->p3>=0 && pOp->p3<p->nCursor );
      pTabCur = p->apCsr[pOp->p3];
      assert( pTabCur!=0 );
      assert( pTabCur->eCurType==CURTYPE_BTREE );
      assert( pTabCur->uc.pCursor!=0 );
      assert( pTabCur->isTable );
      pTabCur->nullRow = 0;
      pTabCur->movetoTarget = rowid;
      pTabCur->deferredMoveto = 1;
      assert( pOp->p4type==P4_INTARRAY || pOp->p4.ai==0 );
      pTabCur->aAltMap = pOp->p4.ai;
      pTabCur->pAltCursor = pC;
    }else{
      pOut = out2Prerelease(p, pOp);
      pOut->u.i = rowid;
    }
  }else{
    assert( pOp->opcode==OP_IdxRowid );
    sqlite3VdbeMemSetNull(&aMem[pOp->p2]);
  }
  break;
}

/* Opcode: IdxGE P1 P2 P3 P4 P5
** Synopsis: key=r[P3@P4]
**
** The P4 register values beginning with P3 form an unpacked index 
** key that omits the PRIMARY KEY.  Compare this key value against the index 
** that P1 is currently pointing to, ignoring the PRIMARY KEY or ROWID 
** fields at the end.
**
** If the P1 index entry is greater than or equal to the key value
** then jump to P2.  Otherwise fall through to the next instruction.
*/
/* Opcode: IdxGT P1 P2 P3 P4 P5
** Synopsis: key=r[P3@P4]
**
** The P4 register values beginning with P3 form an unpacked index 
** key that omits the PRIMARY KEY.  Compare this key value against the index 
** that P1 is currently pointing to, ignoring the PRIMARY KEY or ROWID 
** fields at the end.
**
** If the P1 index entry is greater than the key value
** then jump to P2.  Otherwise fall through to the next instruction.
*/
/* Opcode: IdxLT P1 P2 P3 P4 P5
** Synopsis: key=r[P3@P4]
**
** The P4 register values beginning with P3 form an unpacked index 
** key that omits the PRIMARY KEY or ROWID.  Compare this key value against
** the index that P1 is currently pointing to, ignoring the PRIMARY KEY or
** ROWID on the P1 index.
**
** If the P1 index entry is less than the key value then jump to P2.
** Otherwise fall through to the next instruction.
*/
/* Opcode: IdxLE P1 P2 P3 P4 P5
** Synopsis: key=r[P3@P4]
**
** The P4 register values beginning with P3 form an unpacked index 
** key that omits the PRIMARY KEY or ROWID.  Compare this key value against
** the index that P1 is currently pointing to, ignoring the PRIMARY KEY or
** ROWID on the P1 index.
**
** If the P1 index entry is less than or equal to the key value then jump
** to P2. Otherwise fall through to the next instruction.
*/
case OP_IdxLE:          /* jump */
case OP_IdxGT:          /* jump */
case OP_IdxLT:          /* jump */
case OP_IdxGE:  {       /* jump */
  VdbeCursor *pC;
  int res;
  UnpackedRecord r;

  assert( pOp->p1>=0 && pOp->p1<p->nCursor );
  pC = p->apCsr[pOp->p1];
  assert( pC!=0 );
  assert( pC->isOrdered );
  assert( pC->eCurType==CURTYPE_BTREE );
  assert( pC->uc.pCursor!=0);
  assert( pC->deferredMoveto==0 );
  assert( pOp->p5==0 || pOp->p5==1 );
  assert( pOp->p4type==P4_INT32 );
  r.pKeyInfo = pC->pKeyInfo;
  r.nField = (u16)pOp->p4.i;
  if( pOp->opcode<OP_IdxLT ){
    assert( pOp->opcode==OP_IdxLE || pOp->opcode==OP_IdxGT );
    r.default_rc = -1;
  }else{
    assert( pOp->opcode==OP_IdxGE || pOp->opcode==OP_IdxLT );
    r.default_rc = 0;
  }
  r.aMem = &aMem[pOp->p3];
#ifdef SQLITE_DEBUG
  {
    int i;
    for(i=0; i<r.nField; i++){
      assert( memIsValid(&r.aMem[i]) );
      REGISTER_TRACE(pOp->p3+i, &aMem[pOp->p3+i]);
    }
  }
#endif
  res = 0;  /* Not needed.  Only used to silence a warning. */
  rc = sqlite3VdbeIdxKeyCompare(db, pC, &r, &res);
  assert( (OP_IdxLE&1)==(OP_IdxLT&1) && (OP_IdxGE&1)==(OP_IdxGT&1) );
  if( (pOp->opcode&1)==(OP_IdxLT&1) ){
    assert( pOp->opcode==OP_IdxLE || pOp->opcode==OP_IdxLT );
    res = -res;
  }else{
    assert( pOp->opcode==OP_IdxGE || pOp->opcode==OP_IdxGT );
    res++;
  }
  VdbeBranchTaken(res>0,2);
  if( rc ) goto abort_due_to_error;
  if( res>0 ) goto jump_to_p2;
  break;
}

/* Opcode: Destroy P1 P2 P3 * *
**
** Delete an entire database table or index whose root page in the database
** file is given by P1.
**
** The table being destroyed is in the main database file if P3==0.  If
** P3==1 then the table to be clear is in the auxiliary database file
** that is used to store tables create using CREATE TEMPORARY TABLE.
**
** If AUTOVACUUM is enabled then it is possible that another root page
** might be moved into the newly deleted root page in order to keep all
** root pages contiguous at the beginning of the database.  The former
** value of the root page that moved - its value before the move occurred -
** is stored in register P2. If no page movement was required (because the
** table being dropped was already the last one in the database) then a 
** zero is stored in register P2.  If AUTOVACUUM is disabled then a zero 
** is stored in register P2.
**
** This opcode throws an error if there are any active reader VMs when
** it is invoked. This is done to avoid the difficulty associated with 
** updating existing cursors when a root page is moved in an AUTOVACUUM 
** database. This error is thrown even if the database is not an AUTOVACUUM 
** db in order to avoid introducing an incompatibility between autovacuum 
** and non-autovacuum modes.
**
** See also: Clear
*/
case OP_Destroy: {     /* out2 */
  int iMoved;
  int iDb;

  sqlite3VdbeIncrWriteCounter(p, 0);
  assert( p->readOnly==0 );
  assert( pOp->p1>1 );
  pOut = out2Prerelease(p, pOp);
  pOut->flags = MEM_Null;
  if( db->nVdbeRead > db->nVDestroy+1 ){
    rc = SQLITE_LOCKED;
    p->errorAction = OE_Abort;
    goto abort_due_to_error;
  }else{
    iDb = pOp->p3;
    assert( DbMaskTest(p->btreeMask, iDb) );
    iMoved = 0;  /* Not needed.  Only to silence a warning. */
    rc = sqlite3BtreeDropTable(db->aDb[iDb].pBt, pOp->p1, &iMoved);
    pOut->flags = MEM_Int;
    pOut->u.i = iMoved;
    if( rc ) goto abort_due_to_error;
#ifndef SQLITE_OMIT_AUTOVACUUM
    if( iMoved!=0 ){
      sqlite3RootPageMoved(db, iDb, iMoved, pOp->p1);
      /* All OP_Destroy operations occur on the same btree */
      assert( resetSchemaOnFault==0 || resetSchemaOnFault==iDb+1 );
      resetSchemaOnFault = iDb+1;
    }
#endif
  }
  break;
}

/* Opcode: Clear P1 P2 P3
**
** Delete all contents of the database table or index whose root page
** in the database file is given by P1.  But, unlike Destroy, do not
** remove the table or index from the database file.
**
** The table being clear is in the main database file if P2==0.  If
** P2==1 then the table to be clear is in the auxiliary database file
** that is used to store tables create using CREATE TEMPORARY TABLE.
**
** If the P3 value is non-zero, then the table referred to must be an
** intkey table (an SQL table, not an index). In this case the row change 
** count is incremented by the number of rows in the table being cleared. 
** If P3 is greater than zero, then the value stored in register P3 is
** also incremented by the number of rows in the table being cleared.
**
** See also: Destroy
*/
case OP_Clear: {
  int nChange;
 
  sqlite3VdbeIncrWriteCounter(p, 0);
  nChange = 0;
  assert( p->readOnly==0 );
  assert( DbMaskTest(p->btreeMask, pOp->p2) );
  rc = sqlite3BtreeClearTable(
      db->aDb[pOp->p2].pBt, pOp->p1, (pOp->p3 ? &nChange : 0)
  );
  if( pOp->p3 ){
    p->nChange += nChange;
    if( pOp->p3>0 ){
      assert( memIsValid(&aMem[pOp->p3]) );
      memAboutToChange(p, &aMem[pOp->p3]);
      aMem[pOp->p3].u.i += nChange;
    }
  }
  if( rc ) goto abort_due_to_error;
  break;
}

/* Opcode: ResetSorter P1 * * * *
**
** Delete all contents from the ephemeral table or sorter
** that is open on cursor P1.
**
** This opcode only works for cursors used for sorting and
** opened with OP_OpenEphemeral or OP_SorterOpen.
*/
case OP_ResetSorter: {
  VdbeCursor *pC;
 
  assert( pOp->p1>=0 && pOp->p1<p->nCursor );
  pC = p->apCsr[pOp->p1];
  assert( pC!=0 );
  if( isSorter(pC) ){
    sqlite3VdbeSorterReset(db, pC->uc.pSorter);
  }else{
    assert( pC->eCurType==CURTYPE_BTREE );
    assert( pC->isEphemeral );
    rc = sqlite3BtreeClearTableOfCursor(pC->uc.pCursor);
    if( rc ) goto abort_due_to_error;
  }
  break;
}

/* Opcode: CreateBtree P1 P2 P3 * *
** Synopsis: r[P2]=root iDb=P1 flags=P3
**
** Allocate a new b-tree in the main database file if P1==0 or in the
** TEMP database file if P1==1 or in an attached database if
** P1>1.  The P3 argument must be 1 (BTREE_INTKEY) for a rowid table
** it must be 2 (BTREE_BLOBKEY) for an index or WITHOUT ROWID table.
** The root page number of the new b-tree is stored in register P2.
*/
case OP_CreateBtree: {          /* out2 */
  int pgno;
  Db *pDb;

  sqlite3VdbeIncrWriteCounter(p, 0);
  pOut = out2Prerelease(p, pOp);
  pgno = 0;
  assert( pOp->p3==BTREE_INTKEY || pOp->p3==BTREE_BLOBKEY );
  assert( pOp->p1>=0 && pOp->p1<db->nDb );
  assert( DbMaskTest(p->btreeMask, pOp->p1) );
  assert( p->readOnly==0 );
  pDb = &db->aDb[pOp->p1];
  assert( pDb->pBt!=0 );
  rc = sqlite3BtreeCreateTable(pDb->pBt, &pgno, pOp->p3);
  if( rc ) goto abort_due_to_error;
  pOut->u.i = pgno;
  break;
}

/* Opcode: SqlExec * * * P4 *
**
** Run the SQL statement or statements specified in the P4 string.
*/
case OP_SqlExec: {
  sqlite3VdbeIncrWriteCounter(p, 0);
  db->nSqlExec++;
  rc = sqlite3_exec(db, pOp->p4.z, 0, 0, 0);
  db->nSqlExec--;
  if( rc ) goto abort_due_to_error;
  break;
}

/* Opcode: ParseSchema P1 * * P4 *
**
** Read and parse all entries from the SQLITE_MASTER table of database P1
** that match the WHERE clause P4.  If P4 is a NULL pointer, then the
** entire schema for P1 is reparsed.
**
** This opcode invokes the parser to create a new virtual machine,
** then runs the new virtual machine.  It is thus a re-entrant opcode.
*/
case OP_ParseSchema: {
  int iDb;
  const char *zMaster;
  char *zSql;
  InitData initData;

  /* Any prepared statement that invokes this opcode will hold mutexes
  ** on every btree.  This is a prerequisite for invoking 
  ** sqlite3InitCallback().
  */
#ifdef SQLITE_DEBUG
  for(iDb=0; iDb<db->nDb; iDb++){
    assert( iDb==1 || sqlite3BtreeHoldsMutex(db->aDb[iDb].pBt) );
  }
#endif

  iDb = pOp->p1;
  assert( iDb>=0 && iDb<db->nDb );
  assert( DbHasProperty(db, iDb, DB_SchemaLoaded) );

#ifndef SQLITE_OMIT_ALTERTABLE
  if( pOp->p4.z==0 ){
    sqlite3SchemaClear(db->aDb[iDb].pSchema);
    db->mDbFlags &= ~DBFLAG_SchemaKnownOk;
    rc = sqlite3InitOne(db, iDb, &p->zErrMsg, INITFLAG_AlterTable);
    db->mDbFlags |= DBFLAG_SchemaChange;
    p->expired = 0;
  }else
#endif
  {
    zMaster = MASTER_NAME;
    initData.db = db;
    initData.iDb = iDb;
    initData.pzErrMsg = &p->zErrMsg;
    initData.mInitFlags = 0;
    zSql = sqlite3MPrintf(db,
       "SELECT name, rootpage, sql FROM '%q'.%s WHERE %s ORDER BY rowid",
       db->aDb[iDb].zDbSName, zMaster, pOp->p4.z);
    if( zSql==0 ){
      rc = SQLITE_NOMEM_BKPT;
    }else{
      assert( db->init.busy==0 );
      db->init.busy = 1;
      initData.rc = SQLITE_OK;
      assert( !db->mallocFailed );
      rc = sqlite3_exec(db, zSql, sqlite3InitCallback, &initData, 0);
      if( rc==SQLITE_OK ) rc = initData.rc;
      sqlite3DbFreeNN(db, zSql);
      db->init.busy = 0;
    }
  }
  if( rc ){
    sqlite3ResetAllSchemasOfConnection(db);
    if( rc==SQLITE_NOMEM ){
      goto no_mem;
    }
    goto abort_due_to_error;
  }
  break;  
}

#if !defined(SQLITE_OMIT_ANALYZE)
/* Opcode: LoadAnalysis P1 * * * *
**
** Read the sqlite_stat1 table for database P1 and load the content
** of that table into the internal index hash table.  This will cause
** the analysis to be used when preparing all subsequent queries.
*/
case OP_LoadAnalysis: {
  assert( pOp->p1>=0 && pOp->p1<db->nDb );
  rc = sqlite3AnalysisLoad(db, pOp->p1);
  if( rc ) goto abort_due_to_error;
  break;  
}
#endif /* !defined(SQLITE_OMIT_ANALYZE) */

/* Opcode: DropTable P1 * * P4 *
**
** Remove the internal (in-memory) data structures that describe
** the table named P4 in database P1.  This is called after a table
** is dropped from disk (using the Destroy opcode) in order to keep 
** the internal representation of the
** schema consistent with what is on disk.
*/
case OP_DropTable: {
  sqlite3VdbeIncrWriteCounter(p, 0);
  sqlite3UnlinkAndDeleteTable(db, pOp->p1, pOp->p4.z);
  break;
}

/* Opcode: DropIndex P1 * * P4 *
**
** Remove the internal (in-memory) data structures that describe
** the index named P4 in database P1.  This is called after an index
** is dropped from disk (using the Destroy opcode)
** in order to keep the internal representation of the
** schema consistent with what is on disk.
*/
case OP_DropIndex: {
  sqlite3VdbeIncrWriteCounter(p, 0);
  sqlite3UnlinkAndDeleteIndex(db, pOp->p1, pOp->p4.z);
  break;
}

/* Opcode: DropTrigger P1 * * P4 *
**
** Remove the internal (in-memory) data structures that describe
** the trigger named P4 in database P1.  This is called after a trigger
** is dropped from disk (using the Destroy opcode) in order to keep 
** the internal representation of the
** schema consistent with what is on disk.
*/
case OP_DropTrigger: {
  sqlite3VdbeIncrWriteCounter(p, 0);
  sqlite3UnlinkAndDeleteTrigger(db, pOp->p1, pOp->p4.z);
  break;
}


#ifndef SQLITE_OMIT_INTEGRITY_CHECK
/* Opcode: IntegrityCk P1 P2 P3 P4 P5
**
** Do an analysis of the currently open database.  Store in
** register P1 the text of an error message describing any problems.
** If no problems are found, store a NULL in register P1.
**
** The register P3 contains one less than the maximum number of allowed errors.
** At most reg(P3) errors will be reported.
** In other words, the analysis stops as soon as reg(P1) errors are 
** seen.  Reg(P1) is updated with the number of errors remaining.
**
** The root page numbers of all tables in the database are integers
** stored in P4_INTARRAY argument.
**
** If P5 is not zero, the check is done on the auxiliary database
** file, not the main database file.
**
** This opcode is used to implement the integrity_check pragma.
*/
case OP_IntegrityCk: {
  int nRoot;      /* Number of tables to check.  (Number of root pages.) */
  int *aRoot;     /* Array of rootpage numbers for tables to be checked */
  int nErr;       /* Number of errors reported */
  char *z;        /* Text of the error report */
  Mem *pnErr;     /* Register keeping track of errors remaining */

  assert( p->bIsReader );
  nRoot = pOp->p2;
  aRoot = pOp->p4.ai;
  assert( nRoot>0 );
  assert( aRoot[0]==nRoot );
  assert( pOp->p3>0 && pOp->p3<=(p->nMem+1 - p->nCursor) );
  pnErr = &aMem[pOp->p3];
  assert( (pnErr->flags & MEM_Int)!=0 );
  assert( (pnErr->flags & (MEM_Str|MEM_Blob))==0 );
  pIn1 = &aMem[pOp->p1];
  assert( pOp->p5<db->nDb );
  assert( DbMaskTest(p->btreeMask, pOp->p5) );
  z = sqlite3BtreeIntegrityCheck(db->aDb[pOp->p5].pBt, &aRoot[1], nRoot,
                                 (int)pnErr->u.i+1, &nErr);
  sqlite3VdbeMemSetNull(pIn1);
  if( nErr==0 ){
    assert( z==0 );
  }else if( z==0 ){
    goto no_mem;
  }else{
    pnErr->u.i -= nErr-1;
    sqlite3VdbeMemSetStr(pIn1, z, -1, SQLITE_UTF8, sqlite3_free);
  }
  UPDATE_MAX_BLOBSIZE(pIn1);
  sqlite3VdbeChangeEncoding(pIn1, encoding);
  break;
}
#endif /* SQLITE_OMIT_INTEGRITY_CHECK */

/* Opcode: RowSetAdd P1 P2 * * *
** Synopsis: rowset(P1)=r[P2]
**
** Insert the integer value held by register P2 into a RowSet object
** held in register P1.
**
** An assertion fails if P2 is not an integer.
*/
case OP_RowSetAdd: {       /* in1, in2 */
  pIn1 = &aMem[pOp->p1];
  pIn2 = &aMem[pOp->p2];
  assert( (pIn2->flags & MEM_Int)!=0 );
  if( (pIn1->flags & MEM_Blob)==0 ){
    if( sqlite3VdbeMemSetRowSet(pIn1) ) goto no_mem;
  }
  assert( sqlite3VdbeMemIsRowSet(pIn1) );
  sqlite3RowSetInsert((RowSet*)pIn1->z, pIn2->u.i);
  break;
}

/* Opcode: RowSetRead P1 P2 P3 * *
** Synopsis: r[P3]=rowset(P1)
**
** Extract the smallest value from the RowSet object in P1
** and put that value into register P3.
** Or, if RowSet object P1 is initially empty, leave P3
** unchanged and jump to instruction P2.
*/
case OP_RowSetRead: {       /* jump, in1, out3 */
  i64 val;

  pIn1 = &aMem[pOp->p1];
  assert( (pIn1->flags & MEM_Blob)==0 || sqlite3VdbeMemIsRowSet(pIn1) );
  if( (pIn1->flags & MEM_Blob)==0 
   || sqlite3RowSetNext((RowSet*)pIn1->z, &val)==0
  ){
    /* The boolean index is empty */
    sqlite3VdbeMemSetNull(pIn1);
    VdbeBranchTaken(1,2);
    goto jump_to_p2_and_check_for_interrupt;
  }else{
    /* A value was pulled from the index */
    VdbeBranchTaken(0,2);
    sqlite3VdbeMemSetInt64(&aMem[pOp->p3], val);
  }
  goto check_for_interrupt;
}

/* Opcode: RowSetTest P1 P2 P3 P4
** Synopsis: if r[P3] in rowset(P1) goto P2
**
** Register P3 is assumed to hold a 64-bit integer value. If register P1
** contains a RowSet object and that RowSet object contains
** the value held in P3, jump to register P2. Otherwise, insert the
** integer in P3 into the RowSet and continue on to the
** next opcode.
**
** The RowSet object is optimized for the case where sets of integers
** are inserted in distinct phases, which each set contains no duplicates.
** Each set is identified by a unique P4 value. The first set
** must have P4==0, the final set must have P4==-1, and for all other sets
** must have P4>0.
**
** This allows optimizations: (a) when P4==0 there is no need to test
** the RowSet object for P3, as it is guaranteed not to contain it,
** (b) when P4==-1 there is no need to insert the value, as it will
** never be tested for, and (c) when a value that is part of set X is
** inserted, there is no need to search to see if the same value was
** previously inserted as part of set X (only if it was previously
** inserted as part of some other set).
*/
case OP_RowSetTest: {                     /* jump, in1, in3 */
  int iSet;
  int exists;

  pIn1 = &aMem[pOp->p1];
  pIn3 = &aMem[pOp->p3];
  iSet = pOp->p4.i;
  assert( pIn3->flags&MEM_Int );

  /* If there is anything other than a rowset object in memory cell P1,
  ** delete it now and initialize P1 with an empty rowset
  */
  if( (pIn1->flags & MEM_Blob)==0 ){
    if( sqlite3VdbeMemSetRowSet(pIn1) ) goto no_mem;
  }
  assert( sqlite3VdbeMemIsRowSet(pIn1) );
  assert( pOp->p4type==P4_INT32 );
  assert( iSet==-1 || iSet>=0 );
  if( iSet ){
    exists = sqlite3RowSetTest((RowSet*)pIn1->z, iSet, pIn3->u.i);
    VdbeBranchTaken(exists!=0,2);
    if( exists ) goto jump_to_p2;
  }
  if( iSet>=0 ){
    sqlite3RowSetInsert((RowSet*)pIn1->z, pIn3->u.i);
  }
  break;
}


#ifndef SQLITE_OMIT_TRIGGER

/* Opcode: Program P1 P2 P3 P4 P5
**
** Execute the trigger program passed as P4 (type P4_SUBPROGRAM). 
**
** P1 contains the address of the memory cell that contains the first memory 
** cell in an array of values used as arguments to the sub-program. P2 
** contains the address to jump to if the sub-program throws an IGNORE 
** exception using the RAISE() function. Register P3 contains the address 
** of a memory cell in this (the parent) VM that is used to allocate the 
** memory required by the sub-vdbe at runtime.
**
** P4 is a pointer to the VM containing the trigger program.
**
** If P5 is non-zero, then recursive program invocation is enabled.
*/
case OP_Program: {        /* jump */
  int nMem;               /* Number of memory registers for sub-program */
  int nByte;              /* Bytes of runtime space required for sub-program */
  Mem *pRt;               /* Register to allocate runtime space */
  Mem *pMem;              /* Used to iterate through memory cells */
  Mem *pEnd;              /* Last memory cell in new array */
  VdbeFrame *pFrame;      /* New vdbe frame to execute in */
  SubProgram *pProgram;   /* Sub-program to execute */
  void *t;                /* Token identifying trigger */

  pProgram = pOp->p4.pProgram;
  pRt = &aMem[pOp->p3];
  assert( pProgram->nOp>0 );
  
  /* If the p5 flag is clear, then recursive invocation of triggers is 
  ** disabled for backwards compatibility (p5 is set if this sub-program
  ** is really a trigger, not a foreign key action, and the flag set
  ** and cleared by the "PRAGMA recursive_triggers" command is clear).
  ** 
  ** It is recursive invocation of triggers, at the SQL level, that is 
  ** disabled. In some cases a single trigger may generate more than one 
  ** SubProgram (if the trigger may be executed with more than one different 
  ** ON CONFLICT algorithm). SubProgram structures associated with a
  ** single trigger all have the same value for the SubProgram.token 
  ** variable.  */
  if( pOp->p5 ){
    t = pProgram->token;
    for(pFrame=p->pFrame; pFrame && pFrame->token!=t; pFrame=pFrame->pParent);
    if( pFrame ) break;
  }

  if( p->nFrame>=db->aLimit[SQLITE_LIMIT_TRIGGER_DEPTH] ){
    rc = SQLITE_ERROR;
    sqlite3VdbeError(p, "too many levels of trigger recursion");
    goto abort_due_to_error;
  }

  /* Register pRt is used to store the memory required to save the state
  ** of the current program, and the memory required at runtime to execute
  ** the trigger program. If this trigger has been fired before, then pRt 
  ** is already allocated. Otherwise, it must be initialized.  */
  if( (pRt->flags&MEM_Blob)==0 ){
    /* SubProgram.nMem is set to the number of memory cells used by the 
    ** program stored in SubProgram.aOp. As well as these, one memory
    ** cell is required for each cursor used by the program. Set local
    ** variable nMem (and later, VdbeFrame.nChildMem) to this value.
    */
    nMem = pProgram->nMem + pProgram->nCsr;
    assert( nMem>0 );
    if( pProgram->nCsr==0 ) nMem++;
    nByte = ROUND8(sizeof(VdbeFrame))
              + nMem * sizeof(Mem)
              + pProgram->nCsr * sizeof(VdbeCursor*)
              + (pProgram->nOp + 7)/8;
    pFrame = sqlite3DbMallocZero(db, nByte);
    if( !pFrame ){
      goto no_mem;
    }
    sqlite3VdbeMemRelease(pRt);
    pRt->flags = MEM_Blob|MEM_Dyn;
    pRt->z = (char*)pFrame;
    pRt->n = nByte;
    pRt->xDel = sqlite3VdbeFrameMemDel;

    pFrame->v = p;
    pFrame->nChildMem = nMem;
    pFrame->nChildCsr = pProgram->nCsr;
    pFrame->pc = (int)(pOp - aOp);
    pFrame->aMem = p->aMem;
    pFrame->nMem = p->nMem;
    pFrame->apCsr = p->apCsr;
    pFrame->nCursor = p->nCursor;
    pFrame->aOp = p->aOp;
    pFrame->nOp = p->nOp;
    pFrame->token = pProgram->token;
#ifdef SQLITE_ENABLE_STMT_SCANSTATUS
    pFrame->anExec = p->anExec;
#endif
#ifdef SQLITE_DEBUG
    pFrame->iFrameMagic = SQLITE_FRAME_MAGIC;
#endif

    pEnd = &VdbeFrameMem(pFrame)[pFrame->nChildMem];
    for(pMem=VdbeFrameMem(pFrame); pMem!=pEnd; pMem++){
      pMem->flags = MEM_Undefined;
      pMem->db = db;
    }
  }else{
    pFrame = (VdbeFrame*)pRt->z;
    assert( pRt->xDel==sqlite3VdbeFrameMemDel );
    assert( pProgram->nMem+pProgram->nCsr==pFrame->nChildMem 
        || (pProgram->nCsr==0 && pProgram->nMem+1==pFrame->nChildMem) );
    assert( pProgram->nCsr==pFrame->nChildCsr );
    assert( (int)(pOp - aOp)==pFrame->pc );
  }

  p->nFrame++;
  pFrame->pParent = p->pFrame;
  pFrame->lastRowid = db->lastRowid;
  pFrame->nChange = p->nChange;
  pFrame->nDbChange = p->db->nChange;
  assert( pFrame->pAuxData==0 );
  pFrame->pAuxData = p->pAuxData;
  p->pAuxData = 0;
  p->nChange = 0;
  p->pFrame = pFrame;
  p->aMem = aMem = VdbeFrameMem(pFrame);
  p->nMem = pFrame->nChildMem;
  p->nCursor = (u16)pFrame->nChildCsr;
  p->apCsr = (VdbeCursor **)&aMem[p->nMem];
  pFrame->aOnce = (u8*)&p->apCsr[pProgram->nCsr];
  memset(pFrame->aOnce, 0, (pProgram->nOp + 7)/8);
  p->aOp = aOp = pProgram->aOp;
  p->nOp = pProgram->nOp;
#ifdef SQLITE_ENABLE_STMT_SCANSTATUS
  p->anExec = 0;
#endif
  pOp = &aOp[-1];

  break;
}

/* Opcode: Param P1 P2 * * *
**
** This opcode is only ever present in sub-programs called via the 
** OP_Program instruction. Copy a value currently stored in a memory 
** cell of the calling (parent) frame to cell P2 in the current frames 
** address space. This is used by trigger programs to access the new.* 
** and old.* values.
**
** The address of the cell in the parent frame is determined by adding
** the value of the P1 argument to the value of the P1 argument to the
** calling OP_Program instruction.
*/
case OP_Param: {           /* out2 */
  VdbeFrame *pFrame;
  Mem *pIn;
  pOut = out2Prerelease(p, pOp);
  pFrame = p->pFrame;
  pIn = &pFrame->aMem[pOp->p1 + pFrame->aOp[pFrame->pc].p1];   
  sqlite3VdbeMemShallowCopy(pOut, pIn, MEM_Ephem);
  break;
}

#endif /* #ifndef SQLITE_OMIT_TRIGGER */

#ifndef SQLITE_OMIT_FOREIGN_KEY
/* Opcode: FkCounter P1 P2 * * *
** Synopsis: fkctr[P1]+=P2
**
** Increment a "constraint counter" by P2 (P2 may be negative or positive).
** If P1 is non-zero, the database constraint counter is incremented 
** (deferred foreign key constraints). Otherwise, if P1 is zero, the 
** statement counter is incremented (immediate foreign key constraints).
*/
case OP_FkCounter: {
  if( db->flags & SQLITE_DeferFKs ){
    db->nDeferredImmCons += pOp->p2;
  }else if( pOp->p1 ){
    db->nDeferredCons += pOp->p2;
  }else{
    p->nFkConstraint += pOp->p2;
  }
  break;
}

/* Opcode: FkIfZero P1 P2 * * *
** Synopsis: if fkctr[P1]==0 goto P2
**
** This opcode tests if a foreign key constraint-counter is currently zero.
** If so, jump to instruction P2. Otherwise, fall through to the next 
** instruction.
**
** If P1 is non-zero, then the jump is taken if the database constraint-counter
** is zero (the one that counts deferred constraint violations). If P1 is
** zero, the jump is taken if the statement constraint-counter is zero
** (immediate foreign key constraint violations).
*/
case OP_FkIfZero: {         /* jump */
  if( pOp->p1 ){
    VdbeBranchTaken(db->nDeferredCons==0 && db->nDeferredImmCons==0, 2);
    if( db->nDeferredCons==0 && db->nDeferredImmCons==0 ) goto jump_to_p2;
  }else{
    VdbeBranchTaken(p->nFkConstraint==0 && db->nDeferredImmCons==0, 2);
    if( p->nFkConstraint==0 && db->nDeferredImmCons==0 ) goto jump_to_p2;
  }
  break;
}
#endif /* #ifndef SQLITE_OMIT_FOREIGN_KEY */

#ifndef SQLITE_OMIT_AUTOINCREMENT
/* Opcode: MemMax P1 P2 * * *
** Synopsis: r[P1]=max(r[P1],r[P2])
**
** P1 is a register in the root frame of this VM (the root frame is
** different from the current frame if this instruction is being executed
** within a sub-program). Set the value of register P1 to the maximum of 
** its current value and the value in register P2.
**
** This instruction throws an error if the memory cell is not initially
** an integer.
*/
case OP_MemMax: {        /* in2 */
  VdbeFrame *pFrame;
  if( p->pFrame ){
    for(pFrame=p->pFrame; pFrame->pParent; pFrame=pFrame->pParent);
    pIn1 = &pFrame->aMem[pOp->p1];
  }else{
    pIn1 = &aMem[pOp->p1];
  }
  assert( memIsValid(pIn1) );
  sqlite3VdbeMemIntegerify(pIn1);
  pIn2 = &aMem[pOp->p2];
  sqlite3VdbeMemIntegerify(pIn2);
  if( pIn1->u.i<pIn2->u.i){
    pIn1->u.i = pIn2->u.i;
  }
  break;
}
#endif /* SQLITE_OMIT_AUTOINCREMENT */

/* Opcode: IfPos P1 P2 P3 * *
** Synopsis: if r[P1]>0 then r[P1]-=P3, goto P2
**
** Register P1 must contain an integer.
** If the value of register P1 is 1 or greater, subtract P3 from the
** value in P1 and jump to P2.
**
** If the initial value of register P1 is less than 1, then the
** value is unchanged and control passes through to the next instruction.
*/
case OP_IfPos: {        /* jump, in1 */
  pIn1 = &aMem[pOp->p1];
  assert( pIn1->flags&MEM_Int );
  VdbeBranchTaken( pIn1->u.i>0, 2);
  if( pIn1->u.i>0 ){
    pIn1->u.i -= pOp->p3;
    goto jump_to_p2;
  }
  break;
}

/* Opcode: OffsetLimit P1 P2 P3 * *
** Synopsis: if r[P1]>0 then r[P2]=r[P1]+max(0,r[P3]) else r[P2]=(-1)
**
** This opcode performs a commonly used computation associated with
** LIMIT and OFFSET process.  r[P1] holds the limit counter.  r[P3]
** holds the offset counter.  The opcode computes the combined value
** of the LIMIT and OFFSET and stores that value in r[P2].  The r[P2]
** value computed is the total number of rows that will need to be
** visited in order to complete the query.
**
** If r[P3] is zero or negative, that means there is no OFFSET
** and r[P2] is set to be the value of the LIMIT, r[P1].
**
** if r[P1] is zero or negative, that means there is no LIMIT
** and r[P2] is set to -1. 
**
** Otherwise, r[P2] is set to the sum of r[P1] and r[P3].
*/
case OP_OffsetLimit: {    /* in1, out2, in3 */
  i64 x;
  pIn1 = &aMem[pOp->p1];
  pIn3 = &aMem[pOp->p3];
  pOut = out2Prerelease(p, pOp);
  assert( pIn1->flags & MEM_Int );
  assert( pIn3->flags & MEM_Int );
  x = pIn1->u.i;
  if( x<=0 || sqlite3AddInt64(&x, pIn3->u.i>0?pIn3->u.i:0) ){
    /* If the LIMIT is less than or equal to zero, loop forever.  This
    ** is documented.  But also, if the LIMIT+OFFSET exceeds 2^63 then
    ** also loop forever.  This is undocumented.  In fact, one could argue
    ** that the loop should terminate.  But assuming 1 billion iterations
    ** per second (far exceeding the capabilities of any current hardware)
    ** it would take nearly 300 years to actually reach the limit.  So
    ** looping forever is a reasonable approximation. */
    pOut->u.i = -1;
  }else{
    pOut->u.i = x;
  }
  break;
}

/* Opcode: IfNotZero P1 P2 * * *
** Synopsis: if r[P1]!=0 then r[P1]--, goto P2
**
** Register P1 must contain an integer.  If the content of register P1 is
** initially greater than zero, then decrement the value in register P1.
** If it is non-zero (negative or positive) and then also jump to P2.  
** If register P1 is initially zero, leave it unchanged and fall through.
*/
case OP_IfNotZero: {        /* jump, in1 */
  pIn1 = &aMem[pOp->p1];
  assert( pIn1->flags&MEM_Int );
  VdbeBranchTaken(pIn1->u.i<0, 2);
  if( pIn1->u.i ){
     if( pIn1->u.i>0 ) pIn1->u.i--;
     goto jump_to_p2;
  }
  break;
}

/* Opcode: DecrJumpZero P1 P2 * * *
** Synopsis: if (--r[P1])==0 goto P2
**
** Register P1 must hold an integer.  Decrement the value in P1
** and jump to P2 if the new value is exactly zero.
*/
case OP_DecrJumpZero: {      /* jump, in1 */
  pIn1 = &aMem[pOp->p1];
  assert( pIn1->flags&MEM_Int );
  if( pIn1->u.i>SMALLEST_INT64 ) pIn1->u.i--;
  VdbeBranchTaken(pIn1->u.i==0, 2);
  if( pIn1->u.i==0 ) goto jump_to_p2;
  break;
}


/* Opcode: AggStep * P2 P3 P4 P5
** Synopsis: accum=r[P3] step(r[P2@P5])
**
** Execute the xStep function for an aggregate.
** The function has P5 arguments.  P4 is a pointer to the 
** FuncDef structure that specifies the function.  Register P3 is the
** accumulator.
**
** The P5 arguments are taken from register P2 and its
** successors.
*/
/* Opcode: AggInverse * P2 P3 P4 P5
** Synopsis: accum=r[P3] inverse(r[P2@P5])
**
** Execute the xInverse function for an aggregate.
** The function has P5 arguments.  P4 is a pointer to the 
** FuncDef structure that specifies the function.  Register P3 is the
** accumulator.
**
** The P5 arguments are taken from register P2 and its
** successors.
*/
/* Opcode: AggStep1 P1 P2 P3 P4 P5
** Synopsis: accum=r[P3] step(r[P2@P5])
**
** Execute the xStep (if P1==0) or xInverse (if P1!=0) function for an
** aggregate.  The function has P5 arguments.  P4 is a pointer to the 
** FuncDef structure that specifies the function.  Register P3 is the
** accumulator.
**
** The P5 arguments are taken from register P2 and its
** successors.
**
** This opcode is initially coded as OP_AggStep0.  On first evaluation,
** the FuncDef stored in P4 is converted into an sqlite3_context and
** the opcode is changed.  In this way, the initialization of the
** sqlite3_context only happens once, instead of on each call to the
** step function.
*/
case OP_AggInverse:
case OP_AggStep: {
  int n;
  sqlite3_context *pCtx;

  assert( pOp->p4type==P4_FUNCDEF );
  n = pOp->p5;
  assert( pOp->p3>0 && pOp->p3<=(p->nMem+1 - p->nCursor) );
  assert( n==0 || (pOp->p2>0 && pOp->p2+n<=(p->nMem+1 - p->nCursor)+1) );
  assert( pOp->p3<pOp->p2 || pOp->p3>=pOp->p2+n );
  pCtx = sqlite3DbMallocRawNN(db, n*sizeof(sqlite3_value*) +
               (sizeof(pCtx[0]) + sizeof(Mem) - sizeof(sqlite3_value*)));
  if( pCtx==0 ) goto no_mem;
  pCtx->pMem = 0;
  pCtx->pOut = (Mem*)&(pCtx->argv[n]);
  sqlite3VdbeMemInit(pCtx->pOut, db, MEM_Null);
  pCtx->pFunc = pOp->p4.pFunc;
  pCtx->iOp = (int)(pOp - aOp);
  pCtx->pVdbe = p;
  pCtx->skipFlag = 0;
  pCtx->isError = 0;
  pCtx->argc = n;
  pOp->p4type = P4_FUNCCTX;
  pOp->p4.pCtx = pCtx;

  /* OP_AggInverse must have P1==1 and OP_AggStep must have P1==0 */
  assert( pOp->p1==(pOp->opcode==OP_AggInverse) );

  pOp->opcode = OP_AggStep1;
  /* Fall through into OP_AggStep */
}
case OP_AggStep1: {
  int i;
  sqlite3_context *pCtx;
  Mem *pMem;

  assert( pOp->p4type==P4_FUNCCTX );
  pCtx = pOp->p4.pCtx;
  pMem = &aMem[pOp->p3];

#ifdef SQLITE_DEBUG
  if( pOp->p1 ){
    /* This is an OP_AggInverse call.  Verify that xStep has always
    ** been called at least once prior to any xInverse call. */
    assert( pMem->uTemp==0x1122e0e3 );
  }else{
    /* This is an OP_AggStep call.  Mark it as such. */
    pMem->uTemp = 0x1122e0e3;
  }
#endif

  /* If this function is inside of a trigger, the register array in aMem[]
  ** might change from one evaluation to the next.  The next block of code
  ** checks to see if the register array has changed, and if so it
  ** reinitializes the relavant parts of the sqlite3_context object */
  if( pCtx->pMem != pMem ){
    pCtx->pMem = pMem;
    for(i=pCtx->argc-1; i>=0; i--) pCtx->argv[i] = &aMem[pOp->p2+i];
  }

#ifdef SQLITE_DEBUG
  for(i=0; i<pCtx->argc; i++){
    assert( memIsValid(pCtx->argv[i]) );
    REGISTER_TRACE(pOp->p2+i, pCtx->argv[i]);
  }
#endif

  pMem->n++;
  assert( pCtx->pOut->flags==MEM_Null );
  assert( pCtx->isError==0 );
  assert( pCtx->skipFlag==0 );
#ifndef SQLITE_OMIT_WINDOWFUNC
  if( pOp->p1 ){
    (pCtx->pFunc->xInverse)(pCtx,pCtx->argc,pCtx->argv);
  }else
#endif
  (pCtx->pFunc->xSFunc)(pCtx,pCtx->argc,pCtx->argv); /* IMP: R-24505-23230 */

  if( pCtx->isError ){
    if( pCtx->isError>0 ){
      sqlite3VdbeError(p, "%s", sqlite3_value_text(pCtx->pOut));
      rc = pCtx->isError;
    }
    if( pCtx->skipFlag ){
      assert( pOp[-1].opcode==OP_CollSeq );
      i = pOp[-1].p1;
      if( i ) sqlite3VdbeMemSetInt64(&aMem[i], 1);
      pCtx->skipFlag = 0;
    }
    sqlite3VdbeMemRelease(pCtx->pOut);
    pCtx->pOut->flags = MEM_Null;
    pCtx->isError = 0;
    if( rc ) goto abort_due_to_error;
  }
  assert( pCtx->pOut->flags==MEM_Null );
  assert( pCtx->skipFlag==0 );
  break;
}

/* Opcode: AggFinal P1 P2 * P4 *
** Synopsis: accum=r[P1] N=P2
**
** P1 is the memory location that is the accumulator for an aggregate
** or window function.  Execute the finalizer function 
** for an aggregate and store the result in P1.
**
** P2 is the number of arguments that the step function takes and
** P4 is a pointer to the FuncDef for this function.  The P2
** argument is not used by this opcode.  It is only there to disambiguate
** functions that can take varying numbers of arguments.  The
** P4 argument is only needed for the case where
** the step function was not previously called.
*/
/* Opcode: AggValue * P2 P3 P4 *
** Synopsis: r[P3]=value N=P2
**
** Invoke the xValue() function and store the result in register P3.
**
** P2 is the number of arguments that the step function takes and
** P4 is a pointer to the FuncDef for this function.  The P2
** argument is not used by this opcode.  It is only there to disambiguate
** functions that can take varying numbers of arguments.  The
** P4 argument is only needed for the case where
** the step function was not previously called.
*/
case OP_AggValue:
case OP_AggFinal: {
  Mem *pMem;
  assert( pOp->p1>0 && pOp->p1<=(p->nMem+1 - p->nCursor) );
  assert( pOp->p3==0 || pOp->opcode==OP_AggValue );
  pMem = &aMem[pOp->p1];
  assert( (pMem->flags & ~(MEM_Null|MEM_Agg))==0 );
#ifndef SQLITE_OMIT_WINDOWFUNC
  if( pOp->p3 ){
    rc = sqlite3VdbeMemAggValue(pMem, &aMem[pOp->p3], pOp->p4.pFunc);
    pMem = &aMem[pOp->p3];
  }else
#endif
  {
    rc = sqlite3VdbeMemFinalize(pMem, pOp->p4.pFunc);
  }
  
  if( rc ){
    sqlite3VdbeError(p, "%s", sqlite3_value_text(pMem));
    goto abort_due_to_error;
  }
  sqlite3VdbeChangeEncoding(pMem, encoding);
  UPDATE_MAX_BLOBSIZE(pMem);
  if( sqlite3VdbeMemTooBig(pMem) ){
    goto too_big;
  }
  break;
}

#ifndef SQLITE_OMIT_WAL
/* Opcode: Checkpoint P1 P2 P3 * *
**
** Checkpoint database P1. This is a no-op if P1 is not currently in
** WAL mode. Parameter P2 is one of SQLITE_CHECKPOINT_PASSIVE, FULL,
** RESTART, or TRUNCATE.  Write 1 or 0 into mem[P3] if the checkpoint returns
** SQLITE_BUSY or not, respectively.  Write the number of pages in the
** WAL after the checkpoint into mem[P3+1] and the number of pages
** in the WAL that have been checkpointed after the checkpoint
** completes into mem[P3+2].  However on an error, mem[P3+1] and
** mem[P3+2] are initialized to -1.
*/
case OP_Checkpoint: {
  int i;                          /* Loop counter */
  int aRes[3];                    /* Results */
  Mem *pMem;                      /* Write results here */

  assert( p->readOnly==0 );
  aRes[0] = 0;
  aRes[1] = aRes[2] = -1;
  assert( pOp->p2==SQLITE_CHECKPOINT_PASSIVE
       || pOp->p2==SQLITE_CHECKPOINT_FULL
       || pOp->p2==SQLITE_CHECKPOINT_RESTART
       || pOp->p2==SQLITE_CHECKPOINT_TRUNCATE
  );
  rc = sqlite3Checkpoint(db, pOp->p1, pOp->p2, &aRes[1], &aRes[2]);
  if( rc ){
    if( rc!=SQLITE_BUSY ) goto abort_due_to_error;
    rc = SQLITE_OK;
    aRes[0] = 1;
  }
  for(i=0, pMem = &aMem[pOp->p3]; i<3; i++, pMem++){
    sqlite3VdbeMemSetInt64(pMem, (i64)aRes[i]);
  }    
  break;
};  
#endif

#ifndef SQLITE_OMIT_PRAGMA
/* Opcode: JournalMode P1 P2 P3 * *
**
** Change the journal mode of database P1 to P3. P3 must be one of the
** PAGER_JOURNALMODE_XXX values. If changing between the various rollback
** modes (delete, truncate, persist, off and memory), this is a simple
** operation. No IO is required.
**
** If changing into or out of WAL mode the procedure is more complicated.
**
** Write a string containing the final journal-mode to register P2.
*/
case OP_JournalMode: {    /* out2 */
  Btree *pBt;                     /* Btree to change journal mode of */
  Pager *pPager;                  /* Pager associated with pBt */
  int eNew;                       /* New journal mode */
  int eOld;                       /* The old journal mode */
#ifndef SQLITE_OMIT_WAL
  const char *zFilename;          /* Name of database file for pPager */
#endif

  pOut = out2Prerelease(p, pOp);
  eNew = pOp->p3;
  assert( eNew==PAGER_JOURNALMODE_DELETE 
       || eNew==PAGER_JOURNALMODE_TRUNCATE 
       || eNew==PAGER_JOURNALMODE_PERSIST 
       || eNew==PAGER_JOURNALMODE_OFF
       || eNew==PAGER_JOURNALMODE_MEMORY
       || eNew==PAGER_JOURNALMODE_WAL
       || eNew==PAGER_JOURNALMODE_QUERY
  );
  assert( pOp->p1>=0 && pOp->p1<db->nDb );
  assert( p->readOnly==0 );

  pBt = db->aDb[pOp->p1].pBt;
  pPager = sqlite3BtreePager(pBt);
  eOld = sqlite3PagerGetJournalMode(pPager);
  if( eNew==PAGER_JOURNALMODE_QUERY ) eNew = eOld;
  if( !sqlite3PagerOkToChangeJournalMode(pPager) ) eNew = eOld;

#ifndef SQLITE_OMIT_WAL
  zFilename = sqlite3PagerFilename(pPager, 1);

  /* Do not allow a transition to journal_mode=WAL for a database
  ** in temporary storage or if the VFS does not support shared memory 
  */
  if( eNew==PAGER_JOURNALMODE_WAL
   && (sqlite3Strlen30(zFilename)==0           /* Temp file */
       || !sqlite3PagerWalSupported(pPager))   /* No shared-memory support */
  ){
    eNew = eOld;
  }

  if( (eNew!=eOld)
   && (eOld==PAGER_JOURNALMODE_WAL || eNew==PAGER_JOURNALMODE_WAL)
  ){
    if( !db->autoCommit || db->nVdbeRead>1 ){
      rc = SQLITE_ERROR;
      sqlite3VdbeError(p,
          "cannot change %s wal mode from within a transaction",
          (eNew==PAGER_JOURNALMODE_WAL ? "into" : "out of")
      );
      goto abort_due_to_error;
    }else{
 
      if( eOld==PAGER_JOURNALMODE_WAL ){
        /* If leaving WAL mode, close the log file. If successful, the call
        ** to PagerCloseWal() checkpoints and deletes the write-ahead-log 
        ** file. An EXCLUSIVE lock may still be held on the database file 
        ** after a successful return. 
        */
        rc = sqlite3PagerCloseWal(pPager, db);
        if( rc==SQLITE_OK ){
          sqlite3PagerSetJournalMode(pPager, eNew);
        }
      }else if( eOld==PAGER_JOURNALMODE_MEMORY ){
        /* Cannot transition directly from MEMORY to WAL.  Use mode OFF
        ** as an intermediate */
        sqlite3PagerSetJournalMode(pPager, PAGER_JOURNALMODE_OFF);
      }
  
      /* Open a transaction on the database file. Regardless of the journal
      ** mode, this transaction always uses a rollback journal.
      */
      assert( sqlite3BtreeIsInTrans(pBt)==0 );
      if( rc==SQLITE_OK ){
        rc = sqlite3BtreeSetVersion(pBt, (eNew==PAGER_JOURNALMODE_WAL ? 2 : 1));
      }
    }
  }
#endif /* ifndef SQLITE_OMIT_WAL */

  if( rc ) eNew = eOld;
  eNew = sqlite3PagerSetJournalMode(pPager, eNew);

  pOut->flags = MEM_Str|MEM_Static|MEM_Term;
  pOut->z = (char *)sqlite3JournalModename(eNew);
  pOut->n = sqlite3Strlen30(pOut->z);
  pOut->enc = SQLITE_UTF8;
  sqlite3VdbeChangeEncoding(pOut, encoding);
  if( rc ) goto abort_due_to_error;
  break;
};
#endif /* SQLITE_OMIT_PRAGMA */

#if !defined(SQLITE_OMIT_VACUUM) && !defined(SQLITE_OMIT_ATTACH)
/* Opcode: Vacuum P1 P2 * * *
**
** Vacuum the entire database P1.  P1 is 0 for "main", and 2 or more
** for an attached database.  The "temp" database may not be vacuumed.
**
** If P2 is not zero, then it is a register holding a string which is
** the file into which the result of vacuum should be written.  When
** P2 is zero, the vacuum overwrites the original database.
*/
case OP_Vacuum: {
  assert( p->readOnly==0 );
  rc = sqlite3RunVacuum(&p->zErrMsg, db, pOp->p1,
                        pOp->p2 ? &aMem[pOp->p2] : 0);
  if( rc ) goto abort_due_to_error;
  break;
}
#endif

#if !defined(SQLITE_OMIT_AUTOVACUUM)
/* Opcode: IncrVacuum P1 P2 * * *
**
** Perform a single step of the incremental vacuum procedure on
** the P1 database. If the vacuum has finished, jump to instruction
** P2. Otherwise, fall through to the next instruction.
*/
case OP_IncrVacuum: {        /* jump */
  Btree *pBt;

  assert( pOp->p1>=0 && pOp->p1<db->nDb );
  assert( DbMaskTest(p->btreeMask, pOp->p1) );
  assert( p->readOnly==0 );
  pBt = db->aDb[pOp->p1].pBt;
  rc = sqlite3BtreeIncrVacuum(pBt);
  VdbeBranchTaken(rc==SQLITE_DONE,2);
  if( rc ){
    if( rc!=SQLITE_DONE ) goto abort_due_to_error;
    rc = SQLITE_OK;
    goto jump_to_p2;
  }
  break;
}
#endif

/* Opcode: Expire P1 P2 * * *
**
** Cause precompiled statements to expire.  When an expired statement
** is executed using sqlite3_step() it will either automatically
** reprepare itself (if it was originally created using sqlite3_prepare_v2())
** or it will fail with SQLITE_SCHEMA.
** 
** If P1 is 0, then all SQL statements become expired. If P1 is non-zero,
** then only the currently executing statement is expired.
**
** If P2 is 0, then SQL statements are expired immediately.  If P2 is 1,
** then running SQL statements are allowed to continue to run to completion.
** The P2==1 case occurs when a CREATE INDEX or similar schema change happens
** that might help the statement run faster but which does not affect the
** correctness of operation.
*/
case OP_Expire: {
  assert( pOp->p2==0 || pOp->p2==1 );
  if( !pOp->p1 ){
    sqlite3ExpirePreparedStatements(db, pOp->p2);
  }else{
    p->expired = pOp->p2+1;
  }
  break;
}

#ifndef SQLITE_OMIT_SHARED_CACHE
/* Opcode: TableLock P1 P2 P3 P4 *
** Synopsis: iDb=P1 root=P2 write=P3
**
** Obtain a lock on a particular table. This instruction is only used when
** the shared-cache feature is enabled. 
**
** P1 is the index of the database in sqlite3.aDb[] of the database
** on which the lock is acquired.  A readlock is obtained if P3==0 or
** a write lock if P3==1.
**
** P2 contains the root-page of the table to lock.
**
** P4 contains a pointer to the name of the table being locked. This is only
** used to generate an error message if the lock cannot be obtained.
*/
case OP_TableLock: {
  u8 isWriteLock = (u8)pOp->p3;
  if( isWriteLock || 0==(db->flags&SQLITE_ReadUncommit) ){
    int p1 = pOp->p1; 
    assert( p1>=0 && p1<db->nDb );
    assert( DbMaskTest(p->btreeMask, p1) );
    assert( isWriteLock==0 || isWriteLock==1 );
    rc = sqlite3BtreeLockTable(db->aDb[p1].pBt, pOp->p2, isWriteLock);
    if( rc ){
      if( (rc&0xFF)==SQLITE_LOCKED ){
        const char *z = pOp->p4.z;
        sqlite3VdbeError(p, "database table is locked: %s", z);
      }
      goto abort_due_to_error;
    }
  }
  break;
}
#endif /* SQLITE_OMIT_SHARED_CACHE */

#ifndef SQLITE_OMIT_VIRTUALTABLE
/* Opcode: VBegin * * * P4 *
**
** P4 may be a pointer to an sqlite3_vtab structure. If so, call the 
** xBegin method for that table.
**
** Also, whether or not P4 is set, check that this is not being called from
** within a callback to a virtual table xSync() method. If it is, the error
** code will be set to SQLITE_LOCKED.
*/
case OP_VBegin: {
  VTable *pVTab;
  pVTab = pOp->p4.pVtab;
  rc = sqlite3VtabBegin(db, pVTab);
  if( pVTab ) sqlite3VtabImportErrmsg(p, pVTab->pVtab);
  if( rc ) goto abort_due_to_error;
  break;
}
#endif /* SQLITE_OMIT_VIRTUALTABLE */

#ifndef SQLITE_OMIT_VIRTUALTABLE
/* Opcode: VCreate P1 P2 * * *
**
** P2 is a register that holds the name of a virtual table in database 
** P1. Call the xCreate method for that table.
*/
case OP_VCreate: {
  Mem sMem;          /* For storing the record being decoded */
  const char *zTab;  /* Name of the virtual table */

  memset(&sMem, 0, sizeof(sMem));
  sMem.db = db;
  /* Because P2 is always a static string, it is impossible for the
  ** sqlite3VdbeMemCopy() to fail */
  assert( (aMem[pOp->p2].flags & MEM_Str)!=0 );
  assert( (aMem[pOp->p2].flags & MEM_Static)!=0 );
  rc = sqlite3VdbeMemCopy(&sMem, &aMem[pOp->p2]);
  assert( rc==SQLITE_OK );
  zTab = (const char*)sqlite3_value_text(&sMem);
  assert( zTab || db->mallocFailed );
  if( zTab ){
    rc = sqlite3VtabCallCreate(db, pOp->p1, zTab, &p->zErrMsg);
  }
  sqlite3VdbeMemRelease(&sMem);
  if( rc ) goto abort_due_to_error;
  break;
}
#endif /* SQLITE_OMIT_VIRTUALTABLE */

#ifndef SQLITE_OMIT_VIRTUALTABLE
/* Opcode: VDestroy P1 * * P4 *
**
** P4 is the name of a virtual table in database P1.  Call the xDestroy method
** of that table.
*/
case OP_VDestroy: {
  db->nVDestroy++;
  rc = sqlite3VtabCallDestroy(db, pOp->p1, pOp->p4.z);
  db->nVDestroy--;
  assert( p->errorAction==OE_Abort && p->usesStmtJournal );
  if( rc ) goto abort_due_to_error;
  break;
}
#endif /* SQLITE_OMIT_VIRTUALTABLE */

#ifndef SQLITE_OMIT_VIRTUALTABLE
/* Opcode: VOpen P1 * * P4 *
**
** P4 is a pointer to a virtual table object, an sqlite3_vtab structure.
** P1 is a cursor number.  This opcode opens a cursor to the virtual
** table and stores that cursor in P1.
*/
case OP_VOpen: {
  VdbeCursor *pCur;
  sqlite3_vtab_cursor *pVCur;
  sqlite3_vtab *pVtab;
  const sqlite3_module *pModule;

  assert( p->bIsReader );
  pCur = 0;
  pVCur = 0;
  pVtab = pOp->p4.pVtab->pVtab;
  if( pVtab==0 || NEVER(pVtab->pModule==0) ){
    rc = SQLITE_LOCKED;
    goto abort_due_to_error;
  }
  pModule = pVtab->pModule;
  rc = pModule->xOpen(pVtab, &pVCur);
  sqlite3VtabImportErrmsg(p, pVtab);
  if( rc ) goto abort_due_to_error;

  /* Initialize sqlite3_vtab_cursor base class */
  pVCur->pVtab = pVtab;

  /* Initialize vdbe cursor object */
  pCur = allocateCursor(p, pOp->p1, 0, -1, CURTYPE_VTAB);
  if( pCur ){
    pCur->uc.pVCur = pVCur;
    pVtab->nRef++;
  }else{
    assert( db->mallocFailed );
    pModule->xClose(pVCur);
    goto no_mem;
  }
  break;
}
#endif /* SQLITE_OMIT_VIRTUALTABLE */

#ifndef SQLITE_OMIT_VIRTUALTABLE
/* Opcode: VFilter P1 P2 P3 P4 *
** Synopsis: iplan=r[P3] zplan='P4'
**
** P1 is a cursor opened using VOpen.  P2 is an address to jump to if
** the filtered result set is empty.
**
** P4 is either NULL or a string that was generated by the xBestIndex
** method of the module.  The interpretation of the P4 string is left
** to the module implementation.
**
** This opcode invokes the xFilter method on the virtual table specified
** by P1.  The integer query plan parameter to xFilter is stored in register
** P3. Register P3+1 stores the argc parameter to be passed to the
** xFilter method. Registers P3+2..P3+1+argc are the argc
** additional parameters which are passed to
** xFilter as argv. Register P3+2 becomes argv[0] when passed to xFilter.
**
** A jump is made to P2 if the result set after filtering would be empty.
*/
case OP_VFilter: {   /* jump */
  int nArg;
  int iQuery;
  const sqlite3_module *pModule;
  Mem *pQuery;
  Mem *pArgc;
  sqlite3_vtab_cursor *pVCur;
  sqlite3_vtab *pVtab;
  VdbeCursor *pCur;
  int res;
  int i;
  Mem **apArg;

  pQuery = &aMem[pOp->p3];
  pArgc = &pQuery[1];
  pCur = p->apCsr[pOp->p1];
  assert( memIsValid(pQuery) );
  REGISTER_TRACE(pOp->p3, pQuery);
  assert( pCur->eCurType==CURTYPE_VTAB );
  pVCur = pCur->uc.pVCur;
  pVtab = pVCur->pVtab;
  pModule = pVtab->pModule;

  /* Grab the index number and argc parameters */
  assert( (pQuery->flags&MEM_Int)!=0 && pArgc->flags==MEM_Int );
  nArg = (int)pArgc->u.i;
  iQuery = (int)pQuery->u.i;

  /* Invoke the xFilter method */
  res = 0;
  apArg = p->apArg;
  for(i = 0; i<nArg; i++){
    apArg[i] = &pArgc[i+1];
  }
  rc = pModule->xFilter(pVCur, iQuery, pOp->p4.z, nArg, apArg);
  sqlite3VtabImportErrmsg(p, pVtab);
  if( rc ) goto abort_due_to_error;
  res = pModule->xEof(pVCur);
  pCur->nullRow = 0;
  VdbeBranchTaken(res!=0,2);
  if( res ) goto jump_to_p2;
  break;
}
#endif /* SQLITE_OMIT_VIRTUALTABLE */

#ifndef SQLITE_OMIT_VIRTUALTABLE
/* Opcode: VColumn P1 P2 P3 * P5
** Synopsis: r[P3]=vcolumn(P2)
**
** Store in register P3 the value of the P2-th column of
** the current row of the virtual-table of cursor P1.
**
** If the VColumn opcode is being used to fetch the value of
** an unchanging column during an UPDATE operation, then the P5
** value is OPFLAG_NOCHNG.  This will cause the sqlite3_vtab_nochange()
** function to return true inside the xColumn method of the virtual
** table implementation.  The P5 column might also contain other
** bits (OPFLAG_LENGTHARG or OPFLAG_TYPEOFARG) but those bits are
** unused by OP_VColumn.
*/
case OP_VColumn: {
  sqlite3_vtab *pVtab;
  const sqlite3_module *pModule;
  Mem *pDest;
  sqlite3_context sContext;

  VdbeCursor *pCur = p->apCsr[pOp->p1];
  assert( pCur->eCurType==CURTYPE_VTAB );
  assert( pOp->p3>0 && pOp->p3<=(p->nMem+1 - p->nCursor) );
  pDest = &aMem[pOp->p3];
  memAboutToChange(p, pDest);
  if( pCur->nullRow ){
    sqlite3VdbeMemSetNull(pDest);
    break;
  }
  pVtab = pCur->uc.pVCur->pVtab;
  pModule = pVtab->pModule;
  assert( pModule->xColumn );
  memset(&sContext, 0, sizeof(sContext));
  sContext.pOut = pDest;
  testcase( (pOp->p5 & OPFLAG_NOCHNG)==0 && pOp->p5!=0 );
  if( pOp->p5 & OPFLAG_NOCHNG ){
    sqlite3VdbeMemSetNull(pDest);
    pDest->flags = MEM_Null|MEM_Zero;
    pDest->u.nZero = 0;
  }else{
    MemSetTypeFlag(pDest, MEM_Null);
  }
  rc = pModule->xColumn(pCur->uc.pVCur, &sContext, pOp->p2);
  sqlite3VtabImportErrmsg(p, pVtab);
  if( sContext.isError>0 ){
    sqlite3VdbeError(p, "%s", sqlite3_value_text(pDest));
    rc = sContext.isError;
  }
  sqlite3VdbeChangeEncoding(pDest, encoding);
  REGISTER_TRACE(pOp->p3, pDest);
  UPDATE_MAX_BLOBSIZE(pDest);

  if( sqlite3VdbeMemTooBig(pDest) ){
    goto too_big;
  }
  if( rc ) goto abort_due_to_error;
  break;
}
#endif /* SQLITE_OMIT_VIRTUALTABLE */

#ifndef SQLITE_OMIT_VIRTUALTABLE
/* Opcode: VNext P1 P2 * * *
**
** Advance virtual table P1 to the next row in its result set and
** jump to instruction P2.  Or, if the virtual table has reached
** the end of its result set, then fall through to the next instruction.
*/
case OP_VNext: {   /* jump */
  sqlite3_vtab *pVtab;
  const sqlite3_module *pModule;
  int res;
  VdbeCursor *pCur;

  res = 0;
  pCur = p->apCsr[pOp->p1];
  assert( pCur->eCurType==CURTYPE_VTAB );
  if( pCur->nullRow ){
    break;
  }
  pVtab = pCur->uc.pVCur->pVtab;
  pModule = pVtab->pModule;
  assert( pModule->xNext );

  /* Invoke the xNext() method of the module. There is no way for the
  ** underlying implementation to return an error if one occurs during
  ** xNext(). Instead, if an error occurs, true is returned (indicating that 
  ** data is available) and the error code returned when xColumn or
  ** some other method is next invoked on the save virtual table cursor.
  */
  rc = pModule->xNext(pCur->uc.pVCur);
  sqlite3VtabImportErrmsg(p, pVtab);
  if( rc ) goto abort_due_to_error;
  res = pModule->xEof(pCur->uc.pVCur);
  VdbeBranchTaken(!res,2);
  if( !res ){
    /* If there is data, jump to P2 */
    goto jump_to_p2_and_check_for_interrupt;
  }
  goto check_for_interrupt;
}
#endif /* SQLITE_OMIT_VIRTUALTABLE */

#ifndef SQLITE_OMIT_VIRTUALTABLE
/* Opcode: VRename P1 * * P4 *
**
** P4 is a pointer to a virtual table object, an sqlite3_vtab structure.
** This opcode invokes the corresponding xRename method. The value
** in register P1 is passed as the zName argument to the xRename method.
*/
case OP_VRename: {
  sqlite3_vtab *pVtab;
  Mem *pName;
  int isLegacy;
  
  isLegacy = (db->flags & SQLITE_LegacyAlter);
  db->flags |= SQLITE_LegacyAlter;
  pVtab = pOp->p4.pVtab->pVtab;
  pName = &aMem[pOp->p1];
  assert( pVtab->pModule->xRename );
  assert( memIsValid(pName) );
  assert( p->readOnly==0 );
  REGISTER_TRACE(pOp->p1, pName);
  assert( pName->flags & MEM_Str );
  testcase( pName->enc==SQLITE_UTF8 );
  testcase( pName->enc==SQLITE_UTF16BE );
  testcase( pName->enc==SQLITE_UTF16LE );
  rc = sqlite3VdbeChangeEncoding(pName, SQLITE_UTF8);
  if( rc ) goto abort_due_to_error;
  rc = pVtab->pModule->xRename(pVtab, pName->z);
  if( isLegacy==0 ) db->flags &= ~(u64)SQLITE_LegacyAlter;
  sqlite3VtabImportErrmsg(p, pVtab);
  p->expired = 0;
  if( rc ) goto abort_due_to_error;
  break;
}
#endif

#ifndef SQLITE_OMIT_VIRTUALTABLE
/* Opcode: VUpdate P1 P2 P3 P4 P5
** Synopsis: data=r[P3@P2]
**
** P4 is a pointer to a virtual table object, an sqlite3_vtab structure.
** This opcode invokes the corresponding xUpdate method. P2 values
** are contiguous memory cells starting at P3 to pass to the xUpdate 
** invocation. The value in register (P3+P2-1) corresponds to the 
** p2th element of the argv array passed to xUpdate.
**
** The xUpdate method will do a DELETE or an INSERT or both.
** The argv[0] element (which corresponds to memory cell P3)
** is the rowid of a row to delete.  If argv[0] is NULL then no 
** deletion occurs.  The argv[1] element is the rowid of the new 
** row.  This can be NULL to have the virtual table select the new 
** rowid for itself.  The subsequent elements in the array are 
** the values of columns in the new row.
**
** If P2==1 then no insert is performed.  argv[0] is the rowid of
** a row to delete.
**
** P1 is a boolean flag. If it is set to true and the xUpdate call
** is successful, then the value returned by sqlite3_last_insert_rowid() 
** is set to the value of the rowid for the row just inserted.
**
** P5 is the error actions (OE_Replace, OE_Fail, OE_Ignore, etc) to
** apply in the case of a constraint failure on an insert or update.
*/
case OP_VUpdate: {
  sqlite3_vtab *pVtab;
  const sqlite3_module *pModule;
  int nArg;
  int i;
  sqlite_int64 rowid;
  Mem **apArg;
  Mem *pX;

  assert( pOp->p2==1        || pOp->p5==OE_Fail   || pOp->p5==OE_Rollback 
       || pOp->p5==OE_Abort || pOp->p5==OE_Ignore || pOp->p5==OE_Replace
  );
  assert( p->readOnly==0 );
  if( db->mallocFailed ) goto no_mem;
  sqlite3VdbeIncrWriteCounter(p, 0);
  pVtab = pOp->p4.pVtab->pVtab;
  if( pVtab==0 || NEVER(pVtab->pModule==0) ){
    rc = SQLITE_LOCKED;
    goto abort_due_to_error;
  }
  pModule = pVtab->pModule;
  nArg = pOp->p2;
  assert( pOp->p4type==P4_VTAB );
  if( ALWAYS(pModule->xUpdate) ){
    u8 vtabOnConflict = db->vtabOnConflict;
    apArg = p->apArg;
    pX = &aMem[pOp->p3];
    for(i=0; i<nArg; i++){
      assert( memIsValid(pX) );
      memAboutToChange(p, pX);
      apArg[i] = pX;
      pX++;
    }
    db->vtabOnConflict = pOp->p5;
    rc = pModule->xUpdate(pVtab, nArg, apArg, &rowid);
    db->vtabOnConflict = vtabOnConflict;
    sqlite3VtabImportErrmsg(p, pVtab);
    if( rc==SQLITE_OK && pOp->p1 ){
      assert( nArg>1 && apArg[0] && (apArg[0]->flags&MEM_Null) );
      db->lastRowid = rowid;
    }
    if( (rc&0xff)==SQLITE_CONSTRAINT && pOp->p4.pVtab->bConstraint ){
      if( pOp->p5==OE_Ignore ){
        rc = SQLITE_OK;
      }else{
        p->errorAction = ((pOp->p5==OE_Replace) ? OE_Abort : pOp->p5);
      }
    }else{
      p->nChange++;
    }
    if( rc ) goto abort_due_to_error;
  }
  break;
}
#endif /* SQLITE_OMIT_VIRTUALTABLE */

#ifndef  SQLITE_OMIT_PAGER_PRAGMAS
/* Opcode: Pagecount P1 P2 * * *
**
** Write the current number of pages in database P1 to memory cell P2.
*/
case OP_Pagecount: {            /* out2 */
  pOut = out2Prerelease(p, pOp);
  pOut->u.i = sqlite3BtreeLastPage(db->aDb[pOp->p1].pBt);
  break;
}
#endif


#ifndef  SQLITE_OMIT_PAGER_PRAGMAS
/* Opcode: MaxPgcnt P1 P2 P3 * *
**
** Try to set the maximum page count for database P1 to the value in P3.
** Do not let the maximum page count fall below the current page count and
** do not change the maximum page count value if P3==0.
**
** Store the maximum page count after the change in register P2.
*/
case OP_MaxPgcnt: {            /* out2 */
  unsigned int newMax;
  Btree *pBt;

  pOut = out2Prerelease(p, pOp);
  pBt = db->aDb[pOp->p1].pBt;
  newMax = 0;
  if( pOp->p3 ){
    newMax = sqlite3BtreeLastPage(pBt);
    if( newMax < (unsigned)pOp->p3 ) newMax = (unsigned)pOp->p3;
  }
  pOut->u.i = sqlite3BtreeMaxPageCount(pBt, newMax);
  break;
}
#endif

/* Opcode: Function0 P1 P2 P3 P4 P5
** Synopsis: r[P3]=func(r[P2@P5])
**
** Invoke a user function (P4 is a pointer to a FuncDef object that
** defines the function) with P5 arguments taken from register P2 and
** successors.  The result of the function is stored in register P3.
** Register P3 must not be one of the function inputs.
**
** P1 is a 32-bit bitmask indicating whether or not each argument to the 
** function was determined to be constant at compile time. If the first
** argument was constant then bit 0 of P1 is set. This is used to determine
** whether meta data associated with a user function argument using the
** sqlite3_set_auxdata() API may be safely retained until the next
** invocation of this opcode.
**
** See also: Function, AggStep, AggFinal
*/
/* Opcode: Function P1 P2 P3 P4 P5
** Synopsis: r[P3]=func(r[P2@P5])
**
** Invoke a user function (P4 is a pointer to an sqlite3_context object that
** contains a pointer to the function to be run) with P5 arguments taken
** from register P2 and successors.  The result of the function is stored
** in register P3.  Register P3 must not be one of the function inputs.
**
** P1 is a 32-bit bitmask indicating whether or not each argument to the 
** function was determined to be constant at compile time. If the first
** argument was constant then bit 0 of P1 is set. This is used to determine
** whether meta data associated with a user function argument using the
** sqlite3_set_auxdata() API may be safely retained until the next
** invocation of this opcode.
**
** SQL functions are initially coded as OP_Function0 with P4 pointing
** to a FuncDef object.  But on first evaluation, the P4 operand is
** automatically converted into an sqlite3_context object and the operation
** changed to this OP_Function opcode.  In this way, the initialization of
** the sqlite3_context object occurs only once, rather than once for each
** evaluation of the function.
**
** See also: Function0, AggStep, AggFinal
*/
case OP_PureFunc0:              /* group */
case OP_Function0: {            /* group */
  int n;
  sqlite3_context *pCtx;

  assert( pOp->p4type==P4_FUNCDEF );
  n = pOp->p5;
  assert( pOp->p3>0 && pOp->p3<=(p->nMem+1 - p->nCursor) );
  assert( n==0 || (pOp->p2>0 && pOp->p2+n<=(p->nMem+1 - p->nCursor)+1) );
  assert( pOp->p3<pOp->p2 || pOp->p3>=pOp->p2+n );
  pCtx = sqlite3DbMallocRawNN(db, sizeof(*pCtx) + (n-1)*sizeof(sqlite3_value*));
  if( pCtx==0 ) goto no_mem;
  pCtx->pOut = 0;
  pCtx->pFunc = pOp->p4.pFunc;
  pCtx->iOp = (int)(pOp - aOp);
  pCtx->pVdbe = p;
  pCtx->isError = 0;
  pCtx->argc = n;
  pOp->p4type = P4_FUNCCTX;
  pOp->p4.pCtx = pCtx;
  assert( OP_PureFunc == OP_PureFunc0+2 );
  assert( OP_Function == OP_Function0+2 );
  pOp->opcode += 2;
  /* Fall through into OP_Function */
}
case OP_PureFunc:              /* group */
case OP_Function: {            /* group */
  int i;
  sqlite3_context *pCtx;

  assert( pOp->p4type==P4_FUNCCTX );
  pCtx = pOp->p4.pCtx;

  /* If this function is inside of a trigger, the register array in aMem[]
  ** might change from one evaluation to the next.  The next block of code
  ** checks to see if the register array has changed, and if so it
  ** reinitializes the relavant parts of the sqlite3_context object */
  pOut = &aMem[pOp->p3];
  if( pCtx->pOut != pOut ){
    pCtx->pOut = pOut;
    for(i=pCtx->argc-1; i>=0; i--) pCtx->argv[i] = &aMem[pOp->p2+i];
  }

  memAboutToChange(p, pOut);
#ifdef SQLITE_DEBUG
  for(i=0; i<pCtx->argc; i++){
    assert( memIsValid(pCtx->argv[i]) );
    REGISTER_TRACE(pOp->p2+i, pCtx->argv[i]);
  }
#endif
  MemSetTypeFlag(pOut, MEM_Null);
  assert( pCtx->isError==0 );
  (*pCtx->pFunc->xSFunc)(pCtx, pCtx->argc, pCtx->argv);/* IMP: R-24505-23230 */

  /* If the function returned an error, throw an exception */
  if( pCtx->isError ){
    if( pCtx->isError>0 ){
      sqlite3VdbeError(p, "%s", sqlite3_value_text(pOut));
      rc = pCtx->isError;
    }
    sqlite3VdbeDeleteAuxData(db, &p->pAuxData, pCtx->iOp, pOp->p1);
    pCtx->isError = 0;
    if( rc ) goto abort_due_to_error;
  }

  /* Copy the result of the function into register P3 */
  if( pOut->flags & (MEM_Str|MEM_Blob) ){
    sqlite3VdbeChangeEncoding(pOut, encoding);
    if( sqlite3VdbeMemTooBig(pOut) ) goto too_big;
  }

  REGISTER_TRACE(pOp->p3, pOut);
  UPDATE_MAX_BLOBSIZE(pOut);
  break;
}

/* Opcode: Trace P1 P2 * P4 *
**
** Write P4 on the statement trace output if statement tracing is
** enabled.
**
** Operand P1 must be 0x7fffffff and P2 must positive.
*/
/* Opcode: Init P1 P2 P3 P4 *
** Synopsis: Start at P2
**
** Programs contain a single instance of this opcode as the very first
** opcode.
**
** If tracing is enabled (by the sqlite3_trace()) interface, then
** the UTF-8 string contained in P4 is emitted on the trace callback.
** Or if P4 is blank, use the string returned by sqlite3_sql().
**
** If P2 is not zero, jump to instruction P2.
**
** Increment the value of P1 so that OP_Once opcodes will jump the
** first time they are evaluated for this run.
**
** If P3 is not zero, then it is an address to jump to if an SQLITE_CORRUPT
** error is encountered.
*/
case OP_Trace:
case OP_Init: {          /* jump */
  int i;
#ifndef SQLITE_OMIT_TRACE
  char *zTrace;
#endif

  /* If the P4 argument is not NULL, then it must be an SQL comment string.
  ** The "--" string is broken up to prevent false-positives with srcck1.c.
  **
  ** This assert() provides evidence for:
  ** EVIDENCE-OF: R-50676-09860 The callback can compute the same text that
  ** would have been returned by the legacy sqlite3_trace() interface by
  ** using the X argument when X begins with "--" and invoking
  ** sqlite3_expanded_sql(P) otherwise.
  */
  assert( pOp->p4.z==0 || strncmp(pOp->p4.z, "-" "- ", 3)==0 );

  /* OP_Init is always instruction 0 */
  assert( pOp==p->aOp || pOp->opcode==OP_Trace );

#ifndef SQLITE_OMIT_TRACE
  if( (db->mTrace & (SQLITE_TRACE_STMT|SQLITE_TRACE_LEGACY))!=0
   && !p->doingRerun
   && (zTrace = (pOp->p4.z ? pOp->p4.z : p->zSql))!=0
  ){
#ifndef SQLITE_OMIT_DEPRECATED
    if( db->mTrace & SQLITE_TRACE_LEGACY ){
      void (*x)(void*,const char*) = (void(*)(void*,const char*))db->xTrace;
      char *z = sqlite3VdbeExpandSql(p, zTrace);
      x(db->pTraceArg, z);
      sqlite3_free(z);
    }else
#endif
    if( db->nVdbeExec>1 ){
      char *z = sqlite3MPrintf(db, "-- %s", zTrace);
      (void)db->xTrace(SQLITE_TRACE_STMT, db->pTraceArg, p, z);
      sqlite3DbFree(db, z);
    }else{
      (void)db->xTrace(SQLITE_TRACE_STMT, db->pTraceArg, p, zTrace);
    }
  }
#ifdef SQLITE_USE_FCNTL_TRACE
  zTrace = (pOp->p4.z ? pOp->p4.z : p->zSql);
  if( zTrace ){
    int j;
    for(j=0; j<db->nDb; j++){
      if( DbMaskTest(p->btreeMask, j)==0 ) continue;
      sqlite3_file_control(db, db->aDb[j].zDbSName, SQLITE_FCNTL_TRACE, zTrace);
    }
  }
#endif /* SQLITE_USE_FCNTL_TRACE */
#ifdef SQLITE_DEBUG
  if( (db->flags & SQLITE_SqlTrace)!=0
   && (zTrace = (pOp->p4.z ? pOp->p4.z : p->zSql))!=0
  ){
    sqlite3DebugPrintf("SQL-trace: %s\n", zTrace);
  }
#endif /* SQLITE_DEBUG */
#endif /* SQLITE_OMIT_TRACE */
  assert( pOp->p2>0 );
  if( pOp->p1>=sqlite3GlobalConfig.iOnceResetThreshold ){
    if( pOp->opcode==OP_Trace ) break;
    for(i=1; i<p->nOp; i++){
      if( p->aOp[i].opcode==OP_Once ) p->aOp[i].p1 = 0;
    }
    pOp->p1 = 0;
  }
  pOp->p1++;
  p->aCounter[SQLITE_STMTSTATUS_RUN]++;
  goto jump_to_p2;
}

#ifdef SQLITE_ENABLE_CURSOR_HINTS
/* Opcode: CursorHint P1 * * P4 *
**
** Provide a hint to cursor P1 that it only needs to return rows that
** satisfy the Expr in P4.  TK_REGISTER terms in the P4 expression refer
** to values currently held in registers.  TK_COLUMN terms in the P4
** expression refer to columns in the b-tree to which cursor P1 is pointing.
*/
case OP_CursorHint: {
  VdbeCursor *pC;

  assert( pOp->p1>=0 && pOp->p1<p->nCursor );
  assert( pOp->p4type==P4_EXPR );
  pC = p->apCsr[pOp->p1];
  if( pC ){
    assert( pC->eCurType==CURTYPE_BTREE );
    sqlite3BtreeCursorHint(pC->uc.pCursor, BTREE_HINT_RANGE,
                           pOp->p4.pExpr, aMem);
  }
  break;
}
#endif /* SQLITE_ENABLE_CURSOR_HINTS */

#ifdef SQLITE_DEBUG
/* Opcode:  Abortable   * * * * *
**
** Verify that an Abort can happen.  Assert if an Abort at this point
** might cause database corruption.  This opcode only appears in debugging
** builds.
**
** An Abort is safe if either there have been no writes, or if there is
** an active statement journal.
*/
case OP_Abortable: {
  sqlite3VdbeAssertAbortable(p);
  break;
}
#endif

/* Opcode: Noop * * * * *
**
** Do nothing.  This instruction is often useful as a jump
** destination.
*/
/*
** The magic Explain opcode are only inserted when explain==2 (which
** is to say when the EXPLAIN QUERY PLAN syntax is used.)
** This opcode records information from the optimizer.  It is the
** the same as a no-op.  This opcodesnever appears in a real VM program.
*/
default: {          /* This is really OP_Noop, OP_Explain */
  assert( pOp->opcode==OP_Noop || pOp->opcode==OP_Explain );

  break;
}

/*****************************************************************************
** The cases of the switch statement above this line should all be indented
** by 6 spaces.  But the left-most 6 spaces have been removed to improve the
** readability.  From this point on down, the normal indentation rules are
** restored.
*****************************************************************************/
    }

#ifdef VDBE_PROFILE
    {
      u64 endTime = sqlite3NProfileCnt ? sqlite3NProfileCnt : sqlite3Hwtime();
      if( endTime>start ) pOrigOp->cycles += endTime - start;
      pOrigOp->cnt++;
    }
#endif

    /* The following code adds nothing to the actual functionality
    ** of the program.  It is only here for testing and debugging.
    ** On the other hand, it does burn CPU cycles every time through
    ** the evaluator loop.  So we can leave it out when NDEBUG is defined.
    */
#ifndef NDEBUG
    assert( pOp>=&aOp[-1] && pOp<&aOp[p->nOp-1] );

#ifdef SQLITE_DEBUG
    if( db->flags & SQLITE_VdbeTrace ){
      u8 opProperty = sqlite3OpcodeProperty[pOrigOp->opcode];
      if( rc!=0 ) printf("rc=%d\n",rc);
      if( opProperty & (OPFLG_OUT2) ){
        registerTrace(pOrigOp->p2, &aMem[pOrigOp->p2]);
      }
      if( opProperty & OPFLG_OUT3 ){
        registerTrace(pOrigOp->p3, &aMem[pOrigOp->p3]);
      }
    }
#endif  /* SQLITE_DEBUG */
#endif  /* NDEBUG */
  }  /* The end of the for(;;) loop the loops through opcodes */

  /* If we reach this point, it means that execution is finished with
  ** an error of some kind.
  */
abort_due_to_error:
  if( db->mallocFailed ) rc = SQLITE_NOMEM_BKPT;
  assert( rc );
  if( p->zErrMsg==0 && rc!=SQLITE_IOERR_NOMEM ){
    sqlite3VdbeError(p, "%s", sqlite3ErrStr(rc));
  }
  p->rc = rc;
  sqlite3SystemError(db, rc);
  testcase( sqlite3GlobalConfig.xLog!=0 );
  sqlite3_log(rc, "statement aborts at %d: [%s] %s", 
                   (int)(pOp - aOp), p->zSql, p->zErrMsg);
  sqlite3VdbeHalt(p);
  if( rc==SQLITE_IOERR_NOMEM ) sqlite3OomFault(db);
  rc = SQLITE_ERROR;
  if( resetSchemaOnFault>0 ){
    sqlite3ResetOneSchema(db, resetSchemaOnFault-1);
  }

  /* This is the only way out of this procedure.  We have to
  ** release the mutexes on btrees that were acquired at the
  ** top. */
vdbe_return:
  testcase( nVmStep>0 );
  p->aCounter[SQLITE_STMTSTATUS_VM_STEP] += (int)nVmStep;
  sqlite3VdbeLeave(p);
  assert( rc!=SQLITE_OK || nExtraDelete==0 
       || sqlite3_strlike("DELETE%",p->zSql,0)!=0 
  );
  return rc;

  /* Jump to here if a string or blob larger than SQLITE_MAX_LENGTH
  ** is encountered.
  */
too_big:
  sqlite3VdbeError(p, "string or blob too big");
  rc = SQLITE_TOOBIG;
  goto abort_due_to_error;

  /* Jump to here if a malloc() fails.
  */
no_mem:
  sqlite3OomFault(db);
  sqlite3VdbeError(p, "out of memory");
  rc = SQLITE_NOMEM_BKPT;
  goto abort_due_to_error;

  /* Jump to here if the sqlite3_interrupt() API sets the interrupt
  ** flag.
  */
abort_due_to_interrupt:
  assert( db->u1.isInterrupted );
  rc = db->mallocFailed ? SQLITE_NOMEM_BKPT : SQLITE_INTERRUPT;
  p->rc = rc;
  sqlite3VdbeError(p, "%s", sqlite3ErrStr(rc));
  goto abort_due_to_error;
}<|MERGE_RESOLUTION|>--- conflicted
+++ resolved
@@ -3663,41 +3663,6 @@
       SQLITE_OPEN_TRANSIENT_DB;
   assert( pOp->p1>=0 );
   assert( pOp->p2>=0 );
-<<<<<<< HEAD
-  pCx = allocateCursor(p, pOp->p1, pOp->p2, -1, CURTYPE_BTREE);
-  if( pCx==0 ) goto no_mem;
-  pCx->nullRow = 1;
-  pCx->isEphemeral = 1;
-  rc = sqlite3BtreeOpen(db->pVfs, 0, db, &pCx->pBtx, 
-                        BTREE_OMIT_JOURNAL | BTREE_SINGLE | pOp->p5, vfsFlags);
-  if( rc==SQLITE_OK ){
-    rc = sqlite3BtreeBeginTrans(pCx->pBtx, 1, 0);
-  }
-  if( rc==SQLITE_OK ){
-    /* If a transient index is required, create it by calling
-    ** sqlite3BtreeCreateTable() with the BTREE_BLOBKEY flag before
-    ** opening it. If a transient table is required, just use the
-    ** automatically created table with root-page 1 (an BLOB_INTKEY table).
-    */
-    if( (pCx->pKeyInfo = pKeyInfo = pOp->p4.pKeyInfo)!=0 ){
-      int pgno;
-      assert( pOp->p4type==P4_KEYINFO );
-      rc = sqlite3BtreeCreateTable(pCx->pBtx, &pgno, BTREE_BLOBKEY | pOp->p5); 
-      if( rc==SQLITE_OK ){
-        assert( pgno==MASTER_ROOT+1 );
-        assert( pKeyInfo->db==db );
-        assert( pKeyInfo->enc==ENC(db) );
-        pCx->pgnoRoot = pgno;
-        rc = sqlite3BtreeCursor(pCx->pBtx, pgno, BTREE_WRCSR,
-                                pKeyInfo, pCx->uc.pCursor);
-      }
-      pCx->isTable = 0;
-    }else{
-      rc = sqlite3BtreeCursor(pCx->pBtx, MASTER_ROOT, BTREE_WRCSR,
-                              0, pCx->uc.pCursor);
-      pCx->isTable = 1;
-      pCx->pgnoRoot = MASTER_ROOT;
-=======
   pCx = p->apCsr[pOp->p1];
   if( pCx ){
     /* If the ephermeral table is already open, erase all existing content
@@ -3738,7 +3703,6 @@
                                 0, pCx->uc.pCursor);
         pCx->isTable = 1;
       }
->>>>>>> d0fb7960
     }
     pCx->isOrdered = (pOp->p5!=BTREE_UNORDERED);
   }
