--- conflicted
+++ resolved
@@ -76,6 +76,10 @@
 # define FormatMessageW(a,b,c,d,e,f,g) 0
 #endif
 
+/* Forward references */
+typedef struct winShm winShm;           /* A connection to shared-memory */
+typedef struct winShmNode winShmNode;   /* A region of shared-memory */
+
 /*
 ** WinCE lacks native support for file locking so we have to fake it
 ** with some code of our own.
@@ -95,12 +99,15 @@
 */
 typedef struct winFile winFile;
 struct winFile {
-  const sqlite3_io_methods *pMethod;/* Must be first */
+  const sqlite3_io_methods *pMethod; /*** Must be first ***/
+  sqlite3_vfs *pVfs;      /* The VFS used to open this file */
   HANDLE h;               /* Handle for accessing the file */
   unsigned char locktype; /* Type of lock currently held on this file */
   short sharedLockByte;   /* Randomly chosen byte used as a shared lock */
   DWORD lastErrno;        /* The Windows errno from the last I/O error */
   DWORD sectorSize;       /* Sector size of the device file is on */
+  winShm *pShm;           /* Instance of shared memory on this file */
+  const char *zPath;      /* Full pathname of this file */
 #if SQLITE_OS_WINCE
   WCHAR *zDeleteOnClose;  /* Name of file to delete when closing */
   HANDLE hMutex;          /* Mutex used to control access to shared lock */  
@@ -629,10 +636,8 @@
   winFile *pFile = (winFile*)id;
 
   assert( id!=0 );
-<<<<<<< HEAD
-=======
+  assert( pFile->pShm==0 );
   OSTRACE(("CLOSE %d\n", pFile->h));
->>>>>>> d91c68f6
   do{
     rc = CloseHandle(pFile->h);
   }while( rc==0 && ++cnt < MX_CLOSE_ATTEMPT && (Sleep(100), 1) );
@@ -756,10 +761,7 @@
   int rc = SQLITE_OK;
 
   assert( id!=0 );
-<<<<<<< HEAD
-=======
   OSTRACE(("TRUNCATE %d %lld\n", pFile->h, nByte));
->>>>>>> d91c68f6
   SimulateIOError(return SQLITE_IOERR_TRUNCATE);
   dwRet = SetFilePointer(pFile->h, lowerBits, &upperBits, FILE_BEGIN);
   if( dwRet==INVALID_SET_FILE_POINTER && (error=GetLastError())!=NO_ERROR ){
@@ -933,11 +935,7 @@
 
   assert( id!=0 );
   OSTRACE(("LOCK %d %d was %d(%d)\n",
-<<<<<<< HEAD
            pFile->h, locktype, pFile->locktype, pFile->sharedLockByte));
-=======
-          pFile->h, locktype, pFile->locktype, pFile->sharedLockByte));
->>>>>>> d91c68f6
 
   /* If there is already a lock of this type or more restrictive on the
   ** OsFile, do nothing. Don't use the end_lock: exit path, as
@@ -1151,12 +1149,948 @@
   return 0;
 }
 
+/****************************************************************************
+********************************* Shared Memory *****************************
+**
+** The next subdivision of code manages the shared-memory primitives.
+*/
+#ifndef SQLITE_OMIT_WAL
+
+/*
+** Helper functions to obtain and relinquish the global mutex. The
+** global mutex is used to protect the winLockInfo objects used by 
+** this file, all of which may be shared by multiple threads.
+**
+** Function winShmMutexHeld() is used to assert() that the global mutex 
+** is held when required. This function is only used as part of assert() 
+** statements. e.g.
+**
+**   winShmEnterMutex()
+**     assert( winShmMutexHeld() );
+**   winEnterLeave()
+*/
+static void winShmEnterMutex(void){
+  sqlite3_mutex_enter(sqlite3MutexAlloc(SQLITE_MUTEX_STATIC_MASTER));
+}
+static void winShmLeaveMutex(void){
+  sqlite3_mutex_leave(sqlite3MutexAlloc(SQLITE_MUTEX_STATIC_MASTER));
+}
+#ifdef SQLITE_DEBUG
+static int winShmMutexHeld(void) {
+  return sqlite3_mutex_held(sqlite3MutexAlloc(SQLITE_MUTEX_STATIC_MASTER));
+}
+#endif
+
+/*
+** Object used to represent a single file opened and mmapped to provide
+** shared memory.  When multiple threads all reference the same
+** log-summary, each thread has its own winFile object, but they all
+** point to a single instance of this object.  In other words, each
+** log-summary is opened only once per process.
+**
+** winShmMutexHeld() must be true when creating or destroying
+** this object or while reading or writing the following fields:
+**
+**      nRef
+**      pNext 
+**
+** The following fields are read-only after the object is created:
+** 
+**      fid
+**      zFilename
+**
+** Either winShmNode.mutex must be held or winShmNode.nRef==0 and
+** winShmMutexHeld() is true when reading or writing any other field
+** in this structure.
+**
+** To avoid deadlocks, mutex and mutexBuf are always released in the
+** reverse order that they are acquired.  mutexBuf is always acquired
+** first and released last.  This invariant is check by asserting
+** sqlite3_mutex_notheld() on mutex whenever mutexBuf is acquired or
+** released.
+*/
+struct winShmNode {
+  sqlite3_mutex *mutex;      /* Mutex to access this object */
+  sqlite3_mutex *mutexBuf;   /* Mutex to access zBuf[] */
+  char *zFilename;           /* Name of the file */
+  winFile hFile;             /* File handle from winOpen */
+  HANDLE hMap;               /* File handle from CreateFileMapping */
+  DWORD lastErrno;           /* The Windows errno from the last I/O error */
+  int szMap;                 /* Size of the mapping of file into memory */
+  char *pMMapBuf;            /* Where currently mmapped().  NULL if unmapped */
+  int nRef;                  /* Number of winShm objects pointing to this */
+  winShm *pFirst;            /* All winShm objects pointing to this */
+  winShmNode *pNext;         /* Next in list of all winShmNode objects */
+#ifdef SQLITE_DEBUG
+  u8 exclMask;               /* Mask of exclusive locks held */
+  u8 sharedMask;             /* Mask of shared locks held */
+  u8 nextShmId;              /* Next available winShm.id value */
+#endif
+};
+
+/*
+** A global array of all winShmNode objects.
+**
+** The winShmMutexHeld() must be true while reading or writing this list.
+*/
+static winShmNode *winShmNodeList = 0;
+
+/*
+** Structure used internally by this VFS to record the state of an
+** open shared memory connection.
+**
+** winShm.pFile->mutex must be held while reading or writing the
+** winShm.pNext and winShm.locks[] elements.
+**
+** The winShm.pFile element is initialized when the object is created
+** and is read-only thereafter.
+*/
+struct winShm {
+  winShmNode *pShmNode;      /* The underlying winShmNode object */
+  winShm *pNext;             /* Next winShm with the same winShmNode */
+  u8 lockState;              /* Current lock state */
+  u8 hasMutex;               /* True if holding the winShmNode mutex */
+  u8 hasMutexBuf;            /* True if holding pFile->mutexBuf */
+  u8 sharedMask;             /* Mask of shared locks held */
+  u8 exclMask;               /* Mask of exclusive locks held */
+#ifdef SQLITE_DEBUG
+  u8 id;                     /* Id of this connection with its winShmNode */
+#endif
+};
+
+/*
+** Size increment by which shared memory grows
+*/
+#define SQLITE_WIN_SHM_INCR  4096
+
+/*
+** Constants used for locking
+*/
+#define WIN_SHM_BASE      32        /* Byte offset of the first lock byte */
+#define WIN_SHM_DMS       0x01      /* Mask for Dead-Man-Switch lock */
+#define WIN_SHM_A         0x10      /* Mask for region locks... */
+#define WIN_SHM_B         0x20
+#define WIN_SHM_C         0x40
+#define WIN_SHM_D         0x80
+
+#ifdef SQLITE_DEBUG
+/*
+** Return a pointer to a nul-terminated string in static memory that
+** describes a locking mask.  The string is of the form "MSABCD" with
+** each character representing a lock.  "M" for MUTEX, "S" for DMS, 
+** and "A" through "D" for the region locks.  If a lock is held, the
+** letter is shown.  If the lock is not held, the letter is converted
+** to ".".
+**
+** This routine is for debugging purposes only and does not appear
+** in a production build.
+*/
+static const char *winShmLockString(u8 mask){
+  static char zBuf[48];
+  static int iBuf = 0;
+  char *z;
+
+  z = &zBuf[iBuf];
+  iBuf += 8;
+  if( iBuf>=sizeof(zBuf) ) iBuf = 0;
+
+  z[0] = (mask & WIN_SHM_DMS)   ? 'S' : '.';
+  z[1] = (mask & WIN_SHM_A)     ? 'A' : '.';
+  z[2] = (mask & WIN_SHM_B)     ? 'B' : '.';
+  z[3] = (mask & WIN_SHM_C)     ? 'C' : '.';
+  z[4] = (mask & WIN_SHM_D)     ? 'D' : '.';
+  z[5] = 0;
+  return z;
+}
+#endif /* SQLITE_DEBUG */
+
+/*
+** Apply posix advisory locks for all bytes identified in lockMask.
+**
+** lockMask might contain multiple bits but all bits are guaranteed
+** to be contiguous.
+**
+** Locks block if the mask is exactly WIN_SHM_C and are non-blocking
+** otherwise.
+*/
+#define _SHM_UNLCK  1
+#define _SHM_RDLCK  2
+#define _SHM_WRLCK  3
+static int winShmSystemLock(
+  winShmNode *pFile,    /* Apply locks to this open shared-memory segment */
+  int lockType,         /* _SHM_UNLCK, _SHM_RDLCK, or _SHM_WRLCK */
+  u8 lockMask           /* Which bytes to lock or unlock */
+){
+  OVERLAPPED ovlp;
+  DWORD dwFlags;
+  int nBytes;           /* Number of bytes to lock */
+  int i;                /* Offset into the locking byte range */
+  int rc = 0;           /* Result code form Lock/UnlockFileEx() */
+  u8 mask;              /* Mask of bits in lockMask */
+
+  /* Access to the winShmNode object is serialized by the caller */
+  assert( sqlite3_mutex_held(pFile->mutex) || pFile->nRef==0 );
+
+  /* Initialize the locking parameters */
+  if( lockMask==WIN_SHM_C && lockType!=_SHM_UNLCK ){
+    dwFlags = 0;
+    OSTRACE(("SHM-LOCK %d requesting blocking lock %s\n", 
+             pFile->hFile.h,
+             winShmLockString(lockMask)));
+  }else{
+    dwFlags = LOCKFILE_FAIL_IMMEDIATELY;
+    OSTRACE(("SHM-LOCK %d requesting %s %s\n", 
+             pFile->hFile.h,
+             lockType!=_SHM_UNLCK ? "lock" : "unlock", 
+             winShmLockString(lockMask)));
+  }
+  if( lockType == _SHM_WRLCK ) dwFlags |= LOCKFILE_EXCLUSIVE_LOCK;
+
+  /* Find the first bit in lockMask that is set */
+  for(i=0, mask=0x01; mask!=0 && (lockMask&mask)==0; mask <<= 1, i++){}
+  assert( mask!=0 );
+  memset(&ovlp, 0, sizeof(OVERLAPPED));
+  ovlp.Offset = i+WIN_SHM_BASE;
+  nBytes = 1;
+
+  /* Extend the locking range for each additional bit that is set */
+  mask <<= 1;
+  while( mask!=0 && (lockMask & mask)!=0 ){
+    nBytes++;
+    mask <<= 1;
+  }
+
+  /* Verify that all bits set in lockMask are contiguous */
+  assert( mask==0 || (lockMask & ~(mask | (mask-1)))==0 );
+
+  /* Release/Acquire the system-level lock */
+  if( lockType==_SHM_UNLCK ){
+    for(i=0; i<nBytes; i++, ovlp.Offset++){
+      rc = UnlockFileEx(pFile->hFile.h, 0, 1, 0, &ovlp);
+      if( !rc ) break;
+    }
+  }else{
+    /* release old individual byte locks (if any)
+    ** and set new individual byte locks */
+    for(i=0; i<nBytes; i++, ovlp.Offset++){
+      UnlockFileEx(pFile->hFile.h, 0, 1, 0, &ovlp);
+      rc = LockFileEx(pFile->hFile.h, dwFlags, 0, 1, 0, &ovlp);
+      if( !rc ) break;
+    }
+  }
+  if( !rc ){
+    OSTRACE(("SHM-LOCK %d %s ERROR 0x%08lx\n", 
+             pFile->hFile.h,
+             lockType==_SHM_UNLCK ? "UnlockFileEx" : "LockFileEx",
+             GetLastError()));
+    /* release individual byte locks (if any) */
+    ovlp.Offset-=i;
+    for(i=0; i<nBytes; i++, ovlp.Offset++){
+      UnlockFileEx(pFile->hFile.h, 0, 1, 0, &ovlp);
+    }
+  }
+  rc = (rc!=0) ? SQLITE_OK : SQLITE_BUSY;
+
+  /* Update the global lock state and do debug tracing */
+#ifdef SQLITE_DEBUG
+  OSTRACE(("SHM-LOCK %d ", pFile->hFile.h));
+  if( rc==SQLITE_OK ){
+    if( lockType==_SHM_UNLCK ){
+      OSTRACE(("unlock ok"));
+      pFile->exclMask &= ~lockMask;
+      pFile->sharedMask &= ~lockMask;
+    }else if( lockType==_SHM_RDLCK ){
+      OSTRACE(("read-lock ok"));
+      pFile->exclMask &= ~lockMask;
+      pFile->sharedMask |= lockMask;
+    }else{
+      assert( lockType==_SHM_WRLCK );
+      OSTRACE(("write-lock ok"));
+      pFile->exclMask |= lockMask;
+      pFile->sharedMask &= ~lockMask;
+    }
+  }else{
+    if( lockType==_SHM_UNLCK ){
+      OSTRACE(("unlock failed"));
+    }else if( lockType==_SHM_RDLCK ){
+      OSTRACE(("read-lock failed"));
+    }else{
+      assert( lockType==_SHM_WRLCK );
+      OSTRACE(("write-lock failed"));
+    }
+  }
+  OSTRACE((" - change requested %s - afterwards %s:%s\n",
+           winShmLockString(lockMask),
+           winShmLockString(pFile->sharedMask),
+           winShmLockString(pFile->exclMask)));
+#endif
+
+  return rc;
+}
+
+/*
+** For connection p, unlock all of the locks identified by the unlockMask
+** parameter.
+*/
+static int winShmUnlock(
+  winShmNode *pFile,   /* The underlying shared-memory file */
+  winShm *p,           /* The connection to be unlocked */
+  u8 unlockMask         /* Mask of locks to be unlocked */
+){
+  int rc;      /* Result code */
+  winShm *pX; /* For looping over all sibling connections */
+  u8 allMask;  /* Union of locks held by connections other than "p" */
+
+  /* Access to the winShmNode object is serialized by the caller */
+  assert( sqlite3_mutex_held(pFile->mutex) );
+
+  /* don't attempt to unlock anything we don't have locks for */
+  if( (unlockMask & (p->exclMask|p->sharedMask)) != unlockMask ){
+    OSTRACE(("SHM-LOCK %d unlocking more than we have locked - requested %s - have %s\n",
+             pFile->hFile.h,
+             winShmLockString(unlockMask),
+             winShmLockString(p->exclMask|p->sharedMask)));
+    unlockMask &= (p->exclMask|p->sharedMask);
+  }
+
+  /* Compute locks held by sibling connections */
+  allMask = 0;
+  for(pX=pFile->pFirst; pX; pX=pX->pNext){
+    if( pX==p ) continue;
+    assert( (pX->exclMask & (p->exclMask|p->sharedMask))==0 );
+    allMask |= pX->sharedMask;
+  }
+
+  /* Unlock the system-level locks */
+  if( (unlockMask & allMask)!=unlockMask ){
+    rc = winShmSystemLock(pFile, _SHM_UNLCK, unlockMask & ~allMask);
+  }else{
+    rc = SQLITE_OK;
+  }
+
+  /* Undo the local locks */
+  if( rc==SQLITE_OK ){
+    p->exclMask &= ~unlockMask;
+    p->sharedMask &= ~unlockMask;
+  } 
+  return rc;
+}
+
+/*
+** Get reader locks for connection p on all locks in the readMask parameter.
+*/
+static int winShmSharedLock(
+  winShmNode *pFile,   /* The underlying shared-memory file */
+  winShm *p,           /* The connection to get the shared locks */
+  u8 readMask           /* Mask of shared locks to be acquired */
+){
+  int rc;        /* Result code */
+  winShm *pX;   /* For looping over all sibling connections */
+  u8 allShared;  /* Union of locks held by connections other than "p" */
+
+  /* Access to the winShmNode object is serialized by the caller */
+  assert( sqlite3_mutex_held(pFile->mutex) );
+
+  /* Find out which shared locks are already held by sibling connections.
+  ** If any sibling already holds an exclusive lock, go ahead and return
+  ** SQLITE_BUSY.
+  */
+  allShared = 0;
+  for(pX=pFile->pFirst; pX; pX=pX->pNext){
+    if( pX==p ) continue;
+    if( (pX->exclMask & readMask)!=0 ) return SQLITE_BUSY;
+    allShared |= pX->sharedMask;
+  }
+
+  /* Get shared locks at the system level, if necessary */
+  if( (~allShared) & readMask ){
+    rc = winShmSystemLock(pFile, _SHM_RDLCK, readMask);
+  }else{
+    rc = SQLITE_OK;
+  }
+
+  /* Get the local shared locks */
+  if( rc==SQLITE_OK ){
+    p->sharedMask |= readMask;
+  }
+  return rc;
+}
+
+/*
+** For connection p, get an exclusive lock on all locks identified in
+** the writeMask parameter.
+*/
+static int winShmExclusiveLock(
+  winShmNode *pFile,    /* The underlying shared-memory file */
+  winShm *p,            /* The connection to get the exclusive locks */
+  u8 writeMask           /* Mask of exclusive locks to be acquired */
+){
+  int rc;        /* Result code */
+  winShm *pX;   /* For looping over all sibling connections */
+
+  /* Access to the winShmNode object is serialized by the caller */
+  assert( sqlite3_mutex_held(pFile->mutex) );
+
+  /* Make sure no sibling connections hold locks that will block this
+  ** lock.  If any do, return SQLITE_BUSY right away.
+  */
+  for(pX=pFile->pFirst; pX; pX=pX->pNext){
+    if( pX==p ) continue;
+    if( (pX->exclMask & writeMask)!=0 ) return SQLITE_BUSY;
+    if( (pX->sharedMask & writeMask)!=0 ) return SQLITE_BUSY;
+  }
+
+  /* Get the exclusive locks at the system level.  Then if successful
+  ** also mark the local connection as being locked.
+  */
+  rc = winShmSystemLock(pFile, _SHM_WRLCK, writeMask);
+  if( rc==SQLITE_OK ){
+    p->sharedMask &= ~writeMask;
+    p->exclMask |= writeMask;
+  }
+  return rc;
+}
+
+/*
+** Purge the winShmNodeList list of all entries with winShmNode.nRef==0.
+**
+** This is not a VFS shared-memory method; it is a utility function called
+** by VFS shared-memory methods.
+*/
+static void winShmPurge(void){
+  winShmNode **pp;
+  winShmNode *p;
+  assert( winShmMutexHeld() );
+  pp = &winShmNodeList;
+  while( (p = *pp)!=0 ){
+    if( p->nRef==0 ){
+      if( p->mutex ) sqlite3_mutex_free(p->mutex);
+      if( p->mutexBuf ) sqlite3_mutex_free(p->mutexBuf);
+      if( p->pMMapBuf ){
+        UnmapViewOfFile(p->pMMapBuf);
+      }
+      if( INVALID_HANDLE_VALUE != p->hMap ){
+        CloseHandle(p->hMap);
+      }
+      if( p->hFile.h != INVALID_HANDLE_VALUE ) {
+        winClose((sqlite3_file *)&p->hFile);
+      }
+      *pp = p->pNext;
+      sqlite3_free(p);
+    }else{
+      pp = &p->pNext;
+    }
+  }
+}
+
+/* Forward references to VFS methods */
+static int winOpen(sqlite3_vfs*,const char*,sqlite3_file*,int,int*);
+static int winDelete(sqlite3_vfs *,const char*,int);
+
+/*
+** Open a shared-memory area.  This particular implementation uses
+** mmapped files.
+**
+** zName is a filename used to identify the shared-memory area.  The
+** implementation does not (and perhaps should not) use this name
+** directly, but rather use it as a template for finding an appropriate
+** name for the shared-memory storage.  In this implementation, the
+** string "-index" is appended to zName and used as the name of the
+** mmapped file.
+**
+** When opening a new shared-memory file, if no other instances of that
+** file are currently open, in this process or in other processes, then
+** the file must be truncated to zero length or have its header cleared.
+*/
+static int winShmOpen(
+  sqlite3_file *fd      /* The file to which to attach shared memory */
+){
+  struct winFile *pDbFd;             /* Database to which to attach SHM */
+  struct winShm *p;                  /* The connection to be opened */
+  struct winShmNode *pShmNode = 0;   /* The underlying mmapped file */
+  int rc;                            /* Result code */
+  struct winShmNode *pNew;           /* Newly allocated winShmNode */
+  int nName;                         /* Size of zName in bytes */
+
+  pDbFd = (winFile*)fd;
+  assert( pDbFd->pShm==0 );    /* Not previously opened */
+
+  /* Allocate space for the new sqlite3_shm object.  Also speculatively
+  ** allocate space for a new winShmNode and filename.
+  */
+  p = sqlite3_malloc( sizeof(*p) );
+  if( p==0 ) return SQLITE_NOMEM;
+  memset(p, 0, sizeof(*p));
+  nName = sqlite3Strlen30(pDbFd->zPath);
+  pNew = sqlite3_malloc( sizeof(*pShmNode) + nName + 15 );
+  if( pNew==0 ){
+    sqlite3_free(p);
+    return SQLITE_NOMEM;
+  }
+  memset(pNew, 0, sizeof(*pNew));
+  pNew->zFilename = (char*)&pNew[1];
+  sqlite3_snprintf(nName+15, pNew->zFilename, "%s-wal-index", pDbFd->zPath);
+
+  /* Look to see if there is an existing winShmNode that can be used.
+  ** If no matching winShmNode currently exists, create a new one.
+  */
+  winShmEnterMutex();
+  for(pShmNode = winShmNodeList; pShmNode; pShmNode=pShmNode->pNext){
+    /* TBD need to come up with better match here.  Perhaps
+    ** use FILE_ID_BOTH_DIR_INFO Structure.
+    */
+    if( sqlite3StrICmp(pShmNode->zFilename, pNew->zFilename)==0 ) break;
+  }
+  if( pShmNode ){
+    sqlite3_free(pNew);
+  }else{
+    pShmNode = pNew;
+    pNew = 0;
+    pShmNode->pMMapBuf = NULL;
+    pShmNode->hMap = INVALID_HANDLE_VALUE;
+    ((winFile*)(&pShmNode->hFile))->h = INVALID_HANDLE_VALUE;
+    pShmNode->pNext = winShmNodeList;
+    winShmNodeList = pShmNode;
+
+    pShmNode->mutex = sqlite3_mutex_alloc(SQLITE_MUTEX_FAST);
+    if( pShmNode->mutex==0 ){
+      rc = SQLITE_NOMEM;
+      goto shm_open_err;
+    }
+    pShmNode->mutexBuf = sqlite3_mutex_alloc(SQLITE_MUTEX_FAST);
+    if( pShmNode->mutexBuf==0 ){
+      rc = SQLITE_NOMEM;
+      goto shm_open_err;
+    }
+    rc = winOpen(pDbFd->pVfs,
+                 pShmNode->zFilename,             /* Name of the file (UTF-8) */
+                 (sqlite3_file*)&pShmNode->hFile,  /* File handle here */
+                 SQLITE_OPEN_READWRITE | SQLITE_OPEN_CREATE, /* Mode flags */
+                 0);
+    if( SQLITE_OK!=rc ){
+      rc = SQLITE_CANTOPEN_BKPT;
+      goto shm_open_err;
+    }
+
+    /* Check to see if another process is holding the dead-man switch.
+    ** If not, truncate the file to zero length. 
+    */
+    if( winShmSystemLock(pShmNode, _SHM_WRLCK, WIN_SHM_DMS)==SQLITE_OK ){
+      rc = winTruncate((sqlite3_file *)&pShmNode->hFile, 0);
+    }
+    if( rc==SQLITE_OK ){
+      rc = winShmSystemLock(pShmNode, _SHM_RDLCK, WIN_SHM_DMS);
+    }
+    if( rc ) goto shm_open_err;
+  }
+
+  /* Make the new connection a child of the winShmNode */
+  p->pShmNode = pShmNode;
+  p->pNext = pShmNode->pFirst;
+#ifdef SQLITE_DEBUG
+  p->id = pShmNode->nextShmId++;
+#endif
+  pShmNode->pFirst = p;
+  pShmNode->nRef++;
+  pDbFd->pShm = p;
+  winShmLeaveMutex();
+  return SQLITE_OK;
+
+  /* Jump here on any error */
+shm_open_err:
+  winShmSystemLock(pShmNode, _SHM_UNLCK, WIN_SHM_DMS);
+  winShmPurge();                 /* This call frees pShmNode if required */
+  sqlite3_free(p);
+  sqlite3_free(pNew);
+  winShmLeaveMutex();
+  return rc;
+}
+
+/*
+** Close a connection to shared-memory.  Delete the underlying 
+** storage if deleteFlag is true.
+*/
+static int winShmClose(
+  sqlite3_file *fd,          /* Database holding shared memory */
+  int deleteFlag             /* Delete after closing if true */
+){
+  winFile *pDbFd;       /* Database holding shared-memory */
+  winShm *p;            /* The connection to be closed */
+  winShmNode *pShmNode; /* The underlying shared-memory file */
+  winShm **pp;          /* For looping over sibling connections */
+
+  pDbFd = (winFile*)fd;
+  p = pDbFd->pShm;
+  pShmNode = p->pShmNode;
+
+  /* Verify that the connection being closed holds no locks */
+  assert( p->exclMask==0 );
+  assert( p->sharedMask==0 );
+
+  /* Remove connection p from the set of connections associated
+  ** with pShmNode */
+  sqlite3_mutex_enter(pShmNode->mutex);
+  for(pp=&pShmNode->pFirst; (*pp)!=p; pp = &(*pp)->pNext){}
+  *pp = p->pNext;
+
+  /* Free the connection p */
+  sqlite3_free(p);
+  pDbFd->pShm = 0;
+  sqlite3_mutex_leave(pShmNode->mutex);
+
+  /* If pShmNode->nRef has reached 0, then close the underlying
+  ** shared-memory file, too */
+  winShmEnterMutex();
+  assert( pShmNode->nRef>0 );
+  pShmNode->nRef--;
+  if( pShmNode->nRef==0 ){
+    if( deleteFlag ) winDelete(pDbFd->pVfs, pShmNode->zFilename, 0);
+    winShmPurge();
+  }
+  winShmLeaveMutex();
+
+  return SQLITE_OK;
+}
+
+/*
+** Query and/or changes the size of the underlying storage for
+** a shared-memory segment.  The reqSize parameter is the new size
+** of the underlying storage, or -1 to do just a query.  The size
+** of the underlying storage (after resizing if resizing occurs) is
+** written into pNewSize.
+**
+** This routine does not (necessarily) change the size of the mapping 
+** of the underlying storage into memory.  Use xShmGet() to change
+** the mapping size.
+**
+** The reqSize parameter is the minimum size requested.  The implementation
+** is free to expand the storage to some larger amount if it chooses.
+*/
+static int winShmSize(
+  sqlite3_file *fd,         /* Database holding the shared memory */
+  int reqSize,              /* Requested size.  -1 for query only */
+  int *pNewSize             /* Write new size here */
+){
+  winFile *pDbFd = (winFile*)fd;
+  winShm *p = pDbFd->pShm;
+  winShmNode *pShmNode = p->pShmNode;
+  int rc = SQLITE_OK;
+
+  *pNewSize = 0;
+  if( reqSize>=0 ){
+    sqlite3_int64 sz;
+    rc = winFileSize((sqlite3_file *)&pShmNode->hFile, &sz);
+    if( SQLITE_OK==rc ){
+      reqSize = (reqSize + SQLITE_WIN_SHM_INCR - 1)/SQLITE_WIN_SHM_INCR;
+      reqSize *= SQLITE_WIN_SHM_INCR;
+      if( reqSize>sz ){
+        rc = winTruncate((sqlite3_file *)&pShmNode->hFile, reqSize);
+      }
+    }
+  }
+  if( SQLITE_OK==rc ){
+    sqlite3_int64 sz;
+    rc = winFileSize((sqlite3_file *)&pShmNode->hFile, &sz);
+    if( SQLITE_OK==rc ){
+      *pNewSize = (int)sz;
+    }else{
+      rc = SQLITE_IOERR;
+    }
+  }
+  return rc;
+}
+
+
+/*
+** Map the shared storage into memory.  The minimum size of the
+** mapping should be reqMapSize if reqMapSize is positive.  If
+** reqMapSize is zero or negative, the implementation can choose
+** whatever mapping size is convenient.
+**
+** *ppBuf is made to point to the memory which is a mapping of the
+** underlying storage.  A mutex is acquired to prevent other threads
+** from running while *ppBuf is in use in order to prevent other threads
+** remapping *ppBuf out from under this thread.  The winShmRelease()
+** call will release the mutex.  However, if the lock state is CHECKPOINT,
+** the mutex is not acquired because CHECKPOINT will never remap the
+** buffer.  RECOVER might remap, though, so CHECKPOINT will acquire
+** the mutex if and when it promotes to RECOVER.
+**
+** RECOVER needs to be atomic.  The same mutex that prevents *ppBuf from
+** being remapped also prevents more than one thread from being in
+** RECOVER at a time.  But, RECOVER sometimes wants to remap itself.
+** To prevent RECOVER from losing its lock while remapping, the
+** mutex is not released by winShmRelease() when in RECOVER.
+**
+** *pNewMapSize is set to the size of the mapping.
+**
+** *ppBuf and *pNewMapSize might be NULL and zero if no space has
+** yet been allocated to the underlying storage.
+*/
+static int winShmGet(
+  sqlite3_file *fd,        /* The database file holding the shared memory */
+  int reqMapSize,          /* Requested size of mapping. -1 means don't care */
+  int *pNewMapSize,        /* Write new size of mapping here */
+  void **ppBuf             /* Write mapping buffer origin here */
+){
+  winFile *pDbFd = (winFile*)fd;
+  winShm *p = pDbFd->pShm;
+  winShmNode *pShmNode = p->pShmNode;
+  int rc = SQLITE_OK;
+
+  if( p->lockState!=SQLITE_SHM_CHECKPOINT && p->hasMutexBuf==0 ){
+    assert( sqlite3_mutex_notheld(pShmNode->mutex) );
+    sqlite3_mutex_enter(pShmNode->mutexBuf);
+    p->hasMutexBuf = 1;
+  }
+  sqlite3_mutex_enter(pShmNode->mutex);
+  if( pShmNode->szMap==0 || reqMapSize>pShmNode->szMap ){
+    int actualSize;
+    if( winShmSize(fd, -1, &actualSize)==SQLITE_OK
+     && reqMapSize<actualSize
+    ){
+      reqMapSize = actualSize;
+    }
+    if( pShmNode->pMMapBuf ){
+      if( !UnmapViewOfFile(pShmNode->pMMapBuf) ){
+        pShmNode->lastErrno = GetLastError();
+        rc = SQLITE_IOERR;
+      }
+      CloseHandle(pShmNode->hMap);
+      pShmNode->hMap = INVALID_HANDLE_VALUE;
+    }
+    if( SQLITE_OK == rc ){
+      pShmNode->pMMapBuf = 0;
+      if( reqMapSize == 0 ){
+        /* can't create 0 byte file mapping in Windows */
+        pShmNode->szMap = 0;
+      }else{
+        /* create the file mapping object */
+        if( INVALID_HANDLE_VALUE == pShmNode->hMap ){
+          /* TBD provide an object name to each file
+          ** mapping so it can be re-used across processes.
+          */
+          pShmNode->hMap = CreateFileMapping(pShmNode->hFile.h,
+                                          NULL,
+                                          PAGE_READWRITE,
+                                          0,
+                                          reqMapSize,
+                                          NULL);
+        }
+        if( NULL==pShmNode->hMap ){
+          pShmNode->lastErrno = GetLastError();
+          rc = SQLITE_IOERR;
+          pShmNode->szMap = 0;
+          pShmNode->hMap = INVALID_HANDLE_VALUE;
+        }else{
+          pShmNode->pMMapBuf = MapViewOfFile(pShmNode->hMap,
+                                          FILE_MAP_WRITE | FILE_MAP_READ,
+                                          0,
+                                          0,
+                                          reqMapSize);
+          if( !pShmNode->pMMapBuf ){
+            pShmNode->lastErrno = GetLastError();
+            rc = SQLITE_IOERR;
+            pShmNode->szMap = 0;
+          }else{
+            pShmNode->szMap = reqMapSize;
+          }
+        }
+      }
+    }
+  }
+  *pNewMapSize = pShmNode->szMap;
+  *ppBuf = pShmNode->pMMapBuf;
+  sqlite3_mutex_leave(pShmNode->mutex);
+  return rc;
+}
+
+/*
+** Release the lock held on the shared memory segment so that other
+** threads are free to resize it if necessary.
+**
+** If the lock is not currently held, this routine is a harmless no-op.
+**
+** If the shared-memory object is in lock state RECOVER, then we do not
+** really want to release the lock, so in that case too, this routine
+** is a no-op.
+*/
+static int winShmRelease(sqlite3_file *fd){
+  winFile *pDbFd = (winFile*)fd;
+  winShm *p = pDbFd->pShm;
+  if( p->hasMutexBuf && p->lockState!=SQLITE_SHM_RECOVER ){
+    winShmNode *pShmNode = p->pShmNode;
+    assert( sqlite3_mutex_notheld(pShmNode->mutex) );
+    sqlite3_mutex_leave(pShmNode->mutexBuf);
+    p->hasMutexBuf = 0;
+  }
+  return SQLITE_OK;
+}
+
+/*
+** Symbolic names for LOCK states used for debugging.
+*/
+#ifdef SQLITE_DEBUG
+static const char *azLkName[] = {
+  "UNLOCK",
+  "READ",
+  "READ_FULL",
+  "WRITE",
+  "PENDING",
+  "CHECKPOINT",
+  "RECOVER"
+};
+#endif
+
+
+/*
+** Change the lock state for a shared-memory segment.
+*/
+static int winShmLock(
+  sqlite3_file *fd,          /* Database holding the shared memory */
+  int desiredLock,           /* One of SQLITE_SHM_xxxxx locking states */
+  int *pGotLock              /* The lock you actually got */
+){
+  winFile *pDbFd = (winFile*)fd;
+  winShm *p = pDbFd->pShm;
+  winShmNode *pShmNode = p->pShmNode;
+  int rc = SQLITE_PROTOCOL;
+
+  /* Note that SQLITE_SHM_READ_FULL and SQLITE_SHM_PENDING are never
+  ** directly requested; they are side effects from requesting
+  ** SQLITE_SHM_READ and SQLITE_SHM_CHECKPOINT, respectively.
+  */
+  assert( desiredLock==SQLITE_SHM_UNLOCK
+       || desiredLock==SQLITE_SHM_READ
+       || desiredLock==SQLITE_SHM_WRITE
+       || desiredLock==SQLITE_SHM_CHECKPOINT
+       || desiredLock==SQLITE_SHM_RECOVER );
+
+  /* Return directly if this is just a lock state query, or if
+  ** the connection is already in the desired locking state.
+  */
+  if( desiredLock==p->lockState
+   || (desiredLock==SQLITE_SHM_READ && p->lockState==SQLITE_SHM_READ_FULL)
+  ){
+    OSTRACE(("SHM-LOCK %d shmid-%d, pid-%d request %s and got %s\n",
+             pShmNode->hFile.h,
+             p->id, (int)GetCurrentProcessId(), azLkName[desiredLock],
+             azLkName[p->lockState]));
+    if( pGotLock ) *pGotLock = p->lockState;
+    return SQLITE_OK;
+  }
+
+  OSTRACE(("SHM-LOCK %d shmid-%d, pid-%d request %s->%s\n",
+           pShmNode->hFile.h,
+           p->id, (int)GetCurrentProcessId(), azLkName[p->lockState], 
+           azLkName[desiredLock]));
+  
+  if( desiredLock==SQLITE_SHM_RECOVER && !p->hasMutexBuf ){
+    assert( sqlite3_mutex_notheld(pShmNode->mutex) );
+    sqlite3_mutex_enter(pShmNode->mutexBuf);
+    p->hasMutexBuf = 1;
+  }
+  sqlite3_mutex_enter(pShmNode->mutex);
+  switch( desiredLock ){
+    case SQLITE_SHM_UNLOCK: {
+      assert( p->lockState!=SQLITE_SHM_RECOVER );
+      winShmUnlock(pShmNode, p, WIN_SHM_A|WIN_SHM_B|WIN_SHM_C|WIN_SHM_D);
+      rc = SQLITE_OK;
+      p->lockState = SQLITE_SHM_UNLOCK;
+      break;
+    }
+    case SQLITE_SHM_READ: {
+      if( p->lockState==SQLITE_SHM_UNLOCK ){
+        int nAttempt;
+        rc = SQLITE_BUSY;
+        assert( p->lockState==SQLITE_SHM_UNLOCK );
+        for(nAttempt=0; nAttempt<5 && rc==SQLITE_BUSY; nAttempt++){
+          rc = winShmSharedLock(pShmNode, p, WIN_SHM_A|WIN_SHM_B);
+          if( rc==SQLITE_BUSY ){
+            rc = winShmSharedLock(pShmNode, p, WIN_SHM_D);
+            if( rc==SQLITE_OK ){
+              p->lockState = SQLITE_SHM_READ_FULL;
+            }
+          }else{
+            winShmUnlock(pShmNode, p, WIN_SHM_B);
+            p->lockState = SQLITE_SHM_READ;
+          }
+        }
+      }else{
+       assert( p->lockState==SQLITE_SHM_WRITE
+               || p->lockState==SQLITE_SHM_RECOVER );
+        rc = winShmSharedLock(pShmNode, p, WIN_SHM_A);
+        winShmUnlock(pShmNode, p, WIN_SHM_C|WIN_SHM_D);
+        p->lockState = SQLITE_SHM_READ;
+      }
+      break;
+    }
+    case SQLITE_SHM_WRITE: {
+      assert( p->lockState==SQLITE_SHM_READ 
+              || p->lockState==SQLITE_SHM_READ_FULL );
+      rc = winShmExclusiveLock(pShmNode, p, WIN_SHM_C|WIN_SHM_D);
+      if( rc==SQLITE_OK ){
+        p->lockState = SQLITE_SHM_WRITE;
+      }
+      break;
+    }
+    case SQLITE_SHM_CHECKPOINT: {
+      assert( p->lockState==SQLITE_SHM_UNLOCK
+           || p->lockState==SQLITE_SHM_PENDING
+      );
+      if( p->lockState==SQLITE_SHM_UNLOCK ){
+        rc = winShmExclusiveLock(pShmNode, p, WIN_SHM_B|WIN_SHM_C);
+        if( rc==SQLITE_OK ){
+          p->lockState = SQLITE_SHM_PENDING;
+        }
+      }
+      if( p->lockState==SQLITE_SHM_PENDING ){
+        rc = winShmExclusiveLock(pShmNode, p, WIN_SHM_A);
+        if( rc==SQLITE_OK ){
+          p->lockState = SQLITE_SHM_CHECKPOINT;
+        }
+      }
+      break;
+    }
+    default: {
+      assert( desiredLock==SQLITE_SHM_RECOVER );
+      assert( p->lockState==SQLITE_SHM_READ
+           || p->lockState==SQLITE_SHM_READ_FULL
+      );
+      assert( sqlite3_mutex_held(pShmNode->mutexBuf) );
+      rc = winShmExclusiveLock(pShmNode, p, WIN_SHM_C);
+      if( rc==SQLITE_OK ){
+        p->lockState = SQLITE_SHM_RECOVER;
+      }
+      break;
+    }
+  }
+  sqlite3_mutex_leave(pShmNode->mutex);
+  OSTRACE(("SHM-LOCK %d shmid-%d, pid-%d got %s\n",
+           pShmNode->hFile.h, 
+           p->id, (int)GetCurrentProcessId(), azLkName[p->lockState]));
+  if( pGotLock ) *pGotLock = p->lockState;
+  return rc;
+}
+
+#else
+# define winShmOpen    0
+# define winShmSize    0
+# define winShmGet     0
+# define winShmRelease 0
+# define winShmLock    0
+# define winShmClose   0
+#endif /* #ifndef SQLITE_OMIT_WAL */
+/*
+***************************** End Shared Memory *****************************
+****************************************************************************/
+
 /*
 ** This vector defines all the methods that can operate on an
 ** sqlite3_file for win32.
 */
 static const sqlite3_io_methods winIoMethod = {
-  1,                        /* iVersion */
+  2,                        /* iVersion */
   winClose,
   winRead,
   winWrite,
@@ -1168,7 +2102,13 @@
   winCheckReservedLock,
   winFileControl,
   winSectorSize,
-  winDeviceCharacteristics
+  winDeviceCharacteristics,
+  winShmOpen,              /* xShmOpen */
+  winShmSize,              /* xShmSize */
+  winShmGet,               /* xShmGet */
+  winShmRelease,           /* xShmRelease */
+  winShmLock,              /* xShmLock */
+  winShmClose              /* xShmClose */
 };
 
 /***************************************************************************
@@ -1448,6 +2388,9 @@
   pFile->pMethod = &winIoMethod;
   pFile->h = h;
   pFile->lastErrno = NO_ERROR;
+  pFile->pVfs = pVfs;
+  pFile->pShm = 0;
+  pFile->zPath = zName;
   pFile->sectorSize = getSectorSize(pVfs, zUtf8Name);
 #if SQLITE_OS_WINCE
   if( (flags & (SQLITE_OPEN_READWRITE|SQLITE_OPEN_MAIN_DB)) ==
@@ -1519,12 +2462,10 @@
 #endif
   }
   free(zConverted);
-<<<<<<< HEAD
-  OSTRACE(("DELETE \"%s\" %s\n", zFilename, (   (rc == INVALID_FILE_ATTRIBUTES) 
-                                             && (error == ERROR_FILE_NOT_FOUND)) ? "ok" : "failed" ));
-=======
-  OSTRACE(("DELETE \"%s\"\n", zFilename));
->>>>>>> d91c68f6
+  OSTRACE(("DELETE \"%s\" %s\n", zFilename,
+       ( (rc==INVALID_FILE_ATTRIBUTES) && (error==ERROR_FILE_NOT_FOUND)) ?
+         "ok" : "failed" ));
+ 
   return (   (rc == INVALID_FILE_ATTRIBUTES) 
           && (error == ERROR_FILE_NOT_FOUND)) ? SQLITE_OK : SQLITE_IOERR_DELETE;
 }
@@ -1921,930 +2862,6 @@
   return getLastErrorMsg(nBuf, zBuf);
 }
 
-#ifndef SQLITE_OMIT_WAL
-
-/*
-** Helper functions to obtain and relinquish the global mutex. The
-** global mutex is used to protect the winLockInfo objects used by 
-** this file, all of which may be shared by multiple threads.
-**
-** Function winShmMutexHeld() is used to assert() that the global mutex 
-** is held when required. This function is only used as part of assert() 
-** statements. e.g.
-**
-**   winShmEnterMutex()
-**     assert( winShmMutexHeld() );
-**   winEnterLeave()
-*/
-static void winShmEnterMutex(void){
-  sqlite3_mutex_enter(sqlite3MutexAlloc(SQLITE_MUTEX_STATIC_MASTER));
-}
-static void winShmLeaveMutex(void){
-  sqlite3_mutex_leave(sqlite3MutexAlloc(SQLITE_MUTEX_STATIC_MASTER));
-}
-#ifdef SQLITE_DEBUG
-static int winShmMutexHeld(void) {
-  return sqlite3_mutex_held(sqlite3MutexAlloc(SQLITE_MUTEX_STATIC_MASTER));
-}
-#endif
-
-/* Forward reference */
-typedef struct winShm winShm;
-typedef struct winShmFile winShmFile;
-
-/*
-** Object used to represent a single file opened and mmapped to provide
-** shared memory.  When multiple threads all reference the same
-** log-summary, each thread has its own winFile object, but they all
-** point to a single instance of this object.  In other words, each
-** log-summary is opened only once per process.
-**
-** winShmMutexHeld() must be true when creating or destroying
-** this object or while reading or writing the following fields:
-**
-**      nRef
-**      pNext 
-**
-** The following fields are read-only after the object is created:
-** 
-**      fid
-**      zFilename
-**
-** Either winShmFile.mutex must be held or winShmFile.nRef==0 and
-** winShmMutexHeld() is true when reading or writing any other field
-** in this structure.
-**
-** To avoid deadlocks, mutex and mutexBuf are always released in the
-** reverse order that they are acquired.  mutexBuf is always acquired
-** first and released last.  This invariant is check by asserting
-** sqlite3_mutex_notheld() on mutex whenever mutexBuf is acquired or
-** released.
-*/
-struct winShmFile {
-  sqlite3_mutex *mutex;      /* Mutex to access this object */
-  sqlite3_mutex *mutexBuf;   /* Mutex to access zBuf[] */
-  char *zFilename;           /* Name of the file */
-  winFile hFile;             /* File handle from winOpen */
-  HANDLE hMap;               /* File handle from CreateFileMapping */
-  DWORD lastErrno;           /* The Windows errno from the last I/O error */
-  int szMap;                 /* Size of the mapping of file into memory */
-  char *pMMapBuf;            /* Where currently mmapped().  NULL if unmapped */
-  int nRef;                  /* Number of winShm objects pointing to this */
-  winShm *pFirst;            /* All winShm objects pointing to this */
-  winShmFile *pNext;         /* Next in list of all winShmFile objects */
-#ifdef SQLITE_DEBUG
-  u8 exclMask;               /* Mask of exclusive locks held */
-  u8 sharedMask;             /* Mask of shared locks held */
-  u8 nextShmId;              /* Next available winShm.id value */
-#endif
-};
-
-/*
-** A global array of all winShmFile objects.
-**
-** The winShmMutexHeld() must be true while reading or writing this list.
-*/
-static winShmFile *winShmFileList = 0;
-
-/*
-** Structure used internally by this VFS to record the state of an
-** open shared memory connection.
-**
-** winShm.pFile->mutex must be held while reading or writing the
-** winShm.pNext and winShm.locks[] elements.
-**
-** The winShm.pFile element is initialized when the object is created
-** and is read-only thereafter.
-*/
-struct winShm {
-  winShmFile *pFile;         /* The underlying winShmFile object */
-  winShm *pNext;             /* Next winShm with the same winShmFile */
-  u8 lockState;              /* Current lock state */
-  u8 hasMutex;               /* True if holding the winShmFile mutex */
-  u8 hasMutexBuf;            /* True if holding pFile->mutexBuf */
-  u8 sharedMask;             /* Mask of shared locks held */
-  u8 exclMask;               /* Mask of exclusive locks held */
-#ifdef SQLITE_DEBUG
-  u8 id;                     /* Id of this connection with its winShmFile */
-#endif
-};
-
-/*
-** Size increment by which shared memory grows
-*/
-#define SQLITE_WIN_SHM_INCR  4096
-
-/*
-** Constants used for locking
-*/
-#define WIN_SHM_BASE      32        /* Byte offset of the first lock byte */
-#define WIN_SHM_DMS       0x01      /* Mask for Dead-Man-Switch lock */
-#define WIN_SHM_A         0x10      /* Mask for region locks... */
-#define WIN_SHM_B         0x20
-#define WIN_SHM_C         0x40
-#define WIN_SHM_D         0x80
-
-#ifdef SQLITE_DEBUG
-/*
-** Return a pointer to a nul-terminated string in static memory that
-** describes a locking mask.  The string is of the form "MSABCD" with
-** each character representing a lock.  "M" for MUTEX, "S" for DMS, 
-** and "A" through "D" for the region locks.  If a lock is held, the
-** letter is shown.  If the lock is not held, the letter is converted
-** to ".".
-**
-** This routine is for debugging purposes only and does not appear
-** in a production build.
-*/
-static const char *winShmLockString(u8 mask){
-  static char zBuf[48];
-  static int iBuf = 0;
-  char *z;
-
-  z = &zBuf[iBuf];
-  iBuf += 8;
-  if( iBuf>=sizeof(zBuf) ) iBuf = 0;
-
-  z[0] = (mask & WIN_SHM_DMS)   ? 'S' : '.';
-  z[1] = (mask & WIN_SHM_A)     ? 'A' : '.';
-  z[2] = (mask & WIN_SHM_B)     ? 'B' : '.';
-  z[3] = (mask & WIN_SHM_C)     ? 'C' : '.';
-  z[4] = (mask & WIN_SHM_D)     ? 'D' : '.';
-  z[5] = 0;
-  return z;
-}
-#endif /* SQLITE_DEBUG */
-
-/*
-** Apply posix advisory locks for all bytes identified in lockMask.
-**
-** lockMask might contain multiple bits but all bits are guaranteed
-** to be contiguous.
-**
-** Locks block if the mask is exactly WIN_SHM_C and are non-blocking
-** otherwise.
-*/
-#define _SHM_UNLCK  1
-#define _SHM_RDLCK  2
-#define _SHM_WRLCK  3
-static int winShmSystemLock(
-  winShmFile *pFile,    /* Apply locks to this open shared-memory segment */
-  int lockType,         /* _SHM_UNLCK, _SHM_RDLCK, or _SHM_WRLCK */
-  u8 lockMask           /* Which bytes to lock or unlock */
-){
-  OVERLAPPED ovlp;
-  DWORD dwFlags;
-  int nBytes;           /* Number of bytes to lock */
-  int i;                /* Offset into the locking byte range */
-  int rc = 0;           /* Result code form Lock/UnlockFileEx() */
-  u8 mask;              /* Mask of bits in lockMask */
-
-  /* Access to the winShmFile object is serialized by the caller */
-  assert( sqlite3_mutex_held(pFile->mutex) || pFile->nRef==0 );
-
-  /* Initialize the locking parameters */
-  if( lockMask==WIN_SHM_C && lockType!=_SHM_UNLCK ){
-    dwFlags = 0;
-    OSTRACE(("SHM-LOCK %d requesting blocking lock %s\n", 
-             pFile->hFile.h,
-             winShmLockString(lockMask)));
-  }else{
-    dwFlags = LOCKFILE_FAIL_IMMEDIATELY;
-    OSTRACE(("SHM-LOCK %d requesting %s %s\n", 
-             pFile->hFile.h,
-             lockType!=_SHM_UNLCK ? "lock" : "unlock", 
-             winShmLockString(lockMask)));
-  }
-  if( lockType == _SHM_WRLCK ) dwFlags |= LOCKFILE_EXCLUSIVE_LOCK;
-
-  /* Find the first bit in lockMask that is set */
-  for(i=0, mask=0x01; mask!=0 && (lockMask&mask)==0; mask <<= 1, i++){}
-  assert( mask!=0 );
-  memset(&ovlp, 0, sizeof(OVERLAPPED));
-  ovlp.Offset = i+WIN_SHM_BASE;
-  nBytes = 1;
-
-  /* Extend the locking range for each additional bit that is set */
-  mask <<= 1;
-  while( mask!=0 && (lockMask & mask)!=0 ){
-    nBytes++;
-    mask <<= 1;
-  }
-
-  /* Verify that all bits set in lockMask are contiguous */
-  assert( mask==0 || (lockMask & ~(mask | (mask-1)))==0 );
-
-  /* Release/Acquire the system-level lock */
-  if( lockType==_SHM_UNLCK ){
-    for(i=0; i<nBytes; i++, ovlp.Offset++){
-      rc = UnlockFileEx(pFile->hFile.h, 0, 1, 0, &ovlp);
-      if( !rc ) break;
-    }
-  }else{
-    /* release old individual byte locks (if any)
-    ** and set new individual byte locks */
-    for(i=0; i<nBytes; i++, ovlp.Offset++){
-      UnlockFileEx(pFile->hFile.h, 0, 1, 0, &ovlp);
-      rc = LockFileEx(pFile->hFile.h, dwFlags, 0, 1, 0, &ovlp);
-      if( !rc ) break;
-    }
-  }
-  if( !rc ){
-    OSTRACE(("SHM-LOCK %d %s ERROR 0x%08lx\n", 
-             pFile->hFile.h,
-             lockType==_SHM_UNLCK ? "UnlockFileEx" : "LockFileEx", GetLastError()));
-    /* release individual byte locks (if any) */
-    ovlp.Offset-=i;
-    for(i=0; i<nBytes; i++, ovlp.Offset++){
-      UnlockFileEx(pFile->hFile.h, 0, 1, 0, &ovlp);
-    }
-  }
-  rc = (rc!=0) ? SQLITE_OK : SQLITE_BUSY;
-
-  /* Update the global lock state and do debug tracing */
-#ifdef SQLITE_DEBUG
-  OSTRACE(("SHM-LOCK %d ", pFile->hFile.h));
-  if( rc==SQLITE_OK ){
-    if( lockType==_SHM_UNLCK ){
-      OSTRACE(("unlock ok"));
-      pFile->exclMask &= ~lockMask;
-      pFile->sharedMask &= ~lockMask;
-    }else if( lockType==_SHM_RDLCK ){
-      OSTRACE(("read-lock ok"));
-      pFile->exclMask &= ~lockMask;
-      pFile->sharedMask |= lockMask;
-    }else{
-      assert( lockType==_SHM_WRLCK );
-      OSTRACE(("write-lock ok"));
-      pFile->exclMask |= lockMask;
-      pFile->sharedMask &= ~lockMask;
-    }
-  }else{
-    if( lockType==_SHM_UNLCK ){
-      OSTRACE(("unlock failed"));
-    }else if( lockType==_SHM_RDLCK ){
-      OSTRACE(("read-lock failed"));
-    }else{
-      assert( lockType==_SHM_WRLCK );
-      OSTRACE(("write-lock failed"));
-    }
-  }
-  OSTRACE((" - change requested %s - afterwards %s:%s\n",
-           winShmLockString(lockMask),
-           winShmLockString(pFile->sharedMask),
-           winShmLockString(pFile->exclMask)));
-#endif
-
-  return rc;
-}
-
-/*
-** For connection p, unlock all of the locks identified by the unlockMask
-** parameter.
-*/
-static int winShmUnlock(
-  winShmFile *pFile,   /* The underlying shared-memory file */
-  winShm *p,           /* The connection to be unlocked */
-  u8 unlockMask         /* Mask of locks to be unlocked */
-){
-  int rc;      /* Result code */
-  winShm *pX; /* For looping over all sibling connections */
-  u8 allMask;  /* Union of locks held by connections other than "p" */
-
-  /* Access to the winShmFile object is serialized by the caller */
-  assert( sqlite3_mutex_held(pFile->mutex) );
-
-  /* don't attempt to unlock anything we don't have locks for */
-  if( (unlockMask & (p->exclMask|p->sharedMask)) != unlockMask ){
-    OSTRACE(("SHM-LOCK %d unlocking more than we have locked - requested %s - have %s\n",
-             pFile->hFile.h,
-             winShmLockString(unlockMask),
-             winShmLockString(p->exclMask|p->sharedMask)));
-    unlockMask &= (p->exclMask|p->sharedMask);
-  }
-
-  /* Compute locks held by sibling connections */
-  allMask = 0;
-  for(pX=pFile->pFirst; pX; pX=pX->pNext){
-    if( pX==p ) continue;
-    assert( (pX->exclMask & (p->exclMask|p->sharedMask))==0 );
-    allMask |= pX->sharedMask;
-  }
-
-  /* Unlock the system-level locks */
-  if( (unlockMask & allMask)!=unlockMask ){
-    rc = winShmSystemLock(pFile, _SHM_UNLCK, unlockMask & ~allMask);
-  }else{
-    rc = SQLITE_OK;
-  }
-
-  /* Undo the local locks */
-  if( rc==SQLITE_OK ){
-    p->exclMask &= ~unlockMask;
-    p->sharedMask &= ~unlockMask;
-  } 
-  return rc;
-}
-
-/*
-** Get reader locks for connection p on all locks in the readMask parameter.
-*/
-static int winShmSharedLock(
-  winShmFile *pFile,   /* The underlying shared-memory file */
-  winShm *p,           /* The connection to get the shared locks */
-  u8 readMask           /* Mask of shared locks to be acquired */
-){
-  int rc;        /* Result code */
-  winShm *pX;   /* For looping over all sibling connections */
-  u8 allShared;  /* Union of locks held by connections other than "p" */
-
-  /* Access to the winShmFile object is serialized by the caller */
-  assert( sqlite3_mutex_held(pFile->mutex) );
-
-  /* Find out which shared locks are already held by sibling connections.
-  ** If any sibling already holds an exclusive lock, go ahead and return
-  ** SQLITE_BUSY.
-  */
-  allShared = 0;
-  for(pX=pFile->pFirst; pX; pX=pX->pNext){
-    if( pX==p ) continue;
-    if( (pX->exclMask & readMask)!=0 ) return SQLITE_BUSY;
-    allShared |= pX->sharedMask;
-  }
-
-  /* Get shared locks at the system level, if necessary */
-  if( (~allShared) & readMask ){
-    rc = winShmSystemLock(pFile, _SHM_RDLCK, readMask);
-  }else{
-    rc = SQLITE_OK;
-  }
-
-  /* Get the local shared locks */
-  if( rc==SQLITE_OK ){
-    p->sharedMask |= readMask;
-  }
-  return rc;
-}
-
-/*
-** For connection p, get an exclusive lock on all locks identified in
-** the writeMask parameter.
-*/
-static int winShmExclusiveLock(
-  winShmFile *pFile,    /* The underlying shared-memory file */
-  winShm *p,            /* The connection to get the exclusive locks */
-  u8 writeMask           /* Mask of exclusive locks to be acquired */
-){
-  int rc;        /* Result code */
-  winShm *pX;   /* For looping over all sibling connections */
-
-  /* Access to the winShmFile object is serialized by the caller */
-  assert( sqlite3_mutex_held(pFile->mutex) );
-
-  /* Make sure no sibling connections hold locks that will block this
-  ** lock.  If any do, return SQLITE_BUSY right away.
-  */
-  for(pX=pFile->pFirst; pX; pX=pX->pNext){
-    if( pX==p ) continue;
-    if( (pX->exclMask & writeMask)!=0 ) return SQLITE_BUSY;
-    if( (pX->sharedMask & writeMask)!=0 ) return SQLITE_BUSY;
-  }
-
-  /* Get the exclusive locks at the system level.  Then if successful
-  ** also mark the local connection as being locked.
-  */
-  rc = winShmSystemLock(pFile, _SHM_WRLCK, writeMask);
-  if( rc==SQLITE_OK ){
-    p->sharedMask &= ~writeMask;
-    p->exclMask |= writeMask;
-  }
-  return rc;
-}
-
-/*
-** Purge the winShmFileList list of all entries with winShmFile.nRef==0.
-**
-** This is not a VFS shared-memory method; it is a utility function called
-** by VFS shared-memory methods.
-*/
-static void winShmPurge(void){
-  winShmFile **pp;
-  winShmFile *p;
-  assert( winShmMutexHeld() );
-  pp = &winShmFileList;
-  while( (p = *pp)!=0 ){
-    if( p->nRef==0 ){
-      if( p->mutex ) sqlite3_mutex_free(p->mutex);
-      if( p->mutexBuf ) sqlite3_mutex_free(p->mutexBuf);
-      if( p->pMMapBuf ){
-        UnmapViewOfFile(p->pMMapBuf);
-      }
-      if( INVALID_HANDLE_VALUE != p->hMap ){
-        CloseHandle(p->hMap);
-      }
-      if( p->hFile.h != INVALID_HANDLE_VALUE ) {
-        winClose((sqlite3_file *)&p->hFile);
-      }
-      *pp = p->pNext;
-      sqlite3_free(p);
-    }else{
-      pp = &p->pNext;
-    }
-  }
-}
-
-/*
-** Open a shared-memory area.  This particular implementation uses
-** mmapped files.
-**
-** zName is a filename used to identify the shared-memory area.  The
-** implementation does not (and perhaps should not) use this name
-** directly, but rather use it as a template for finding an appropriate
-** name for the shared-memory storage.  In this implementation, the
-** string "-index" is appended to zName and used as the name of the
-** mmapped file.
-**
-** When opening a new shared-memory file, if no other instances of that
-** file are currently open, in this process or in other processes, then
-** the file must be truncated to zero length or have its header cleared.
-*/
-static int winShmOpen(
-  sqlite3_vfs *pVfs,    /* The VFS */
-  const char *zName,    /* Name of the corresponding database file */
-  sqlite3_shm **pShm    /* Write the winShm object created here */
-){
-  struct winShm *p;                  /* The connection to be opened */
-  struct winShmFile *pFile = 0;      /* The underlying mmapped file */
-  int rc;                            /* Result code */
-  struct winShmFile *pNew;           /* Newly allocated pFile */
-  int nName;                         /* Size of zName in bytes */
-  char zFullpath[MAX_PATH+1];        /* Temp buffer for full file name */
-
-  rc = winFullPathname(pVfs, zName, MAX_PATH, zFullpath);
-  if( rc ) return rc;
-
-  /* Allocate space for the new sqlite3_shm object.  Also speculatively
-  ** allocate space for a new winShmFile and filename.
-  */
-  p = sqlite3_malloc( sizeof(*p) );
-  if( p==0 ) return SQLITE_NOMEM;
-  memset(p, 0, sizeof(*p));
-  nName = sqlite3Strlen30(zFullpath);
-  pNew = sqlite3_malloc( sizeof(*pFile) + nName + 15 );
-  if( pNew==0 ){
-    sqlite3_free(p);
-    return SQLITE_NOMEM;
-  }
-  memset(pNew, 0, sizeof(*pNew));
-  pNew->zFilename = (char*)&pNew[1];
-  sqlite3_snprintf(nName+12, pNew->zFilename, "%s-wal-index", zFullpath);
-
-  /* Look to see if there is an existing winShmFile that can be used.
-  ** If no matching winShmFile currently exists, create a new one.
-  */
-  winShmEnterMutex();
-  for(pFile = winShmFileList; pFile; pFile=pFile->pNext){
-    /* TBD need to come up with better match here.  Perhaps
-    ** use FILE_ID_BOTH_DIR_INFO Structure.
-    */
-    if( sqlite3StrICmp(pFile->zFilename, pNew->zFilename)==0 ) break;
-  }
-  if( pFile ){
-    sqlite3_free(pNew);
-  }else{
-    pFile = pNew;
-    pNew = 0;
-    pFile->pMMapBuf = NULL;
-    pFile->hMap = INVALID_HANDLE_VALUE;
-    ((winFile*)(&pFile->hFile))->h = INVALID_HANDLE_VALUE;
-    pFile->pNext = winShmFileList;
-    winShmFileList = pFile;
-
-    pFile->mutex = sqlite3_mutex_alloc(SQLITE_MUTEX_FAST);
-    if( pFile->mutex==0 ){
-      rc = SQLITE_NOMEM;
-      goto shm_open_err;
-    }
-    pFile->mutexBuf = sqlite3_mutex_alloc(SQLITE_MUTEX_FAST);
-    if( pFile->mutexBuf==0 ){
-      rc = SQLITE_NOMEM;
-      goto shm_open_err;
-    }
-    rc = winOpen(pVfs,
-                 pFile->zFilename,                  /* Name of the file (UTF-8) */
-                 (sqlite3_file *)&pFile->hFile, /* Write the SQLite file handle here */
-                 SQLITE_OPEN_READWRITE | SQLITE_OPEN_CREATE, /* Open mode flags */
-                 0);
-    if( SQLITE_OK!=rc ){
-      rc = SQLITE_CANTOPEN_BKPT;
-      goto shm_open_err;
-    }
-
-    /* Check to see if another process is holding the dead-man switch.
-    ** If not, truncate the file to zero length. 
-    */
-    if( winShmSystemLock(pFile, _SHM_WRLCK, WIN_SHM_DMS)==SQLITE_OK ){
-      rc = winTruncate((sqlite3_file *)&pFile->hFile, 0);
-    }
-    if( rc==SQLITE_OK ){
-      rc = winShmSystemLock(pFile, _SHM_RDLCK, WIN_SHM_DMS);
-    }
-    if( rc ) goto shm_open_err;
-  }
-
-  /* Make the new connection a child of the winShmFile */
-  p->pFile = pFile;
-  p->pNext = pFile->pFirst;
-#ifdef SQLITE_DEBUG
-  p->id = pFile->nextShmId++;
-#endif
-  pFile->pFirst = p;
-  pFile->nRef++;
-  *pShm = (sqlite3_shm*)p;
-  winShmLeaveMutex();
-  return SQLITE_OK;
-
-  /* Jump here on any error */
-shm_open_err:
-  winShmSystemLock(pFile, _SHM_UNLCK, WIN_SHM_DMS);
-  winShmPurge();                 /* This call frees pFile if required */
-  sqlite3_free(p);
-  sqlite3_free(pNew);
-  *pShm = 0;
-  winShmLeaveMutex();
-  return rc;
-}
-
-/*
-** Close a connection to shared-memory.  Delete the underlying 
-** storage if deleteFlag is true.
-*/
-static int winShmClose(
-  sqlite3_vfs *pVfs,         /* The VFS */
-  sqlite3_shm *pSharedMem,   /* The shared-memory to be closed */
-  int deleteFlag             /* Delete after closing if true */
-){
-  winShm *p;            /* The connection to be closed */
-  winShmFile *pFile;    /* The underlying shared-memory file */
-  winShm **pp;          /* For looping over sibling connections */
-
-  UNUSED_PARAMETER(pVfs);
-  if( pSharedMem==0 ) return SQLITE_OK;
-  p = (struct winShm*)pSharedMem;
-  pFile = p->pFile;
-
-  /* Verify that the connection being closed holds no locks */
-  assert( p->exclMask==0 );
-  assert( p->sharedMask==0 );
-
-  /* Remove connection p from the set of connections associated with pFile */
-  sqlite3_mutex_enter(pFile->mutex);
-  for(pp=&pFile->pFirst; (*pp)!=p; pp = &(*pp)->pNext){}
-  *pp = p->pNext;
-
-  /* Free the connection p */
-  sqlite3_free(p);
-  sqlite3_mutex_leave(pFile->mutex);
-
-  /* If pFile->nRef has reached 0, then close the underlying
-  ** shared-memory file, too */
-  winShmEnterMutex();
-  assert( pFile->nRef>0 );
-  pFile->nRef--;
-  if( pFile->nRef==0 ){
-    if( deleteFlag ) winDelete(pVfs, pFile->zFilename, 0);
-    winShmPurge();
-  }
-  winShmLeaveMutex();
-
-  return SQLITE_OK;
-}
-
-/*
-** Query and/or changes the size of the underlying storage for
-** a shared-memory segment.  The reqSize parameter is the new size
-** of the underlying storage, or -1 to do just a query.  The size
-** of the underlying storage (after resizing if resizing occurs) is
-** written into pNewSize.
-**
-** This routine does not (necessarily) change the size of the mapping 
-** of the underlying storage into memory.  Use xShmGet() to change
-** the mapping size.
-**
-** The reqSize parameter is the minimum size requested.  The implementation
-** is free to expand the storage to some larger amount if it chooses.
-*/
-static int winShmSize(
-  sqlite3_vfs *pVfs,        /* The VFS */
-  sqlite3_shm *pSharedMem,  /* Pointer returned by winShmOpen() */
-  int reqSize,              /* Requested size.  -1 for query only */
-  int *pNewSize             /* Write new size here */
-){
-  winShm *p = (winShm*)pSharedMem;
-  winShmFile *pFile = p->pFile;
-  int rc = SQLITE_OK;
-
-  UNUSED_PARAMETER(pVfs);
-
-  if( reqSize>=0 ){
-    reqSize = (reqSize + SQLITE_WIN_SHM_INCR - 1)/SQLITE_WIN_SHM_INCR;
-    reqSize *= SQLITE_WIN_SHM_INCR;
-    rc = winTruncate((sqlite3_file *)&pFile->hFile, reqSize);
-  }
-  if( SQLITE_OK==rc ){
-    sqlite3_int64 sz;
-    rc = winFileSize((sqlite3_file *)&pFile->hFile, &sz);
-    if( SQLITE_OK==rc ){
-      *pNewSize = (int)sz;
-    }else{
-      *pNewSize = 0;
-      rc = SQLITE_IOERR;
-    }
-  }
-  return rc;
-}
-
-
-/*
-** Map the shared storage into memory.  The minimum size of the
-** mapping should be reqMapSize if reqMapSize is positive.  If
-** reqMapSize is zero or negative, the implementation can choose
-** whatever mapping size is convenient.
-**
-** *ppBuf is made to point to the memory which is a mapping of the
-** underlying storage.  A mutex is acquired to prevent other threads
-** from running while *ppBuf is in use in order to prevent other threads
-** remapping *ppBuf out from under this thread.  The winShmRelease()
-** call will release the mutex.  However, if the lock state is CHECKPOINT,
-** the mutex is not acquired because CHECKPOINT will never remap the
-** buffer.  RECOVER might remap, though, so CHECKPOINT will acquire
-** the mutex if and when it promotes to RECOVER.
-**
-** RECOVER needs to be atomic.  The same mutex that prevents *ppBuf from
-** being remapped also prevents more than one thread from being in
-** RECOVER at a time.  But, RECOVER sometimes wants to remap itself.
-** To prevent RECOVER from losing its lock while remapping, the
-** mutex is not released by winShmRelease() when in RECOVER.
-**
-** *pNewMapSize is set to the size of the mapping.
-**
-** *ppBuf and *pNewMapSize might be NULL and zero if no space has
-** yet been allocated to the underlying storage.
-*/
-static int winShmGet(
-  sqlite3_vfs *pVfs,       /* The VFS */
-  sqlite3_shm *pSharedMem, /* Pointer returned by winShmOpen() */
-  int reqMapSize,          /* Requested size of mapping. -1 means don't care */
-  int *pNewMapSize,        /* Write new size of mapping here */
-  void **ppBuf             /* Write mapping buffer origin here */
-){
-  winShm *p = (winShm*)pSharedMem;
-  winShmFile *pFile = p->pFile;
-  int rc = SQLITE_OK;
-
-  if( p->lockState!=SQLITE_SHM_CHECKPOINT && p->hasMutexBuf==0 ){
-    assert( sqlite3_mutex_notheld(pFile->mutex) );
-    sqlite3_mutex_enter(pFile->mutexBuf);
-    p->hasMutexBuf = 1;
-  }
-  sqlite3_mutex_enter(pFile->mutex);
-  if( pFile->szMap==0 || reqMapSize>pFile->szMap ){
-    int actualSize;
-    if( winShmSize(pVfs, pSharedMem, -1, &actualSize)==SQLITE_OK
-     && reqMapSize<actualSize
-    ){
-      reqMapSize = actualSize;
-    }
-    if( pFile->pMMapBuf ){
-      if( !UnmapViewOfFile(pFile->pMMapBuf) ){
-        pFile->lastErrno = GetLastError();
-        rc = SQLITE_IOERR;
-      }
-      CloseHandle(pFile->hMap);
-      pFile->hMap = INVALID_HANDLE_VALUE;
-    }
-    if( SQLITE_OK == rc ){
-      pFile->pMMapBuf = 0;
-      if( reqMapSize == 0 ){
-        /* can't create 0 byte file mapping in Windows */
-        pFile->szMap = 0;
-      }else{
-        /* create the file mapping object */
-        if( INVALID_HANDLE_VALUE == pFile->hMap ){
-          /* TBD provide an object name to each file
-          ** mapping so it can be re-used across processes.
-          */
-          pFile->hMap = CreateFileMapping(pFile->hFile.h,
-                                          NULL,
-                                          PAGE_READWRITE,
-                                          0,
-                                          reqMapSize,
-                                          NULL);
-        }
-        if( NULL==pFile->hMap ){
-          pFile->lastErrno = GetLastError();
-          rc = SQLITE_IOERR;
-          pFile->szMap = 0;
-          pFile->hMap = INVALID_HANDLE_VALUE;
-        }else{
-          pFile->pMMapBuf = MapViewOfFile(pFile->hMap,
-                                          FILE_MAP_WRITE | FILE_MAP_READ,
-                                          0,
-                                          0,
-                                          reqMapSize);
-          if( !pFile->pMMapBuf ){
-            pFile->lastErrno = GetLastError();
-            rc = SQLITE_IOERR;
-            pFile->szMap = 0;
-          }else{
-            pFile->szMap = reqMapSize;
-          }
-        }
-      }
-    }
-  }
-  *pNewMapSize = pFile->szMap;
-  *ppBuf = pFile->pMMapBuf;
-  sqlite3_mutex_leave(pFile->mutex);
-  return rc;
-}
-
-/*
-** Release the lock held on the shared memory segment so that other
-** threads are free to resize it if necessary.
-**
-** If the lock is not currently held, this routine is a harmless no-op.
-**
-** If the shared-memory object is in lock state RECOVER, then we do not
-** really want to release the lock, so in that case too, this routine
-** is a no-op.
-*/
-static int winShmRelease(sqlite3_vfs *pVfs, sqlite3_shm *pSharedMem){
-  winShm *p = (winShm*)pSharedMem;
-  UNUSED_PARAMETER(pVfs);
-  if( p->hasMutexBuf && p->lockState!=SQLITE_SHM_RECOVER ){
-    winShmFile *pFile = p->pFile;
-    assert( sqlite3_mutex_notheld(pFile->mutex) );
-    sqlite3_mutex_leave(pFile->mutexBuf);
-    p->hasMutexBuf = 0;
-  }
-  return SQLITE_OK;
-}
-
-/*
-** Symbolic names for LOCK states used for debugging.
-*/
-#ifdef SQLITE_DEBUG
-static const char *azLkName[] = {
-  "UNLOCK",
-  "READ",
-  "READ_FULL",
-  "WRITE",
-  "PENDING",
-  "CHECKPOINT",
-  "RECOVER"
-};
-#endif
-
-
-/*
-** Change the lock state for a shared-memory segment.
-*/
-static int winShmLock(
-  sqlite3_vfs *pVfs,         /* The VFS */
-  sqlite3_shm *pSharedMem,   /* Pointer from winShmOpen() */
-  int desiredLock,           /* One of SQLITE_SHM_xxxxx locking states */
-  int *pGotLock              /* The lock you actually got */
-){
-  winShm *p = (winShm*)pSharedMem;
-  winShmFile *pFile = p->pFile;
-  int rc = SQLITE_PROTOCOL;
-
-  UNUSED_PARAMETER(pVfs);
-
-  /* Note that SQLITE_SHM_READ_FULL and SQLITE_SHM_PENDING are never
-  ** directly requested; they are side effects from requesting
-  ** SQLITE_SHM_READ and SQLITE_SHM_CHECKPOINT, respectively.
-  */
-  assert( desiredLock==SQLITE_SHM_UNLOCK
-       || desiredLock==SQLITE_SHM_READ
-       || desiredLock==SQLITE_SHM_WRITE
-       || desiredLock==SQLITE_SHM_CHECKPOINT
-       || desiredLock==SQLITE_SHM_RECOVER );
-
-  /* Return directly if this is just a lock state query, or if
-  ** the connection is already in the desired locking state.
-  */
-  if( desiredLock==p->lockState
-   || (desiredLock==SQLITE_SHM_READ && p->lockState==SQLITE_SHM_READ_FULL)
-  ){
-    OSTRACE(("SHM-LOCK %d shmid-%d, pid-%d request %s and got %s\n",
-             pFile->hFile.h,
-             p->id, (int)GetCurrentProcessId(), azLkName[desiredLock], azLkName[p->lockState]));
-    if( pGotLock ) *pGotLock = p->lockState;
-    return SQLITE_OK;
-  }
-
-  OSTRACE(("SHM-LOCK %d shmid-%d, pid-%d request %s->%s\n",
-           pFile->hFile.h,
-           p->id, (int)GetCurrentProcessId(), azLkName[p->lockState], azLkName[desiredLock]));
-  
-  if( desiredLock==SQLITE_SHM_RECOVER && !p->hasMutexBuf ){
-    assert( sqlite3_mutex_notheld(pFile->mutex) );
-    sqlite3_mutex_enter(pFile->mutexBuf);
-    p->hasMutexBuf = 1;
-  }
-  sqlite3_mutex_enter(pFile->mutex);
-  switch( desiredLock ){
-    case SQLITE_SHM_UNLOCK: {
-      assert( p->lockState!=SQLITE_SHM_RECOVER );
-      winShmUnlock(pFile, p, WIN_SHM_A|WIN_SHM_B|WIN_SHM_C|WIN_SHM_D);
-      rc = SQLITE_OK;
-      p->lockState = SQLITE_SHM_UNLOCK;
-      break;
-    }
-    case SQLITE_SHM_READ: {
-      if( p->lockState==SQLITE_SHM_UNLOCK ){
-        int nAttempt;
-        rc = SQLITE_BUSY;
-        assert( p->lockState==SQLITE_SHM_UNLOCK );
-        for(nAttempt=0; nAttempt<5 && rc==SQLITE_BUSY; nAttempt++){
-          rc = winShmSharedLock(pFile, p, WIN_SHM_A|WIN_SHM_B);
-          if( rc==SQLITE_BUSY ){
-            rc = winShmSharedLock(pFile, p, WIN_SHM_D);
-            if( rc==SQLITE_OK ){
-              p->lockState = SQLITE_SHM_READ_FULL;
-            }
-          }else{
-            winShmUnlock(pFile, p, WIN_SHM_B);
-            p->lockState = SQLITE_SHM_READ;
-          }
-        }
-      }else{
-       assert( p->lockState==SQLITE_SHM_WRITE
-               || p->lockState==SQLITE_SHM_RECOVER );
-        rc = winShmSharedLock(pFile, p, WIN_SHM_A);
-        winShmUnlock(pFile, p, WIN_SHM_C|WIN_SHM_D);
-        p->lockState = SQLITE_SHM_READ;
-      }
-      break;
-    }
-    case SQLITE_SHM_WRITE: {
-      assert( p->lockState==SQLITE_SHM_READ 
-              || p->lockState==SQLITE_SHM_READ_FULL );
-      rc = winShmExclusiveLock(pFile, p, WIN_SHM_C|WIN_SHM_D);
-      if( rc==SQLITE_OK ){
-        p->lockState = SQLITE_SHM_WRITE;
-      }
-      break;
-    }
-    case SQLITE_SHM_CHECKPOINT: {
-      assert( p->lockState==SQLITE_SHM_UNLOCK
-           || p->lockState==SQLITE_SHM_PENDING
-      );
-      if( p->lockState==SQLITE_SHM_UNLOCK ){
-        rc = winShmExclusiveLock(pFile, p, WIN_SHM_B|WIN_SHM_C);
-        if( rc==SQLITE_OK ){
-          p->lockState = SQLITE_SHM_PENDING;
-        }
-      }
-      if( p->lockState==SQLITE_SHM_PENDING ){
-        rc = winShmExclusiveLock(pFile, p, WIN_SHM_A);
-        if( rc==SQLITE_OK ){
-          p->lockState = SQLITE_SHM_CHECKPOINT;
-        }
-      }
-      break;
-    }
-    default: {
-      assert( desiredLock==SQLITE_SHM_RECOVER );
-      assert( p->lockState==SQLITE_SHM_READ
-           || p->lockState==SQLITE_SHM_READ_FULL
-      );
-      assert( sqlite3_mutex_held(pFile->mutexBuf) );
-      rc = winShmExclusiveLock(pFile, p, WIN_SHM_C);
-      if( rc==SQLITE_OK ){
-        p->lockState = SQLITE_SHM_RECOVER;
-      }
-      break;
-    }
-  }
-  sqlite3_mutex_leave(pFile->mutex);
-  OSTRACE(("SHM-LOCK %d shmid-%d, pid-%d got %s\n",
-           pFile->hFile.h, 
-           p->id, (int)GetCurrentProcessId(), azLkName[p->lockState]));
-  if( pGotLock ) *pGotLock = p->lockState;
-  return rc;
-}
-
-#else
-# define winShmOpen    0
-# define winShmSize    0
-# define winShmGet     0
-# define winShmRelease 0
-# define winShmLock    0
-# define winShmClose   0
-#endif /* #ifndef SQLITE_OMIT_WAL */
 
 
 /*
@@ -2870,12 +2887,6 @@
     winSleep,            /* xSleep */
     winCurrentTime,      /* xCurrentTime */
     winGetLastError,     /* xGetLastError */
-    winShmOpen,          /* xShmOpen */
-    winShmSize,          /* xShmSize */
-    winShmGet,           /* xShmGet */
-    winShmRelease,       /* xShmRelease */
-    winShmLock,          /* xShmLock */
-    winShmClose,         /* xShmClose */
     0,                   /* xRename */
     winCurrentTimeInt64, /* xCurrentTimeInt64 */
   };
