/*
** 2001 September 15
**
** The author disclaims copyright to this source code.  In place of
** a legal notice, here is a blessing:
**
**    May you do good and not evil.
**    May you find forgiveness for yourself and forgive others.
**    May you share freely, never taking more than you give.
**
*************************************************************************
** This file contains code to implement the "sqlite" command line
** utility for accessing SQLite databases.
*/
#if (defined(_WIN32) || defined(WIN32)) && !defined(_CRT_SECURE_NO_WARNINGS)
/* This needs to come before any includes for MSVC compiler */
#define _CRT_SECURE_NO_WARNINGS
#endif

/*
** Warning pragmas copied from msvc.h in the core.
*/
#if defined(_MSC_VER)
#pragma warning(disable : 4054)
#pragma warning(disable : 4055)
#pragma warning(disable : 4100)
#pragma warning(disable : 4127)
#pragma warning(disable : 4130)
#pragma warning(disable : 4152)
#pragma warning(disable : 4189)
#pragma warning(disable : 4206)
#pragma warning(disable : 4210)
#pragma warning(disable : 4232)
#pragma warning(disable : 4244)
#pragma warning(disable : 4305)
#pragma warning(disable : 4306)
#pragma warning(disable : 4702)
#pragma warning(disable : 4706)
#endif /* defined(_MSC_VER) */

/*
** No support for loadable extensions in VxWorks.
*/
#if (defined(__RTP__) || defined(_WRS_KERNEL)) && !SQLITE_OMIT_LOAD_EXTENSION
# define SQLITE_OMIT_LOAD_EXTENSION 1
#endif

/*
** Enable large-file support for fopen() and friends on unix.
*/
#ifndef SQLITE_DISABLE_LFS
# define _LARGE_FILE       1
# ifndef _FILE_OFFSET_BITS
#   define _FILE_OFFSET_BITS 64
# endif
# define _LARGEFILE_SOURCE 1
#endif

#include <stdlib.h>
#include <string.h>
#include <stdio.h>
#include <assert.h>
#include "sqlite3.h"
typedef sqlite3_int64 i64;
typedef sqlite3_uint64 u64;
typedef unsigned char u8;
#if SQLITE_USER_AUTHENTICATION
# include "sqlite3userauth.h"
#endif
#include <ctype.h>
#include <stdarg.h>

#if !defined(_WIN32) && !defined(WIN32)
# include <signal.h>
# if !defined(__RTP__) && !defined(_WRS_KERNEL)
#  include <pwd.h>
# endif
#endif
#if (!defined(_WIN32) && !defined(WIN32)) || defined(__MINGW32__)
# include <unistd.h>
# include <dirent.h>
# define GETPID getpid
# if defined(__MINGW32__)
#  define DIRENT dirent
#  ifndef S_ISLNK
#   define S_ISLNK(mode) (0)
#  endif
# endif
#else
# define GETPID (int)GetCurrentProcessId
#endif
#include <sys/types.h>
#include <sys/stat.h>

#if HAVE_READLINE
# include <readline/readline.h>
# include <readline/history.h>
#endif

#if HAVE_EDITLINE
# include <editline/readline.h>
#endif

#if HAVE_EDITLINE || HAVE_READLINE

# define shell_add_history(X) add_history(X)
# define shell_read_history(X) read_history(X)
# define shell_write_history(X) write_history(X)
# define shell_stifle_history(X) stifle_history(X)
# define shell_readline(X) readline(X)

#elif HAVE_LINENOISE

# include "linenoise.h"
# define shell_add_history(X) linenoiseHistoryAdd(X)
# define shell_read_history(X) linenoiseHistoryLoad(X)
# define shell_write_history(X) linenoiseHistorySave(X)
# define shell_stifle_history(X) linenoiseHistorySetMaxLen(X)
# define shell_readline(X) linenoise(X)

#else

# define shell_read_history(X)
# define shell_write_history(X)
# define shell_stifle_history(X)

# define SHELL_USE_LOCAL_GETLINE 1
#endif


#if defined(_WIN32) || defined(WIN32)
# include <io.h>
# include <fcntl.h>
# define isatty(h) _isatty(h)
# ifndef access
#  define access(f,m) _access((f),(m))
# endif
# ifndef unlink
#  define unlink _unlink
# endif
# ifndef strdup
#  define strdup _strdup
# endif
# undef popen
# define popen _popen
# undef pclose
# define pclose _pclose
#else
 /* Make sure isatty() has a prototype. */
 extern int isatty(int);

# if !defined(__RTP__) && !defined(_WRS_KERNEL)
  /* popen and pclose are not C89 functions and so are
  ** sometimes omitted from the <stdio.h> header */
   extern FILE *popen(const char*,const char*);
   extern int pclose(FILE*);
# else
#  define SQLITE_OMIT_POPEN 1
# endif
#endif

#if defined(_WIN32_WCE)
/* Windows CE (arm-wince-mingw32ce-gcc) does not provide isatty()
 * thus we always assume that we have a console. That can be
 * overridden with the -batch command line option.
 */
#define isatty(x) 1
#endif

/* ctype macros that work with signed characters */
#define IsSpace(X)  isspace((unsigned char)X)
#define IsDigit(X)  isdigit((unsigned char)X)
#define ToLower(X)  (char)tolower((unsigned char)X)

#if defined(_WIN32) || defined(WIN32)
#include <windows.h>

/* string conversion routines only needed on Win32 */
extern char *sqlite3_win32_unicode_to_utf8(LPCWSTR);
extern char *sqlite3_win32_mbcs_to_utf8_v2(const char *, int);
extern char *sqlite3_win32_utf8_to_mbcs_v2(const char *, int);
extern LPWSTR sqlite3_win32_utf8_to_unicode(const char *zText);
#endif

/* On Windows, we normally run with output mode of TEXT so that \n characters
** are automatically translated into \r\n.  However, this behavior needs
** to be disabled in some cases (ex: when generating CSV output and when
** rendering quoted strings that contain \n characters).  The following
** routines take care of that.
*/
#if defined(_WIN32) || defined(WIN32)
static void setBinaryMode(FILE *file, int isOutput){
  if( isOutput ) fflush(file);
  _setmode(_fileno(file), _O_BINARY);
}
static void setTextMode(FILE *file, int isOutput){
  if( isOutput ) fflush(file);
  _setmode(_fileno(file), _O_TEXT);
}
#else
# define setBinaryMode(X,Y)
# define setTextMode(X,Y)
#endif


/* True if the timer is enabled */
static int enableTimer = 0;

/* Return the current wall-clock time */
static sqlite3_int64 timeOfDay(void){
  static sqlite3_vfs *clockVfs = 0;
  sqlite3_int64 t;
  if( clockVfs==0 ) clockVfs = sqlite3_vfs_find(0);
  if( clockVfs->iVersion>=2 && clockVfs->xCurrentTimeInt64!=0 ){
    clockVfs->xCurrentTimeInt64(clockVfs, &t);
  }else{
    double r;
    clockVfs->xCurrentTime(clockVfs, &r);
    t = (sqlite3_int64)(r*86400000.0);
  }
  return t;
}

#if !defined(_WIN32) && !defined(WIN32) && !defined(__minux)
#include <sys/time.h>
#include <sys/resource.h>

/* VxWorks does not support getrusage() as far as we can determine */
#if defined(_WRS_KERNEL) || defined(__RTP__)
struct rusage {
  struct timeval ru_utime; /* user CPU time used */
  struct timeval ru_stime; /* system CPU time used */
};
#define getrusage(A,B) memset(B,0,sizeof(*B))
#endif

/* Saved resource information for the beginning of an operation */
static struct rusage sBegin;  /* CPU time at start */
static sqlite3_int64 iBegin;  /* Wall-clock time at start */

/*
** Begin timing an operation
*/
static void beginTimer(void){
  if( enableTimer ){
    getrusage(RUSAGE_SELF, &sBegin);
    iBegin = timeOfDay();
  }
}

/* Return the difference of two time_structs in seconds */
static double timeDiff(struct timeval *pStart, struct timeval *pEnd){
  return (pEnd->tv_usec - pStart->tv_usec)*0.000001 +
         (double)(pEnd->tv_sec - pStart->tv_sec);
}

/*
** Print the timing results.
*/
static void endTimer(void){
  if( enableTimer ){
    sqlite3_int64 iEnd = timeOfDay();
    struct rusage sEnd;
    getrusage(RUSAGE_SELF, &sEnd);
    printf("Run Time: real %.3f user %f sys %f\n",
       (iEnd - iBegin)*0.001,
       timeDiff(&sBegin.ru_utime, &sEnd.ru_utime),
       timeDiff(&sBegin.ru_stime, &sEnd.ru_stime));
  }
}

#define BEGIN_TIMER beginTimer()
#define END_TIMER endTimer()
#define HAS_TIMER 1

#elif (defined(_WIN32) || defined(WIN32))

/* Saved resource information for the beginning of an operation */
static HANDLE hProcess;
static FILETIME ftKernelBegin;
static FILETIME ftUserBegin;
static sqlite3_int64 ftWallBegin;
typedef BOOL (WINAPI *GETPROCTIMES)(HANDLE, LPFILETIME, LPFILETIME,
                                    LPFILETIME, LPFILETIME);
static GETPROCTIMES getProcessTimesAddr = NULL;

/*
** Check to see if we have timer support.  Return 1 if necessary
** support found (or found previously).
*/
static int hasTimer(void){
  if( getProcessTimesAddr ){
    return 1;
  } else {
    /* GetProcessTimes() isn't supported in WIN95 and some other Windows
    ** versions. See if the version we are running on has it, and if it
    ** does, save off a pointer to it and the current process handle.
    */
    hProcess = GetCurrentProcess();
    if( hProcess ){
      HINSTANCE hinstLib = LoadLibrary(TEXT("Kernel32.dll"));
      if( NULL != hinstLib ){
        getProcessTimesAddr =
            (GETPROCTIMES) GetProcAddress(hinstLib, "GetProcessTimes");
        if( NULL != getProcessTimesAddr ){
          return 1;
        }
        FreeLibrary(hinstLib);
      }
    }
  }
  return 0;
}

/*
** Begin timing an operation
*/
static void beginTimer(void){
  if( enableTimer && getProcessTimesAddr ){
    FILETIME ftCreation, ftExit;
    getProcessTimesAddr(hProcess,&ftCreation,&ftExit,
                        &ftKernelBegin,&ftUserBegin);
    ftWallBegin = timeOfDay();
  }
}

/* Return the difference of two FILETIME structs in seconds */
static double timeDiff(FILETIME *pStart, FILETIME *pEnd){
  sqlite_int64 i64Start = *((sqlite_int64 *) pStart);
  sqlite_int64 i64End = *((sqlite_int64 *) pEnd);
  return (double) ((i64End - i64Start) / 10000000.0);
}

/*
** Print the timing results.
*/
static void endTimer(void){
  if( enableTimer && getProcessTimesAddr){
    FILETIME ftCreation, ftExit, ftKernelEnd, ftUserEnd;
    sqlite3_int64 ftWallEnd = timeOfDay();
    getProcessTimesAddr(hProcess,&ftCreation,&ftExit,&ftKernelEnd,&ftUserEnd);
    printf("Run Time: real %.3f user %f sys %f\n",
       (ftWallEnd - ftWallBegin)*0.001,
       timeDiff(&ftUserBegin, &ftUserEnd),
       timeDiff(&ftKernelBegin, &ftKernelEnd));
  }
}

#define BEGIN_TIMER beginTimer()
#define END_TIMER endTimer()
#define HAS_TIMER hasTimer()

#else
#define BEGIN_TIMER
#define END_TIMER
#define HAS_TIMER 0
#endif

/*
** Used to prevent warnings about unused parameters
*/
#define UNUSED_PARAMETER(x) (void)(x)

/*
** Number of elements in an array
*/
#define ArraySize(X)  (int)(sizeof(X)/sizeof(X[0]))

/*
** If the following flag is set, then command execution stops
** at an error if we are not interactive.
*/
static int bail_on_error = 0;

/*
** Threat stdin as an interactive input if the following variable
** is true.  Otherwise, assume stdin is connected to a file or pipe.
*/
static int stdin_is_interactive = 1;

/*
** On Windows systems we have to know if standard output is a console
** in order to translate UTF-8 into MBCS.  The following variable is
** true if translation is required.
*/
static int stdout_is_console = 1;

/*
** The following is the open SQLite database.  We make a pointer
** to this database a static variable so that it can be accessed
** by the SIGINT handler to interrupt database processing.
*/
static sqlite3 *globalDb = 0;

/*
** True if an interrupt (Control-C) has been received.
*/
static volatile int seenInterrupt = 0;

/*
** This is the name of our program. It is set in main(), used
** in a number of other places, mostly for error messages.
*/
static char *Argv0;

/*
** Prompt strings. Initialized in main. Settable with
**   .prompt main continue
*/
static char mainPrompt[20];     /* First line prompt. default: "sqlite> "*/
static char continuePrompt[20]; /* Continuation prompt. default: "   ...> " */

/*
** Render output like fprintf().  Except, if the output is going to the
** console and if this is running on a Windows machine, translate the
** output from UTF-8 into MBCS.
*/
#if defined(_WIN32) || defined(WIN32)
void utf8_printf(FILE *out, const char *zFormat, ...){
  va_list ap;
  va_start(ap, zFormat);
  if( stdout_is_console && (out==stdout || out==stderr) ){
    char *z1 = sqlite3_vmprintf(zFormat, ap);
    char *z2 = sqlite3_win32_utf8_to_mbcs_v2(z1, 0);
    sqlite3_free(z1);
    fputs(z2, out);
    sqlite3_free(z2);
  }else{
    vfprintf(out, zFormat, ap);
  }
  va_end(ap);
}
#elif !defined(utf8_printf)
# define utf8_printf fprintf
#endif

/*
** Render output like fprintf().  This should not be used on anything that
** includes string formatting (e.g. "%s").
*/
#if !defined(raw_printf)
# define raw_printf fprintf
#endif

/* Indicate out-of-memory and exit. */
static void shell_out_of_memory(void){
  raw_printf(stderr,"Error: out of memory\n");
  exit(1);
}

/*
** Write I/O traces to the following stream.
*/
#ifdef SQLITE_ENABLE_IOTRACE
static FILE *iotrace = 0;
#endif

/*
** This routine works like printf in that its first argument is a
** format string and subsequent arguments are values to be substituted
** in place of % fields.  The result of formatting this string
** is written to iotrace.
*/
#ifdef SQLITE_ENABLE_IOTRACE
static void SQLITE_CDECL iotracePrintf(const char *zFormat, ...){
  va_list ap;
  char *z;
  if( iotrace==0 ) return;
  va_start(ap, zFormat);
  z = sqlite3_vmprintf(zFormat, ap);
  va_end(ap);
  utf8_printf(iotrace, "%s", z);
  sqlite3_free(z);
}
#endif

/*
** Output string zUtf to stream pOut as w characters.  If w is negative,
** then right-justify the text.  W is the width in UTF-8 characters, not
** in bytes.  This is different from the %*.*s specification in printf
** since with %*.*s the width is measured in bytes, not characters.
*/
static void utf8_width_print(FILE *pOut, int w, const char *zUtf){
  int i;
  int n;
  int aw = w<0 ? -w : w;
  char zBuf[1000];
  if( aw>(int)sizeof(zBuf)/3 ) aw = (int)sizeof(zBuf)/3;
  for(i=n=0; zUtf[i]; i++){
    if( (zUtf[i]&0xc0)!=0x80 ){
      n++;
      if( n==aw ){
        do{ i++; }while( (zUtf[i]&0xc0)==0x80 );
        break;
      }
    }
  }
  if( n>=aw ){
    utf8_printf(pOut, "%.*s", i, zUtf);
  }else if( w<0 ){
    utf8_printf(pOut, "%*s%s", aw-n, "", zUtf);
  }else{
    utf8_printf(pOut, "%s%*s", zUtf, aw-n, "");
  }
}


/*
** Determines if a string is a number of not.
*/
static int isNumber(const char *z, int *realnum){
  if( *z=='-' || *z=='+' ) z++;
  if( !IsDigit(*z) ){
    return 0;
  }
  z++;
  if( realnum ) *realnum = 0;
  while( IsDigit(*z) ){ z++; }
  if( *z=='.' ){
    z++;
    if( !IsDigit(*z) ) return 0;
    while( IsDigit(*z) ){ z++; }
    if( realnum ) *realnum = 1;
  }
  if( *z=='e' || *z=='E' ){
    z++;
    if( *z=='+' || *z=='-' ) z++;
    if( !IsDigit(*z) ) return 0;
    while( IsDigit(*z) ){ z++; }
    if( realnum ) *realnum = 1;
  }
  return *z==0;
}

/*
** Compute a string length that is limited to what can be stored in
** lower 30 bits of a 32-bit signed integer.
*/
static int strlen30(const char *z){
  const char *z2 = z;
  while( *z2 ){ z2++; }
  return 0x3fffffff & (int)(z2 - z);
}

/*
** Return the length of a string in characters.  Multibyte UTF8 characters
** count as a single character.
*/
static int strlenChar(const char *z){
  int n = 0;
  while( *z ){
    if( (0xc0&*(z++))!=0x80 ) n++;
  }
  return n;
}

/*
** This routine reads a line of text from FILE in, stores
** the text in memory obtained from malloc() and returns a pointer
** to the text.  NULL is returned at end of file, or if malloc()
** fails.
**
** If zLine is not NULL then it is a malloced buffer returned from
** a previous call to this routine that may be reused.
*/
static char *local_getline(char *zLine, FILE *in){
  int nLine = zLine==0 ? 0 : 100;
  int n = 0;

  while( 1 ){
    if( n+100>nLine ){
      nLine = nLine*2 + 100;
      zLine = realloc(zLine, nLine);
      if( zLine==0 ) shell_out_of_memory();
    }
    if( fgets(&zLine[n], nLine - n, in)==0 ){
      if( n==0 ){
        free(zLine);
        return 0;
      }
      zLine[n] = 0;
      break;
    }
    while( zLine[n] ) n++;
    if( n>0 && zLine[n-1]=='\n' ){
      n--;
      if( n>0 && zLine[n-1]=='\r' ) n--;
      zLine[n] = 0;
      break;
    }
  }
#if defined(_WIN32) || defined(WIN32)
  /* For interactive input on Windows systems, translate the
  ** multi-byte characterset characters into UTF-8. */
  if( stdin_is_interactive && in==stdin ){
    char *zTrans = sqlite3_win32_mbcs_to_utf8_v2(zLine, 0);
    if( zTrans ){
      int nTrans = strlen30(zTrans)+1;
      if( nTrans>nLine ){
        zLine = realloc(zLine, nTrans);
        if( zLine==0 ) shell_out_of_memory();
      }
      memcpy(zLine, zTrans, nTrans);
      sqlite3_free(zTrans);
    }
  }
#endif /* defined(_WIN32) || defined(WIN32) */
  return zLine;
}

/*
** Retrieve a single line of input text.
**
** If in==0 then read from standard input and prompt before each line.
** If isContinuation is true, then a continuation prompt is appropriate.
** If isContinuation is zero, then the main prompt should be used.
**
** If zPrior is not NULL then it is a buffer from a prior call to this
** routine that can be reused.
**
** The result is stored in space obtained from malloc() and must either
** be freed by the caller or else passed back into this routine via the
** zPrior argument for reuse.
*/
static char *one_input_line(FILE *in, char *zPrior, int isContinuation){
  char *zPrompt;
  char *zResult;
  if( in!=0 ){
    zResult = local_getline(zPrior, in);
  }else{
    zPrompt = isContinuation ? continuePrompt : mainPrompt;
#if SHELL_USE_LOCAL_GETLINE
    printf("%s", zPrompt);
    fflush(stdout);
    zResult = local_getline(zPrior, stdin);
#else
    free(zPrior);
    zResult = shell_readline(zPrompt);
    if( zResult && *zResult ) shell_add_history(zResult);
#endif
  }
  return zResult;
}


/*
** Return the value of a hexadecimal digit.  Return -1 if the input
** is not a hex digit.
*/
static int hexDigitValue(char c){
  if( c>='0' && c<='9' ) return c - '0';
  if( c>='a' && c<='f' ) return c - 'a' + 10;
  if( c>='A' && c<='F' ) return c - 'A' + 10;
  return -1;
}

/*
** Interpret zArg as an integer value, possibly with suffixes.
*/
static sqlite3_int64 integerValue(const char *zArg){
  sqlite3_int64 v = 0;
  static const struct { char *zSuffix; int iMult; } aMult[] = {
    { "KiB", 1024 },
    { "MiB", 1024*1024 },
    { "GiB", 1024*1024*1024 },
    { "KB",  1000 },
    { "MB",  1000000 },
    { "GB",  1000000000 },
    { "K",   1000 },
    { "M",   1000000 },
    { "G",   1000000000 },
  };
  int i;
  int isNeg = 0;
  if( zArg[0]=='-' ){
    isNeg = 1;
    zArg++;
  }else if( zArg[0]=='+' ){
    zArg++;
  }
  if( zArg[0]=='0' && zArg[1]=='x' ){
    int x;
    zArg += 2;
    while( (x = hexDigitValue(zArg[0]))>=0 ){
      v = (v<<4) + x;
      zArg++;
    }
  }else{
    while( IsDigit(zArg[0]) ){
      v = v*10 + zArg[0] - '0';
      zArg++;
    }
  }
  for(i=0; i<ArraySize(aMult); i++){
    if( sqlite3_stricmp(aMult[i].zSuffix, zArg)==0 ){
      v *= aMult[i].iMult;
      break;
    }
  }
  return isNeg? -v : v;
}

/*
** A variable length string to which one can append text.
*/
typedef struct ShellText ShellText;
struct ShellText {
  char *z;
  int n;
  int nAlloc;
};

/*
** Initialize and destroy a ShellText object
*/
static void initText(ShellText *p){
  memset(p, 0, sizeof(*p));
}
static void freeText(ShellText *p){
  free(p->z);
  initText(p);
}

/* zIn is either a pointer to a NULL-terminated string in memory obtained
** from malloc(), or a NULL pointer. The string pointed to by zAppend is
** added to zIn, and the result returned in memory obtained from malloc().
** zIn, if it was not NULL, is freed.
**
** If the third argument, quote, is not '\0', then it is used as a
** quote character for zAppend.
*/
static void appendText(ShellText *p, char const *zAppend, char quote){
  int len;
  int i;
  int nAppend = strlen30(zAppend);

  len = nAppend+p->n+1;
  if( quote ){
    len += 2;
    for(i=0; i<nAppend; i++){
      if( zAppend[i]==quote ) len++;
    }
  }

  if( p->n+len>=p->nAlloc ){
    p->nAlloc = p->nAlloc*2 + len + 20;
    p->z = realloc(p->z, p->nAlloc);
    if( p->z==0 ) shell_out_of_memory();
  }

  if( quote ){
    char *zCsr = p->z+p->n;
    *zCsr++ = quote;
    for(i=0; i<nAppend; i++){
      *zCsr++ = zAppend[i];
      if( zAppend[i]==quote ) *zCsr++ = quote;
    }
    *zCsr++ = quote;
    p->n = (int)(zCsr - p->z);
    *zCsr = '\0';
  }else{
    memcpy(p->z+p->n, zAppend, nAppend);
    p->n += nAppend;
    p->z[p->n] = '\0';
  }
}

/*
** Attempt to determine if identifier zName needs to be quoted, either
** because it contains non-alphanumeric characters, or because it is an
** SQLite keyword.  Be conservative in this estimate:  When in doubt assume
** that quoting is required.
**
** Return '"' if quoting is required.  Return 0 if no quoting is required.
*/
static char quoteChar(const char *zName){
  int i;
  if( !isalpha((unsigned char)zName[0]) && zName[0]!='_' ) return '"';
  for(i=0; zName[i]; i++){
    if( !isalnum((unsigned char)zName[i]) && zName[i]!='_' ) return '"';
  }
  return sqlite3_keyword_check(zName, i) ? '"' : 0;
}

/*
** Construct a fake object name and column list to describe the structure
** of the view, virtual table, or table valued function zSchema.zName.
*/
static char *shellFakeSchema(
  sqlite3 *db,            /* The database connection containing the vtab */
  const char *zSchema,    /* Schema of the database holding the vtab */
  const char *zName       /* The name of the virtual table */
){
  sqlite3_stmt *pStmt = 0;
  char *zSql;
  ShellText s;
  char cQuote;
  char *zDiv = "(";
  int nRow = 0;

  zSql = sqlite3_mprintf("PRAGMA \"%w\".table_info=%Q;",
                         zSchema ? zSchema : "main", zName);
  sqlite3_prepare_v2(db, zSql, -1, &pStmt, 0);
  sqlite3_free(zSql);
  initText(&s);
  if( zSchema ){
    cQuote = quoteChar(zSchema);
    if( cQuote && sqlite3_stricmp(zSchema,"temp")==0 ) cQuote = 0;
    appendText(&s, zSchema, cQuote);
    appendText(&s, ".", 0);
  }
  cQuote = quoteChar(zName);
  appendText(&s, zName, cQuote);
  while( sqlite3_step(pStmt)==SQLITE_ROW ){
    const char *zCol = (const char*)sqlite3_column_text(pStmt, 1);
    nRow++;
    appendText(&s, zDiv, 0);
    zDiv = ",";
    cQuote = quoteChar(zCol);
    appendText(&s, zCol, cQuote);
  }
  appendText(&s, ")", 0);
  sqlite3_finalize(pStmt);
  if( nRow==0 ){
    freeText(&s);
    s.z = 0;
  }
  return s.z;
}

/*
** SQL function:  shell_module_schema(X)
**
** Return a fake schema for the table-valued function or eponymous virtual
** table X.
*/
static void shellModuleSchema(
  sqlite3_context *pCtx,
  int nVal,
  sqlite3_value **apVal
){
  const char *zName = (const char*)sqlite3_value_text(apVal[0]);
  char *zFake = shellFakeSchema(sqlite3_context_db_handle(pCtx), 0, zName);
  UNUSED_PARAMETER(nVal);
  if( zFake ){
    sqlite3_result_text(pCtx, sqlite3_mprintf("/* %s */", zFake),
                        -1, sqlite3_free);
    free(zFake);
  }
}

/*
** SQL function:  shell_add_schema(S,X)
**
** Add the schema name X to the CREATE statement in S and return the result.
** Examples:
**
**    CREATE TABLE t1(x)   ->   CREATE TABLE xyz.t1(x);
**
** Also works on
**
**    CREATE INDEX
**    CREATE UNIQUE INDEX
**    CREATE VIEW
**    CREATE TRIGGER
**    CREATE VIRTUAL TABLE
**
** This UDF is used by the .schema command to insert the schema name of
** attached databases into the middle of the sqlite_master.sql field.
*/
static void shellAddSchemaName(
  sqlite3_context *pCtx,
  int nVal,
  sqlite3_value **apVal
){
  static const char *aPrefix[] = {
     "TABLE",
     "INDEX",
     "UNIQUE INDEX",
     "VIEW",
     "TRIGGER",
     "VIRTUAL TABLE"
  };
  int i = 0;
  const char *zIn = (const char*)sqlite3_value_text(apVal[0]);
  const char *zSchema = (const char*)sqlite3_value_text(apVal[1]);
  const char *zName = (const char*)sqlite3_value_text(apVal[2]);
  sqlite3 *db = sqlite3_context_db_handle(pCtx);
  UNUSED_PARAMETER(nVal);
  if( zIn!=0 && strncmp(zIn, "CREATE ", 7)==0 ){
    for(i=0; i<(int)(sizeof(aPrefix)/sizeof(aPrefix[0])); i++){
      int n = strlen30(aPrefix[i]);
      if( strncmp(zIn+7, aPrefix[i], n)==0 && zIn[n+7]==' ' ){
        char *z = 0;
        char *zFake = 0;
        if( zSchema ){
          char cQuote = quoteChar(zSchema);
          if( cQuote && sqlite3_stricmp(zSchema,"temp")!=0 ){
            z = sqlite3_mprintf("%.*s \"%w\".%s", n+7, zIn, zSchema, zIn+n+8);
          }else{
            z = sqlite3_mprintf("%.*s %s.%s", n+7, zIn, zSchema, zIn+n+8);
          }
        }
        if( zName
         && aPrefix[i][0]=='V'
         && (zFake = shellFakeSchema(db, zSchema, zName))!=0
        ){
          if( z==0 ){
            z = sqlite3_mprintf("%s\n/* %s */", zIn, zFake);
          }else{
            z = sqlite3_mprintf("%z\n/* %s */", z, zFake);
          }
          free(zFake);
        }
        if( z ){
          sqlite3_result_text(pCtx, z, -1, sqlite3_free);
          return;
        }
      }
    }
  }
  sqlite3_result_value(pCtx, apVal[0]);
}

/*
** The source code for several run-time loadable extensions is inserted
** below by the ../tool/mkshellc.tcl script.  Before processing that included
** code, we need to override some macros to make the included program code
** work here in the middle of this regular program.
*/
#define SQLITE_EXTENSION_INIT1
#define SQLITE_EXTENSION_INIT2(X) (void)(X)

#if defined(_WIN32) && defined(_MSC_VER)
INCLUDE test_windirent.h
INCLUDE test_windirent.c
#define dirent DIRENT
#endif
INCLUDE ../ext/misc/shathree.c
INCLUDE ../ext/misc/fileio.c
INCLUDE ../ext/misc/completion.c
INCLUDE ../ext/misc/appendvfs.c
INCLUDE ../ext/misc/memtrace.c
#ifdef SQLITE_HAVE_ZLIB
INCLUDE ../ext/misc/zipfile.c
INCLUDE ../ext/misc/sqlar.c
#endif
INCLUDE ../ext/expert/sqlite3expert.h
INCLUDE ../ext/expert/sqlite3expert.c

#if defined(SQLITE_ENABLE_SESSION)
/*
** State information for a single open session
*/
typedef struct OpenSession OpenSession;
struct OpenSession {
  char *zName;             /* Symbolic name for this session */
  int nFilter;             /* Number of xFilter rejection GLOB patterns */
  char **azFilter;         /* Array of xFilter rejection GLOB patterns */
  sqlite3_session *p;      /* The open session */
};
#endif

/*
** Shell output mode information from before ".explain on",
** saved so that it can be restored by ".explain off"
*/
typedef struct SavedModeInfo SavedModeInfo;
struct SavedModeInfo {
  int valid;          /* Is there legit data in here? */
  int mode;           /* Mode prior to ".explain on" */
  int showHeader;     /* The ".header" setting prior to ".explain on" */
  int colWidth[100];  /* Column widths prior to ".explain on" */
};

typedef struct ExpertInfo ExpertInfo;
struct ExpertInfo {
  sqlite3expert *pExpert;
  int bVerbose;
};

/* A single line in the EQP output */
typedef struct EQPGraphRow EQPGraphRow;
struct EQPGraphRow {
  int iEqpId;           /* ID for this row */
  int iParentId;        /* ID of the parent row */
  EQPGraphRow *pNext;   /* Next row in sequence */
  char zText[1];        /* Text to display for this row */
};

/* All EQP output is collected into an instance of the following */
typedef struct EQPGraph EQPGraph;
struct EQPGraph {
  EQPGraphRow *pRow;    /* Linked list of all rows of the EQP output */
  EQPGraphRow *pLast;   /* Last element of the pRow list */
  char zPrefix[100];    /* Graph prefix */
};

/*
** State information about the database connection is contained in an
** instance of the following structure.
*/
typedef struct ShellState ShellState;
struct ShellState {
  sqlite3 *db;           /* The database */
  u8 autoExplain;        /* Automatically turn on .explain mode */
  u8 autoEQP;            /* Run EXPLAIN QUERY PLAN prior to seach SQL stmt */
  u8 autoEQPtest;        /* autoEQP is in test mode */
  u8 autoEQPtrace;       /* autoEQP is in trace mode */
  u8 statsOn;            /* True to display memory stats before each finalize */
  u8 scanstatsOn;        /* True to display scan stats before each finalize */
  u8 openMode;           /* SHELL_OPEN_NORMAL, _APPENDVFS, or _ZIPFILE */
  u8 doXdgOpen;          /* Invoke start/open/xdg-open in output_reset() */
  u8 nEqpLevel;          /* Depth of the EQP output graph */
  u8 eTraceType;         /* SHELL_TRACE_* value for type of trace */
  unsigned mEqpLines;    /* Mask of veritical lines in the EQP output graph */
  int outCount;          /* Revert to stdout when reaching zero */
  int cnt;               /* Number of records displayed so far */
  int lineno;            /* Line number of last line read from in */
  FILE *in;              /* Read commands from this stream */
  FILE *out;             /* Write results here */
  FILE *traceOut;        /* Output for sqlite3_trace() */
  int nErr;              /* Number of errors seen */
  int mode;              /* An output mode setting */
  int modePrior;         /* Saved mode */
  int cMode;             /* temporary output mode for the current query */
  int normalMode;        /* Output mode before ".explain on" */
  int writableSchema;    /* True if PRAGMA writable_schema=ON */
  int showHeader;        /* True to show column names in List or Column mode */
  int nCheck;            /* Number of ".check" commands run */
  unsigned nProgress;    /* Number of progress callbacks encountered */
  unsigned mxProgress;   /* Maximum progress callbacks before failing */
  unsigned flgProgress;  /* Flags for the progress callback */
  unsigned shellFlgs;    /* Various flags */
  sqlite3_int64 szMax;   /* --maxsize argument to .open */
  char *zDestTable;      /* Name of destination table when MODE_Insert */
  char *zTempFile;       /* Temporary file that might need deleting */
  char zTestcase[30];    /* Name of current test case */
  char colSeparator[20]; /* Column separator character for several modes */
  char rowSeparator[20]; /* Row separator character for MODE_Ascii */
  char colSepPrior[20];  /* Saved column separator */
  char rowSepPrior[20];  /* Saved row separator */
  int colWidth[100];     /* Requested width of each column when in column mode*/
  int actualWidth[100];  /* Actual width of each column */
  char nullValue[20];    /* The text to print when a NULL comes back from
                         ** the database */
  char outfile[FILENAME_MAX]; /* Filename for *out */
  const char *zDbFilename;    /* name of the database file */
  char *zFreeOnClose;         /* Filename to free when closing */
  const char *zVfs;           /* Name of VFS to use */
  sqlite3_stmt *pStmt;   /* Current statement if any. */
  FILE *pLog;            /* Write log output here */
  int *aiIndent;         /* Array of indents used in MODE_Explain */
  int nIndent;           /* Size of array aiIndent[] */
  int iIndent;           /* Index of current op in aiIndent[] */
  EQPGraph sGraph;       /* Information for the graphical EXPLAIN QUERY PLAN */
#if defined(SQLITE_ENABLE_SESSION)
  int nSession;             /* Number of active sessions */
  OpenSession aSession[4];  /* Array of sessions.  [0] is in focus. */
#endif
  ExpertInfo expert;        /* Valid if previous command was ".expert OPT..." */
};


/* Allowed values for ShellState.autoEQP
*/
#define AUTOEQP_off      0           /* Automatic EXPLAIN QUERY PLAN is off */
#define AUTOEQP_on       1           /* Automatic EQP is on */
#define AUTOEQP_trigger  2           /* On and also show plans for triggers */
#define AUTOEQP_full     3           /* Show full EXPLAIN */

/* Allowed values for ShellState.openMode
*/
#define SHELL_OPEN_UNSPEC      0      /* No open-mode specified */
#define SHELL_OPEN_NORMAL      1      /* Normal database file */
#define SHELL_OPEN_APPENDVFS   2      /* Use appendvfs */
#define SHELL_OPEN_ZIPFILE     3      /* Use the zipfile virtual table */
#define SHELL_OPEN_READONLY    4      /* Open a normal database read-only */
#define SHELL_OPEN_DESERIALIZE 5      /* Open using sqlite3_deserialize() */
<<<<<<< HEAD
#define SHELL_OPEN_REUSESCHEMA 6      /* Open for schema reuse */
=======
#define SHELL_OPEN_HEXDB       6      /* Use "dbtotxt" output as data source */

/* Allowed values for ShellState.eTraceType
*/
#define SHELL_TRACE_PLAIN      0      /* Show input SQL text */
#define SHELL_TRACE_EXPANDED   1      /* Show expanded SQL text */
#define SHELL_TRACE_NORMALIZED 2      /* Show normalized SQL text */

/* Bits in the ShellState.flgProgress variable */
#define PROGRESS_QUIET   0x01         /* Omit announcing every progress callback */
#define PROGRESS_RESET   0x02         /* Reset the count when the progres
                                      ** callback limit is reached, and for each
                                      ** top-level SQL statement */
#define PROGRESS_ONCE    0x04         /* Cancel the --limit after firing once */
>>>>>>> dee9be9b

/*
** These are the allowed shellFlgs values
*/
#define SHFLG_Pagecache      0x00000001 /* The --pagecache option is used */
#define SHFLG_Lookaside      0x00000002 /* Lookaside memory is used */
#define SHFLG_Backslash      0x00000004 /* The --backslash option is used */
#define SHFLG_PreserveRowid  0x00000008 /* .dump preserves rowid values */
#define SHFLG_Newlines       0x00000010 /* .dump --newline flag */
#define SHFLG_CountChanges   0x00000020 /* .changes setting */
#define SHFLG_Echo           0x00000040 /* .echo or --echo setting */

/*
** Macros for testing and setting shellFlgs
*/
#define ShellHasFlag(P,X)    (((P)->shellFlgs & (X))!=0)
#define ShellSetFlag(P,X)    ((P)->shellFlgs|=(X))
#define ShellClearFlag(P,X)  ((P)->shellFlgs&=(~(X)))

/*
** These are the allowed modes.
*/
#define MODE_Line     0  /* One column per line.  Blank line between records */
#define MODE_Column   1  /* One record per line in neat columns */
#define MODE_List     2  /* One record per line with a separator */
#define MODE_Semi     3  /* Same as MODE_List but append ";" to each line */
#define MODE_Html     4  /* Generate an XHTML table */
#define MODE_Insert   5  /* Generate SQL "insert" statements */
#define MODE_Quote    6  /* Quote values as for SQL */
#define MODE_Tcl      7  /* Generate ANSI-C or TCL quoted elements */
#define MODE_Csv      8  /* Quote strings, numbers are plain */
#define MODE_Explain  9  /* Like MODE_Column, but do not truncate data */
#define MODE_Ascii   10  /* Use ASCII unit and record separators (0x1F/0x1E) */
#define MODE_Pretty  11  /* Pretty-print schemas */
#define MODE_EQP     12  /* Converts EXPLAIN QUERY PLAN output into a graph */

static const char *modeDescr[] = {
  "line",
  "column",
  "list",
  "semi",
  "html",
  "insert",
  "quote",
  "tcl",
  "csv",
  "explain",
  "ascii",
  "prettyprint",
  "eqp"
};

/*
** These are the column/row/line separators used by the various
** import/export modes.
*/
#define SEP_Column    "|"
#define SEP_Row       "\n"
#define SEP_Tab       "\t"
#define SEP_Space     " "
#define SEP_Comma     ","
#define SEP_CrLf      "\r\n"
#define SEP_Unit      "\x1F"
#define SEP_Record    "\x1E"

/*
** A callback for the sqlite3_log() interface.
*/
static void shellLog(void *pArg, int iErrCode, const char *zMsg){
  ShellState *p = (ShellState*)pArg;
  if( p->pLog==0 ) return;
  utf8_printf(p->pLog, "(%d) %s\n", iErrCode, zMsg);
  fflush(p->pLog);
}

/*
** SQL function:  shell_putsnl(X)
**
** Write the text X to the screen (or whatever output is being directed)
** adding a newline at the end, and then return X.
*/
static void shellPutsFunc(
  sqlite3_context *pCtx,
  int nVal,
  sqlite3_value **apVal
){
  ShellState *p = (ShellState*)sqlite3_user_data(pCtx);
  (void)nVal;
  utf8_printf(p->out, "%s\n", sqlite3_value_text(apVal[0]));
  sqlite3_result_value(pCtx, apVal[0]);
}

/*
** SQL function:   edit(VALUE)
**                 edit(VALUE,EDITOR)
**
** These steps:
**
**     (1) Write VALUE into a temporary file.
**     (2) Run program EDITOR on that temporary file.
**     (3) Read the temporary file back and return its content as the result.
**     (4) Delete the temporary file
**
** If the EDITOR argument is omitted, use the value in the VISUAL
** environment variable.  If still there is no EDITOR, through an error.
**
** Also throw an error if the EDITOR program returns a non-zero exit code.
*/
#ifndef SQLITE_NOHAVE_SYSTEM
static void editFunc(
  sqlite3_context *context,
  int argc,
  sqlite3_value **argv
){
  const char *zEditor;
  char *zTempFile = 0;
  sqlite3 *db;
  char *zCmd = 0;
  int bBin;
  int rc;
  int hasCRNL = 0;
  FILE *f = 0;
  sqlite3_int64 sz;
  sqlite3_int64 x;
  unsigned char *p = 0;

  if( argc==2 ){
    zEditor = (const char*)sqlite3_value_text(argv[1]);
  }else{
    zEditor = getenv("VISUAL");
  }
  if( zEditor==0 ){
    sqlite3_result_error(context, "no editor for edit()", -1);
    return;
  }
  if( sqlite3_value_type(argv[0])==SQLITE_NULL ){
    sqlite3_result_error(context, "NULL input to edit()", -1);
    return;
  }
  db = sqlite3_context_db_handle(context);
  zTempFile = 0;
  sqlite3_file_control(db, 0, SQLITE_FCNTL_TEMPFILENAME, &zTempFile);
  if( zTempFile==0 ){
    sqlite3_uint64 r = 0;
    sqlite3_randomness(sizeof(r), &r);
    zTempFile = sqlite3_mprintf("temp%llx", r);
    if( zTempFile==0 ){
      sqlite3_result_error_nomem(context);
      return;
    }
  }
  bBin = sqlite3_value_type(argv[0])==SQLITE_BLOB;
  /* When writing the file to be edited, do \n to \r\n conversions on systems
  ** that want \r\n line endings */
  f = fopen(zTempFile, bBin ? "wb" : "w");
  if( f==0 ){
    sqlite3_result_error(context, "edit() cannot open temp file", -1);
    goto edit_func_end;
  }
  sz = sqlite3_value_bytes(argv[0]);
  if( bBin ){
    x = fwrite(sqlite3_value_blob(argv[0]), 1, sz, f);
  }else{
    const char *z = (const char*)sqlite3_value_text(argv[0]);
    /* Remember whether or not the value originally contained \r\n */
    if( z && strstr(z,"\r\n")!=0 ) hasCRNL = 1;
    x = fwrite(sqlite3_value_text(argv[0]), 1, sz, f);
  }
  fclose(f);
  f = 0;
  if( x!=sz ){
    sqlite3_result_error(context, "edit() could not write the whole file", -1);
    goto edit_func_end;
  }
  zCmd = sqlite3_mprintf("%s \"%s\"", zEditor, zTempFile);
  if( zCmd==0 ){
    sqlite3_result_error_nomem(context);
    goto edit_func_end;
  }
  rc = system(zCmd);
  sqlite3_free(zCmd);
  if( rc ){
    sqlite3_result_error(context, "EDITOR returned non-zero", -1);
    goto edit_func_end;
  }
  f = fopen(zTempFile, "rb");
  if( f==0 ){
    sqlite3_result_error(context,
      "edit() cannot reopen temp file after edit", -1);
    goto edit_func_end;
  }
  fseek(f, 0, SEEK_END);
  sz = ftell(f);
  rewind(f);
  p = sqlite3_malloc64( sz+(bBin==0) );
  if( p==0 ){
    sqlite3_result_error_nomem(context);
    goto edit_func_end;
  }
  x = fread(p, 1, sz, f);
  fclose(f);
  f = 0;
  if( x!=sz ){
    sqlite3_result_error(context, "could not read back the whole file", -1);
    goto edit_func_end;
  }
  if( bBin ){
    sqlite3_result_blob64(context, p, sz, sqlite3_free);
  }else{
    sqlite3_int64 i, j;
    if( hasCRNL ){
      /* If the original contains \r\n then do no conversions back to \n */
      j = sz;
    }else{
      /* If the file did not originally contain \r\n then convert any new
      ** \r\n back into \n */
      for(i=j=0; i<sz; i++){
        if( p[i]=='\r' && p[i+1]=='\n' ) i++;
        p[j++] = p[i];
      }
      sz = j;
      p[sz] = 0;
    } 
    sqlite3_result_text64(context, (const char*)p, sz,
                          sqlite3_free, SQLITE_UTF8);
  }
  p = 0;

edit_func_end:
  if( f ) fclose(f);
  unlink(zTempFile);
  sqlite3_free(zTempFile);
  sqlite3_free(p);
}
#endif /* SQLITE_NOHAVE_SYSTEM */

/*
** Save or restore the current output mode
*/
static void outputModePush(ShellState *p){
  p->modePrior = p->mode;
  memcpy(p->colSepPrior, p->colSeparator, sizeof(p->colSeparator));
  memcpy(p->rowSepPrior, p->rowSeparator, sizeof(p->rowSeparator));
}
static void outputModePop(ShellState *p){
  p->mode = p->modePrior;
  memcpy(p->colSeparator, p->colSepPrior, sizeof(p->colSeparator));
  memcpy(p->rowSeparator, p->rowSepPrior, sizeof(p->rowSeparator));
}

/*
** Output the given string as a hex-encoded blob (eg. X'1234' )
*/
static void output_hex_blob(FILE *out, const void *pBlob, int nBlob){
  int i;
  char *zBlob = (char *)pBlob;
  raw_printf(out,"X'");
  for(i=0; i<nBlob; i++){ raw_printf(out,"%02x",zBlob[i]&0xff); }
  raw_printf(out,"'");
}

/*
** Find a string that is not found anywhere in z[].  Return a pointer
** to that string.
**
** Try to use zA and zB first.  If both of those are already found in z[]
** then make up some string and store it in the buffer zBuf.
*/
static const char *unused_string(
  const char *z,                    /* Result must not appear anywhere in z */
  const char *zA, const char *zB,   /* Try these first */
  char *zBuf                        /* Space to store a generated string */
){
  unsigned i = 0;
  if( strstr(z, zA)==0 ) return zA;
  if( strstr(z, zB)==0 ) return zB;
  do{
    sqlite3_snprintf(20,zBuf,"(%s%u)", zA, i++);
  }while( strstr(z,zBuf)!=0 );
  return zBuf;
}

/*
** Output the given string as a quoted string using SQL quoting conventions.
**
** See also: output_quoted_escaped_string()
*/
static void output_quoted_string(FILE *out, const char *z){
  int i;
  char c;
  setBinaryMode(out, 1);
  for(i=0; (c = z[i])!=0 && c!='\''; i++){}
  if( c==0 ){
    utf8_printf(out,"'%s'",z);
  }else{
    raw_printf(out, "'");
    while( *z ){
      for(i=0; (c = z[i])!=0 && c!='\''; i++){}
      if( c=='\'' ) i++;
      if( i ){
        utf8_printf(out, "%.*s", i, z);
        z += i;
      }
      if( c=='\'' ){
        raw_printf(out, "'");
        continue;
      }
      if( c==0 ){
        break;
      }
      z++;
    }
    raw_printf(out, "'");
  }
  setTextMode(out, 1);
}

/*
** Output the given string as a quoted string using SQL quoting conventions.
** Additionallly , escape the "\n" and "\r" characters so that they do not
** get corrupted by end-of-line translation facilities in some operating
** systems.
**
** This is like output_quoted_string() but with the addition of the \r\n
** escape mechanism.
*/
static void output_quoted_escaped_string(FILE *out, const char *z){
  int i;
  char c;
  setBinaryMode(out, 1);
  for(i=0; (c = z[i])!=0 && c!='\'' && c!='\n' && c!='\r'; i++){}
  if( c==0 ){
    utf8_printf(out,"'%s'",z);
  }else{
    const char *zNL = 0;
    const char *zCR = 0;
    int nNL = 0;
    int nCR = 0;
    char zBuf1[20], zBuf2[20];
    for(i=0; z[i]; i++){
      if( z[i]=='\n' ) nNL++;
      if( z[i]=='\r' ) nCR++;
    }
    if( nNL ){
      raw_printf(out, "replace(");
      zNL = unused_string(z, "\\n", "\\012", zBuf1);
    }
    if( nCR ){
      raw_printf(out, "replace(");
      zCR = unused_string(z, "\\r", "\\015", zBuf2);
    }
    raw_printf(out, "'");
    while( *z ){
      for(i=0; (c = z[i])!=0 && c!='\n' && c!='\r' && c!='\''; i++){}
      if( c=='\'' ) i++;
      if( i ){
        utf8_printf(out, "%.*s", i, z);
        z += i;
      }
      if( c=='\'' ){
        raw_printf(out, "'");
        continue;
      }
      if( c==0 ){
        break;
      }
      z++;
      if( c=='\n' ){
        raw_printf(out, "%s", zNL);
        continue;
      }
      raw_printf(out, "%s", zCR);
    }
    raw_printf(out, "'");
    if( nCR ){
      raw_printf(out, ",'%s',char(13))", zCR);
    }
    if( nNL ){
      raw_printf(out, ",'%s',char(10))", zNL);
    }
  }
  setTextMode(out, 1);
}

/*
** Output the given string as a quoted according to C or TCL quoting rules.
*/
static void output_c_string(FILE *out, const char *z){
  unsigned int c;
  fputc('"', out);
  while( (c = *(z++))!=0 ){
    if( c=='\\' ){
      fputc(c, out);
      fputc(c, out);
    }else if( c=='"' ){
      fputc('\\', out);
      fputc('"', out);
    }else if( c=='\t' ){
      fputc('\\', out);
      fputc('t', out);
    }else if( c=='\n' ){
      fputc('\\', out);
      fputc('n', out);
    }else if( c=='\r' ){
      fputc('\\', out);
      fputc('r', out);
    }else if( !isprint(c&0xff) ){
      raw_printf(out, "\\%03o", c&0xff);
    }else{
      fputc(c, out);
    }
  }
  fputc('"', out);
}

/*
** Output the given string with characters that are special to
** HTML escaped.
*/
static void output_html_string(FILE *out, const char *z){
  int i;
  if( z==0 ) z = "";
  while( *z ){
    for(i=0;   z[i]
            && z[i]!='<'
            && z[i]!='&'
            && z[i]!='>'
            && z[i]!='\"'
            && z[i]!='\'';
        i++){}
    if( i>0 ){
      utf8_printf(out,"%.*s",i,z);
    }
    if( z[i]=='<' ){
      raw_printf(out,"&lt;");
    }else if( z[i]=='&' ){
      raw_printf(out,"&amp;");
    }else if( z[i]=='>' ){
      raw_printf(out,"&gt;");
    }else if( z[i]=='\"' ){
      raw_printf(out,"&quot;");
    }else if( z[i]=='\'' ){
      raw_printf(out,"&#39;");
    }else{
      break;
    }
    z += i + 1;
  }
}

/*
** If a field contains any character identified by a 1 in the following
** array, then the string must be quoted for CSV.
*/
static const char needCsvQuote[] = {
  1, 1, 1, 1, 1, 1, 1, 1,   1, 1, 1, 1, 1, 1, 1, 1,
  1, 1, 1, 1, 1, 1, 1, 1,   1, 1, 1, 1, 1, 1, 1, 1,
  1, 0, 1, 0, 0, 0, 0, 1,   0, 0, 0, 0, 0, 0, 0, 0,
  0, 0, 0, 0, 0, 0, 0, 0,   0, 0, 0, 0, 0, 0, 0, 0,
  0, 0, 0, 0, 0, 0, 0, 0,   0, 0, 0, 0, 0, 0, 0, 0,
  0, 0, 0, 0, 0, 0, 0, 0,   0, 0, 0, 0, 0, 0, 0, 0,
  0, 0, 0, 0, 0, 0, 0, 0,   0, 0, 0, 0, 0, 0, 0, 0,
  0, 0, 0, 0, 0, 0, 0, 0,   0, 0, 0, 0, 0, 0, 0, 1,
  1, 1, 1, 1, 1, 1, 1, 1,   1, 1, 1, 1, 1, 1, 1, 1,
  1, 1, 1, 1, 1, 1, 1, 1,   1, 1, 1, 1, 1, 1, 1, 1,
  1, 1, 1, 1, 1, 1, 1, 1,   1, 1, 1, 1, 1, 1, 1, 1,
  1, 1, 1, 1, 1, 1, 1, 1,   1, 1, 1, 1, 1, 1, 1, 1,
  1, 1, 1, 1, 1, 1, 1, 1,   1, 1, 1, 1, 1, 1, 1, 1,
  1, 1, 1, 1, 1, 1, 1, 1,   1, 1, 1, 1, 1, 1, 1, 1,
  1, 1, 1, 1, 1, 1, 1, 1,   1, 1, 1, 1, 1, 1, 1, 1,
  1, 1, 1, 1, 1, 1, 1, 1,   1, 1, 1, 1, 1, 1, 1, 1,
};

/*
** Output a single term of CSV.  Actually, p->colSeparator is used for
** the separator, which may or may not be a comma.  p->nullValue is
** the null value.  Strings are quoted if necessary.  The separator
** is only issued if bSep is true.
*/
static void output_csv(ShellState *p, const char *z, int bSep){
  FILE *out = p->out;
  if( z==0 ){
    utf8_printf(out,"%s",p->nullValue);
  }else{
    int i;
    int nSep = strlen30(p->colSeparator);
    for(i=0; z[i]; i++){
      if( needCsvQuote[((unsigned char*)z)[i]]
         || (z[i]==p->colSeparator[0] &&
             (nSep==1 || memcmp(z, p->colSeparator, nSep)==0)) ){
        i = 0;
        break;
      }
    }
    if( i==0 ){
      char *zQuoted = sqlite3_mprintf("\"%w\"", z);
      utf8_printf(out, "%s", zQuoted);
      sqlite3_free(zQuoted);
    }else{
      utf8_printf(out, "%s", z);
    }
  }
  if( bSep ){
    utf8_printf(p->out, "%s", p->colSeparator);
  }
}

/*
** This routine runs when the user presses Ctrl-C
*/
static void interrupt_handler(int NotUsed){
  UNUSED_PARAMETER(NotUsed);
  seenInterrupt++;
  if( seenInterrupt>2 ) exit(1);
  if( globalDb ) sqlite3_interrupt(globalDb);
}

#if (defined(_WIN32) || defined(WIN32)) && !defined(_WIN32_WCE)
/*
** This routine runs for console events (e.g. Ctrl-C) on Win32
*/
static BOOL WINAPI ConsoleCtrlHandler(
  DWORD dwCtrlType /* One of the CTRL_*_EVENT constants */
){
  if( dwCtrlType==CTRL_C_EVENT ){
    interrupt_handler(0);
    return TRUE;
  }
  return FALSE;
}
#endif

#ifndef SQLITE_OMIT_AUTHORIZATION
/*
** When the ".auth ON" is set, the following authorizer callback is
** invoked.  It always returns SQLITE_OK.
*/
static int shellAuth(
  void *pClientData,
  int op,
  const char *zA1,
  const char *zA2,
  const char *zA3,
  const char *zA4
){
  ShellState *p = (ShellState*)pClientData;
  static const char *azAction[] = { 0,
     "CREATE_INDEX",         "CREATE_TABLE",         "CREATE_TEMP_INDEX",
     "CREATE_TEMP_TABLE",    "CREATE_TEMP_TRIGGER",  "CREATE_TEMP_VIEW",
     "CREATE_TRIGGER",       "CREATE_VIEW",          "DELETE",
     "DROP_INDEX",           "DROP_TABLE",           "DROP_TEMP_INDEX",
     "DROP_TEMP_TABLE",      "DROP_TEMP_TRIGGER",    "DROP_TEMP_VIEW",
     "DROP_TRIGGER",         "DROP_VIEW",            "INSERT",
     "PRAGMA",               "READ",                 "SELECT",
     "TRANSACTION",          "UPDATE",               "ATTACH",
     "DETACH",               "ALTER_TABLE",          "REINDEX",
     "ANALYZE",              "CREATE_VTABLE",        "DROP_VTABLE",
     "FUNCTION",             "SAVEPOINT",            "RECURSIVE"
  };
  int i;
  const char *az[4];
  az[0] = zA1;
  az[1] = zA2;
  az[2] = zA3;
  az[3] = zA4;
  utf8_printf(p->out, "authorizer: %s", azAction[op]);
  for(i=0; i<4; i++){
    raw_printf(p->out, " ");
    if( az[i] ){
      output_c_string(p->out, az[i]);
    }else{
      raw_printf(p->out, "NULL");
    }
  }
  raw_printf(p->out, "\n");
  return SQLITE_OK;
}
#endif

/*
** Print a schema statement.  Part of MODE_Semi and MODE_Pretty output.
**
** This routine converts some CREATE TABLE statements for shadow tables
** in FTS3/4/5 into CREATE TABLE IF NOT EXISTS statements.
*/
static void printSchemaLine(FILE *out, const char *z, const char *zTail){
  if( sqlite3_strglob("CREATE TABLE ['\"]*", z)==0 ){
    utf8_printf(out, "CREATE TABLE IF NOT EXISTS %s%s", z+13, zTail);
  }else{
    utf8_printf(out, "%s%s", z, zTail);
  }
}
static void printSchemaLineN(FILE *out, char *z, int n, const char *zTail){
  char c = z[n];
  z[n] = 0;
  printSchemaLine(out, z, zTail);
  z[n] = c;
}

/*
** Return true if string z[] has nothing but whitespace and comments to the
** end of the first line.
*/
static int wsToEol(const char *z){
  int i;
  for(i=0; z[i]; i++){
    if( z[i]=='\n' ) return 1;
    if( IsSpace(z[i]) ) continue;
    if( z[i]=='-' && z[i+1]=='-' ) return 1;
    return 0;
  }
  return 1;
}

/*
** Add a new entry to the EXPLAIN QUERY PLAN data
*/
static void eqp_append(ShellState *p, int iEqpId, int p2, const char *zText){
  EQPGraphRow *pNew;
  int nText = strlen30(zText);
  if( p->autoEQPtest ){
    utf8_printf(p->out, "%d,%d,%s\n", iEqpId, p2, zText);
  }
  pNew = sqlite3_malloc64( sizeof(*pNew) + nText );
  if( pNew==0 ) shell_out_of_memory();
  pNew->iEqpId = iEqpId;
  pNew->iParentId = p2;
  memcpy(pNew->zText, zText, nText+1);
  pNew->pNext = 0;
  if( p->sGraph.pLast ){
    p->sGraph.pLast->pNext = pNew;
  }else{
    p->sGraph.pRow = pNew;
  }
  p->sGraph.pLast = pNew;
}

/*
** Free and reset the EXPLAIN QUERY PLAN data that has been collected
** in p->sGraph.
*/
static void eqp_reset(ShellState *p){
  EQPGraphRow *pRow, *pNext;
  for(pRow = p->sGraph.pRow; pRow; pRow = pNext){
    pNext = pRow->pNext;
    sqlite3_free(pRow);
  }
  memset(&p->sGraph, 0, sizeof(p->sGraph));
}

/* Return the next EXPLAIN QUERY PLAN line with iEqpId that occurs after
** pOld, or return the first such line if pOld is NULL
*/
static EQPGraphRow *eqp_next_row(ShellState *p, int iEqpId, EQPGraphRow *pOld){
  EQPGraphRow *pRow = pOld ? pOld->pNext : p->sGraph.pRow;
  while( pRow && pRow->iParentId!=iEqpId ) pRow = pRow->pNext;
  return pRow;
}

/* Render a single level of the graph that has iEqpId as its parent.  Called
** recursively to render sublevels.
*/
static void eqp_render_level(ShellState *p, int iEqpId){
  EQPGraphRow *pRow, *pNext;
  int n = strlen30(p->sGraph.zPrefix);
  char *z;
  for(pRow = eqp_next_row(p, iEqpId, 0); pRow; pRow = pNext){
    pNext = eqp_next_row(p, iEqpId, pRow);
    z = pRow->zText;
    utf8_printf(p->out, "%s%s%s\n", p->sGraph.zPrefix, pNext ? "|--" : "`--", z);
    if( n<(int)sizeof(p->sGraph.zPrefix)-7 ){
      memcpy(&p->sGraph.zPrefix[n], pNext ? "|  " : "   ", 4);
      eqp_render_level(p, pRow->iEqpId);
      p->sGraph.zPrefix[n] = 0;
    }
  }
}

/*
** Display and reset the EXPLAIN QUERY PLAN data
*/
static void eqp_render(ShellState *p){
  EQPGraphRow *pRow = p->sGraph.pRow;
  if( pRow ){
    if( pRow->zText[0]=='-' ){
      if( pRow->pNext==0 ){
        eqp_reset(p);
        return;
      }
      utf8_printf(p->out, "%s\n", pRow->zText+3);
      p->sGraph.pRow = pRow->pNext;
      sqlite3_free(pRow);
    }else{
      utf8_printf(p->out, "QUERY PLAN\n");
    }
    p->sGraph.zPrefix[0] = 0;
    eqp_render_level(p, 0);
    eqp_reset(p);
  }
}

/*
** Progress handler callback.
*/
static int progress_handler(void *pClientData) {
  ShellState *p = (ShellState*)pClientData;
  p->nProgress++;
  if( p->nProgress>=p->mxProgress && p->mxProgress>0 ){
    raw_printf(p->out, "Progress limit reached (%u)\n", p->nProgress);
    if( p->flgProgress & PROGRESS_RESET ) p->nProgress = 0;
    if( p->flgProgress & PROGRESS_ONCE ) p->mxProgress = 0;
    return 1;
  }
  if( (p->flgProgress & PROGRESS_QUIET)==0 ){
    raw_printf(p->out, "Progress %u\n", p->nProgress);
  }
  return 0;
}

/*
** This is the callback routine that the shell
** invokes for each row of a query result.
*/
static int shell_callback(
  void *pArg,
  int nArg,        /* Number of result columns */
  char **azArg,    /* Text of each result column */
  char **azCol,    /* Column names */
  int *aiType      /* Column types */
){
  int i;
  ShellState *p = (ShellState*)pArg;

  if( azArg==0 ) return 0;
  switch( p->cMode ){
    case MODE_Line: {
      int w = 5;
      if( azArg==0 ) break;
      for(i=0; i<nArg; i++){
        int len = strlen30(azCol[i] ? azCol[i] : "");
        if( len>w ) w = len;
      }
      if( p->cnt++>0 ) utf8_printf(p->out, "%s", p->rowSeparator);
      for(i=0; i<nArg; i++){
        utf8_printf(p->out,"%*s = %s%s", w, azCol[i],
                azArg[i] ? azArg[i] : p->nullValue, p->rowSeparator);
      }
      break;
    }
    case MODE_Explain:
    case MODE_Column: {
      static const int aExplainWidths[] = {4, 13, 4, 4, 4, 13, 2, 13};
      const int *colWidth;
      int showHdr;
      char *rowSep;
      if( p->cMode==MODE_Column ){
        colWidth = p->colWidth;
        showHdr = p->showHeader;
        rowSep = p->rowSeparator;
      }else{
        colWidth = aExplainWidths;
        showHdr = 1;
        rowSep = SEP_Row;
      }
      if( p->cnt++==0 ){
        for(i=0; i<nArg; i++){
          int w, n;
          if( i<ArraySize(p->colWidth) ){
            w = colWidth[i];
          }else{
            w = 0;
          }
          if( w==0 ){
            w = strlenChar(azCol[i] ? azCol[i] : "");
            if( w<10 ) w = 10;
            n = strlenChar(azArg && azArg[i] ? azArg[i] : p->nullValue);
            if( w<n ) w = n;
          }
          if( i<ArraySize(p->actualWidth) ){
            p->actualWidth[i] = w;
          }
          if( showHdr ){
            utf8_width_print(p->out, w, azCol[i]);
            utf8_printf(p->out, "%s", i==nArg-1 ? rowSep : "  ");
          }
        }
        if( showHdr ){
          for(i=0; i<nArg; i++){
            int w;
            if( i<ArraySize(p->actualWidth) ){
               w = p->actualWidth[i];
               if( w<0 ) w = -w;
            }else{
               w = 10;
            }
            utf8_printf(p->out,"%-*.*s%s",w,w,
                   "----------------------------------------------------------"
                   "----------------------------------------------------------",
                    i==nArg-1 ? rowSep : "  ");
          }
        }
      }
      if( azArg==0 ) break;
      for(i=0; i<nArg; i++){
        int w;
        if( i<ArraySize(p->actualWidth) ){
           w = p->actualWidth[i];
        }else{
           w = 10;
        }
        if( p->cMode==MODE_Explain && azArg[i] && strlenChar(azArg[i])>w ){
          w = strlenChar(azArg[i]);
        }
        if( i==1 && p->aiIndent && p->pStmt ){
          if( p->iIndent<p->nIndent ){
            utf8_printf(p->out, "%*.s", p->aiIndent[p->iIndent], "");
          }
          p->iIndent++;
        }
        utf8_width_print(p->out, w, azArg[i] ? azArg[i] : p->nullValue);
        utf8_printf(p->out, "%s", i==nArg-1 ? rowSep : "  ");
      }
      break;
    }
    case MODE_Semi: {   /* .schema and .fullschema output */
      printSchemaLine(p->out, azArg[0], ";\n");
      break;
    }
    case MODE_Pretty: {  /* .schema and .fullschema with --indent */
      char *z;
      int j;
      int nParen = 0;
      char cEnd = 0;
      char c;
      int nLine = 0;
      assert( nArg==1 );
      if( azArg[0]==0 ) break;
      if( sqlite3_strlike("CREATE VIEW%", azArg[0], 0)==0
       || sqlite3_strlike("CREATE TRIG%", azArg[0], 0)==0
      ){
        utf8_printf(p->out, "%s;\n", azArg[0]);
        break;
      }
      z = sqlite3_mprintf("%s", azArg[0]);
      j = 0;
      for(i=0; IsSpace(z[i]); i++){}
      for(; (c = z[i])!=0; i++){
        if( IsSpace(c) ){
          if( z[j-1]=='\r' ) z[j-1] = '\n';
          if( IsSpace(z[j-1]) || z[j-1]=='(' ) continue;
        }else if( (c=='(' || c==')') && j>0 && IsSpace(z[j-1]) ){
          j--;
        }
        z[j++] = c;
      }
      while( j>0 && IsSpace(z[j-1]) ){ j--; }
      z[j] = 0;
      if( strlen30(z)>=79 ){
        for(i=j=0; (c = z[i])!=0; i++){  /* Copy changes from z[i] back to z[j] */
          if( c==cEnd ){
            cEnd = 0;
          }else if( c=='"' || c=='\'' || c=='`' ){
            cEnd = c;
          }else if( c=='[' ){
            cEnd = ']';
          }else if( c=='-' && z[i+1]=='-' ){
            cEnd = '\n';
          }else if( c=='(' ){
            nParen++;
          }else if( c==')' ){
            nParen--;
            if( nLine>0 && nParen==0 && j>0 ){
              printSchemaLineN(p->out, z, j, "\n");
              j = 0;
            }
          }
          z[j++] = c;
          if( nParen==1 && cEnd==0
           && (c=='(' || c=='\n' || (c==',' && !wsToEol(z+i+1)))
          ){
            if( c=='\n' ) j--;
            printSchemaLineN(p->out, z, j, "\n  ");
            j = 0;
            nLine++;
            while( IsSpace(z[i+1]) ){ i++; }
          }
        }
        z[j] = 0;
      }
      printSchemaLine(p->out, z, ";\n");
      sqlite3_free(z);
      break;
    }
    case MODE_List: {
      if( p->cnt++==0 && p->showHeader ){
        for(i=0; i<nArg; i++){
          utf8_printf(p->out,"%s%s",azCol[i],
                  i==nArg-1 ? p->rowSeparator : p->colSeparator);
        }
      }
      if( azArg==0 ) break;
      for(i=0; i<nArg; i++){
        char *z = azArg[i];
        if( z==0 ) z = p->nullValue;
        utf8_printf(p->out, "%s", z);
        if( i<nArg-1 ){
          utf8_printf(p->out, "%s", p->colSeparator);
        }else{
          utf8_printf(p->out, "%s", p->rowSeparator);
        }
      }
      break;
    }
    case MODE_Html: {
      if( p->cnt++==0 && p->showHeader ){
        raw_printf(p->out,"<TR>");
        for(i=0; i<nArg; i++){
          raw_printf(p->out,"<TH>");
          output_html_string(p->out, azCol[i]);
          raw_printf(p->out,"</TH>\n");
        }
        raw_printf(p->out,"</TR>\n");
      }
      if( azArg==0 ) break;
      raw_printf(p->out,"<TR>");
      for(i=0; i<nArg; i++){
        raw_printf(p->out,"<TD>");
        output_html_string(p->out, azArg[i] ? azArg[i] : p->nullValue);
        raw_printf(p->out,"</TD>\n");
      }
      raw_printf(p->out,"</TR>\n");
      break;
    }
    case MODE_Tcl: {
      if( p->cnt++==0 && p->showHeader ){
        for(i=0; i<nArg; i++){
          output_c_string(p->out,azCol[i] ? azCol[i] : "");
          if(i<nArg-1) utf8_printf(p->out, "%s", p->colSeparator);
        }
        utf8_printf(p->out, "%s", p->rowSeparator);
      }
      if( azArg==0 ) break;
      for(i=0; i<nArg; i++){
        output_c_string(p->out, azArg[i] ? azArg[i] : p->nullValue);
        if(i<nArg-1) utf8_printf(p->out, "%s", p->colSeparator);
      }
      utf8_printf(p->out, "%s", p->rowSeparator);
      break;
    }
    case MODE_Csv: {
      setBinaryMode(p->out, 1);
      if( p->cnt++==0 && p->showHeader ){
        for(i=0; i<nArg; i++){
          output_csv(p, azCol[i] ? azCol[i] : "", i<nArg-1);
        }
        utf8_printf(p->out, "%s", p->rowSeparator);
      }
      if( nArg>0 ){
        for(i=0; i<nArg; i++){
          output_csv(p, azArg[i], i<nArg-1);
        }
        utf8_printf(p->out, "%s", p->rowSeparator);
      }
      setTextMode(p->out, 1);
      break;
    }
    case MODE_Insert: {
      if( azArg==0 ) break;
      utf8_printf(p->out,"INSERT INTO %s",p->zDestTable);
      if( p->showHeader ){
        raw_printf(p->out,"(");
        for(i=0; i<nArg; i++){
          if( i>0 ) raw_printf(p->out, ",");
          if( quoteChar(azCol[i]) ){
            char *z = sqlite3_mprintf("\"%w\"", azCol[i]);
            utf8_printf(p->out, "%s", z);
            sqlite3_free(z);
          }else{
            raw_printf(p->out, "%s", azCol[i]);
          }
        }
        raw_printf(p->out,")");
      }
      p->cnt++;
      for(i=0; i<nArg; i++){
        raw_printf(p->out, i>0 ? "," : " VALUES(");
        if( (azArg[i]==0) || (aiType && aiType[i]==SQLITE_NULL) ){
          utf8_printf(p->out,"NULL");
        }else if( aiType && aiType[i]==SQLITE_TEXT ){
          if( ShellHasFlag(p, SHFLG_Newlines) ){
            output_quoted_string(p->out, azArg[i]);
          }else{
            output_quoted_escaped_string(p->out, azArg[i]);
          }
        }else if( aiType && aiType[i]==SQLITE_INTEGER ){
          utf8_printf(p->out,"%s", azArg[i]);
        }else if( aiType && aiType[i]==SQLITE_FLOAT ){
          char z[50];
          double r = sqlite3_column_double(p->pStmt, i);
          sqlite3_uint64 ur;
          memcpy(&ur,&r,sizeof(r));
          if( ur==0x7ff0000000000000LL ){
            raw_printf(p->out, "1e999");
          }else if( ur==0xfff0000000000000LL ){
            raw_printf(p->out, "-1e999");
          }else{
            sqlite3_snprintf(50,z,"%!.20g", r);
            raw_printf(p->out, "%s", z);
          }
        }else if( aiType && aiType[i]==SQLITE_BLOB && p->pStmt ){
          const void *pBlob = sqlite3_column_blob(p->pStmt, i);
          int nBlob = sqlite3_column_bytes(p->pStmt, i);
          output_hex_blob(p->out, pBlob, nBlob);
        }else if( isNumber(azArg[i], 0) ){
          utf8_printf(p->out,"%s", azArg[i]);
        }else if( ShellHasFlag(p, SHFLG_Newlines) ){
          output_quoted_string(p->out, azArg[i]);
        }else{
          output_quoted_escaped_string(p->out, azArg[i]);
        }
      }
      raw_printf(p->out,");\n");
      break;
    }
    case MODE_Quote: {
      if( azArg==0 ) break;
      if( p->cnt==0 && p->showHeader ){
        for(i=0; i<nArg; i++){
          if( i>0 ) raw_printf(p->out, ",");
          output_quoted_string(p->out, azCol[i]);
        }
        raw_printf(p->out,"\n");
      }
      p->cnt++;
      for(i=0; i<nArg; i++){
        if( i>0 ) raw_printf(p->out, ",");
        if( (azArg[i]==0) || (aiType && aiType[i]==SQLITE_NULL) ){
          utf8_printf(p->out,"NULL");
        }else if( aiType && aiType[i]==SQLITE_TEXT ){
          output_quoted_string(p->out, azArg[i]);
        }else if( aiType && aiType[i]==SQLITE_INTEGER ){
          utf8_printf(p->out,"%s", azArg[i]);
        }else if( aiType && aiType[i]==SQLITE_FLOAT ){
          char z[50];
          double r = sqlite3_column_double(p->pStmt, i);
          sqlite3_snprintf(50,z,"%!.20g", r);
          raw_printf(p->out, "%s", z);
        }else if( aiType && aiType[i]==SQLITE_BLOB && p->pStmt ){
          const void *pBlob = sqlite3_column_blob(p->pStmt, i);
          int nBlob = sqlite3_column_bytes(p->pStmt, i);
          output_hex_blob(p->out, pBlob, nBlob);
        }else if( isNumber(azArg[i], 0) ){
          utf8_printf(p->out,"%s", azArg[i]);
        }else{
          output_quoted_string(p->out, azArg[i]);
        }
      }
      raw_printf(p->out,"\n");
      break;
    }
    case MODE_Ascii: {
      if( p->cnt++==0 && p->showHeader ){
        for(i=0; i<nArg; i++){
          if( i>0 ) utf8_printf(p->out, "%s", p->colSeparator);
          utf8_printf(p->out,"%s",azCol[i] ? azCol[i] : "");
        }
        utf8_printf(p->out, "%s", p->rowSeparator);
      }
      if( azArg==0 ) break;
      for(i=0; i<nArg; i++){
        if( i>0 ) utf8_printf(p->out, "%s", p->colSeparator);
        utf8_printf(p->out,"%s",azArg[i] ? azArg[i] : p->nullValue);
      }
      utf8_printf(p->out, "%s", p->rowSeparator);
      break;
    }
    case MODE_EQP: {
      eqp_append(p, atoi(azArg[0]), atoi(azArg[1]), azArg[3]);
      break;
    }
  }
  return 0;
}

/*
** This is the callback routine that the SQLite library
** invokes for each row of a query result.
*/
static int callback(void *pArg, int nArg, char **azArg, char **azCol){
  /* since we don't have type info, call the shell_callback with a NULL value */
  return shell_callback(pArg, nArg, azArg, azCol, NULL);
}

/*
** This is the callback routine from sqlite3_exec() that appends all
** output onto the end of a ShellText object.
*/
static int captureOutputCallback(void *pArg, int nArg, char **azArg, char **az){
  ShellText *p = (ShellText*)pArg;
  int i;
  UNUSED_PARAMETER(az);
  if( azArg==0 ) return 0;
  if( p->n ) appendText(p, "|", 0);
  for(i=0; i<nArg; i++){
    if( i ) appendText(p, ",", 0);
    if( azArg[i] ) appendText(p, azArg[i], 0);
  }
  return 0;
}

/*
** Generate an appropriate SELFTEST table in the main database.
*/
static void createSelftestTable(ShellState *p){
  char *zErrMsg = 0;
  sqlite3_exec(p->db,
    "SAVEPOINT selftest_init;\n"
    "CREATE TABLE IF NOT EXISTS selftest(\n"
    "  tno INTEGER PRIMARY KEY,\n"   /* Test number */
    "  op TEXT,\n"                   /* Operator:  memo run */
    "  cmd TEXT,\n"                  /* Command text */
    "  ans TEXT\n"                   /* Desired answer */
    ");"
    "CREATE TEMP TABLE [_shell$self](op,cmd,ans);\n"
    "INSERT INTO [_shell$self](rowid,op,cmd)\n"
    "  VALUES(coalesce((SELECT (max(tno)+100)/10 FROM selftest),10),\n"
    "         'memo','Tests generated by --init');\n"
    "INSERT INTO [_shell$self]\n"
    "  SELECT 'run',\n"
    "    'SELECT hex(sha3_query(''SELECT type,name,tbl_name,sql "
                                 "FROM sqlite_master ORDER BY 2'',224))',\n"
    "    hex(sha3_query('SELECT type,name,tbl_name,sql "
                          "FROM sqlite_master ORDER BY 2',224));\n"
    "INSERT INTO [_shell$self]\n"
    "  SELECT 'run',"
    "    'SELECT hex(sha3_query(''SELECT * FROM \"' ||"
    "        printf('%w',name) || '\" NOT INDEXED'',224))',\n"
    "    hex(sha3_query(printf('SELECT * FROM \"%w\" NOT INDEXED',name),224))\n"
    "  FROM (\n"
    "    SELECT name FROM sqlite_master\n"
    "     WHERE type='table'\n"
    "       AND name<>'selftest'\n"
    "       AND coalesce(rootpage,0)>0\n"
    "  )\n"
    " ORDER BY name;\n"
    "INSERT INTO [_shell$self]\n"
    "  VALUES('run','PRAGMA integrity_check','ok');\n"
    "INSERT INTO selftest(tno,op,cmd,ans)"
    "  SELECT rowid*10,op,cmd,ans FROM [_shell$self];\n"
    "DROP TABLE [_shell$self];"
    ,0,0,&zErrMsg);
  if( zErrMsg ){
    utf8_printf(stderr, "SELFTEST initialization failure: %s\n", zErrMsg);
    sqlite3_free(zErrMsg);
  }
  sqlite3_exec(p->db, "RELEASE selftest_init",0,0,0);
}


/*
** Set the destination table field of the ShellState structure to
** the name of the table given.  Escape any quote characters in the
** table name.
*/
static void set_table_name(ShellState *p, const char *zName){
  int i, n;
  char cQuote;
  char *z;

  if( p->zDestTable ){
    free(p->zDestTable);
    p->zDestTable = 0;
  }
  if( zName==0 ) return;
  cQuote = quoteChar(zName);
  n = strlen30(zName);
  if( cQuote ) n += n+2;
  z = p->zDestTable = malloc( n+1 );
  if( z==0 ) shell_out_of_memory();
  n = 0;
  if( cQuote ) z[n++] = cQuote;
  for(i=0; zName[i]; i++){
    z[n++] = zName[i];
    if( zName[i]==cQuote ) z[n++] = cQuote;
  }
  if( cQuote ) z[n++] = cQuote;
  z[n] = 0;
}


/*
** Execute a query statement that will generate SQL output.  Print
** the result columns, comma-separated, on a line and then add a
** semicolon terminator to the end of that line.
**
** If the number of columns is 1 and that column contains text "--"
** then write the semicolon on a separate line.  That way, if a
** "--" comment occurs at the end of the statement, the comment
** won't consume the semicolon terminator.
*/
static int run_table_dump_query(
  ShellState *p,           /* Query context */
  const char *zSelect,     /* SELECT statement to extract content */
  const char *zFirstRow    /* Print before first row, if not NULL */
){
  sqlite3_stmt *pSelect;
  int rc;
  int nResult;
  int i;
  const char *z;
  rc = sqlite3_prepare_v2(p->db, zSelect, -1, &pSelect, 0);
  if( rc!=SQLITE_OK || !pSelect ){
    utf8_printf(p->out, "/**** ERROR: (%d) %s *****/\n", rc,
                sqlite3_errmsg(p->db));
    if( (rc&0xff)!=SQLITE_CORRUPT ) p->nErr++;
    return rc;
  }
  rc = sqlite3_step(pSelect);
  nResult = sqlite3_column_count(pSelect);
  while( rc==SQLITE_ROW ){
    if( zFirstRow ){
      utf8_printf(p->out, "%s", zFirstRow);
      zFirstRow = 0;
    }
    z = (const char*)sqlite3_column_text(pSelect, 0);
    utf8_printf(p->out, "%s", z);
    for(i=1; i<nResult; i++){
      utf8_printf(p->out, ",%s", sqlite3_column_text(pSelect, i));
    }
    if( z==0 ) z = "";
    while( z[0] && (z[0]!='-' || z[1]!='-') ) z++;
    if( z[0] ){
      raw_printf(p->out, "\n;\n");
    }else{
      raw_printf(p->out, ";\n");
    }
    rc = sqlite3_step(pSelect);
  }
  rc = sqlite3_finalize(pSelect);
  if( rc!=SQLITE_OK ){
    utf8_printf(p->out, "/**** ERROR: (%d) %s *****/\n", rc,
                sqlite3_errmsg(p->db));
    if( (rc&0xff)!=SQLITE_CORRUPT ) p->nErr++;
  }
  return rc;
}

/*
** Allocate space and save off current error string.
*/
static char *save_err_msg(
  sqlite3 *db            /* Database to query */
){
  int nErrMsg = 1+strlen30(sqlite3_errmsg(db));
  char *zErrMsg = sqlite3_malloc64(nErrMsg);
  if( zErrMsg ){
    memcpy(zErrMsg, sqlite3_errmsg(db), nErrMsg);
  }
  return zErrMsg;
}

#ifdef __linux__
/*
** Attempt to display I/O stats on Linux using /proc/PID/io
*/
static void displayLinuxIoStats(FILE *out){
  FILE *in;
  char z[200];
  sqlite3_snprintf(sizeof(z), z, "/proc/%d/io", getpid());
  in = fopen(z, "rb");
  if( in==0 ) return;
  while( fgets(z, sizeof(z), in)!=0 ){
    static const struct {
      const char *zPattern;
      const char *zDesc;
    } aTrans[] = {
      { "rchar: ",                  "Bytes received by read():" },
      { "wchar: ",                  "Bytes sent to write():"    },
      { "syscr: ",                  "Read() system calls:"      },
      { "syscw: ",                  "Write() system calls:"     },
      { "read_bytes: ",             "Bytes read from storage:"  },
      { "write_bytes: ",            "Bytes written to storage:" },
      { "cancelled_write_bytes: ",  "Cancelled write bytes:"    },
    };
    int i;
    for(i=0; i<ArraySize(aTrans); i++){
      int n = strlen30(aTrans[i].zPattern);
      if( strncmp(aTrans[i].zPattern, z, n)==0 ){
        utf8_printf(out, "%-36s %s", aTrans[i].zDesc, &z[n]);
        break;
      }
    }
  }
  fclose(in);
}
#endif

/*
** Display a single line of status using 64-bit values.
*/
static void displayStatLine(
  ShellState *p,            /* The shell context */
  char *zLabel,             /* Label for this one line */
  char *zFormat,            /* Format for the result */
  int iStatusCtrl,          /* Which status to display */
  int bReset                /* True to reset the stats */
){
  sqlite3_int64 iCur = -1;
  sqlite3_int64 iHiwtr = -1;
  int i, nPercent;
  char zLine[200];
  sqlite3_status64(iStatusCtrl, &iCur, &iHiwtr, bReset);
  for(i=0, nPercent=0; zFormat[i]; i++){
    if( zFormat[i]=='%' ) nPercent++;
  }
  if( nPercent>1 ){
    sqlite3_snprintf(sizeof(zLine), zLine, zFormat, iCur, iHiwtr);
  }else{
    sqlite3_snprintf(sizeof(zLine), zLine, zFormat, iHiwtr);
  }
  raw_printf(p->out, "%-36s %s\n", zLabel, zLine);
}

/*
** Display memory stats.
*/
static int display_stats(
  sqlite3 *db,                /* Database to query */
  ShellState *pArg,           /* Pointer to ShellState */
  int bReset                  /* True to reset the stats */
){
  int iCur;
  int iHiwtr;
  FILE *out;
  if( pArg==0 || pArg->out==0 ) return 0;
  out = pArg->out;

  if( pArg->pStmt && (pArg->statsOn & 2) ){
    int nCol, i, x;
    sqlite3_stmt *pStmt = pArg->pStmt;
    char z[100];
    nCol = sqlite3_column_count(pStmt);
    raw_printf(out, "%-36s %d\n", "Number of output columns:", nCol);
    for(i=0; i<nCol; i++){
      sqlite3_snprintf(sizeof(z),z,"Column %d %nname:", i, &x);
      utf8_printf(out, "%-36s %s\n", z, sqlite3_column_name(pStmt,i));
#ifndef SQLITE_OMIT_DECLTYPE
      sqlite3_snprintf(30, z+x, "declared type:");
      utf8_printf(out, "%-36s %s\n", z, sqlite3_column_decltype(pStmt, i));
#endif
#ifdef SQLITE_ENABLE_COLUMN_METADATA
      sqlite3_snprintf(30, z+x, "database name:");
      utf8_printf(out, "%-36s %s\n", z, sqlite3_column_database_name(pStmt,i));
      sqlite3_snprintf(30, z+x, "table name:");
      utf8_printf(out, "%-36s %s\n", z, sqlite3_column_table_name(pStmt,i));
      sqlite3_snprintf(30, z+x, "origin name:");
      utf8_printf(out, "%-36s %s\n", z, sqlite3_column_origin_name(pStmt,i));
#endif
    }
  }

  displayStatLine(pArg, "Memory Used:",
     "%lld (max %lld) bytes", SQLITE_STATUS_MEMORY_USED, bReset);
  displayStatLine(pArg, "Number of Outstanding Allocations:",
     "%lld (max %lld)", SQLITE_STATUS_MALLOC_COUNT, bReset);
  if( pArg->shellFlgs & SHFLG_Pagecache ){
    displayStatLine(pArg, "Number of Pcache Pages Used:",
       "%lld (max %lld) pages", SQLITE_STATUS_PAGECACHE_USED, bReset);
  }
  displayStatLine(pArg, "Number of Pcache Overflow Bytes:",
     "%lld (max %lld) bytes", SQLITE_STATUS_PAGECACHE_OVERFLOW, bReset);
  displayStatLine(pArg, "Largest Allocation:",
     "%lld bytes", SQLITE_STATUS_MALLOC_SIZE, bReset);
  displayStatLine(pArg, "Largest Pcache Allocation:",
     "%lld bytes", SQLITE_STATUS_PAGECACHE_SIZE, bReset);
#ifdef YYTRACKMAXSTACKDEPTH
  displayStatLine(pArg, "Deepest Parser Stack:",
     "%lld (max %lld)", SQLITE_STATUS_PARSER_STACK, bReset);
#endif

  if( db ){
    if( pArg->shellFlgs & SHFLG_Lookaside ){
      iHiwtr = iCur = -1;
      sqlite3_db_status(db, SQLITE_DBSTATUS_LOOKASIDE_USED,
                        &iCur, &iHiwtr, bReset);
      raw_printf(pArg->out,
              "Lookaside Slots Used:                %d (max %d)\n",
              iCur, iHiwtr);
      sqlite3_db_status(db, SQLITE_DBSTATUS_LOOKASIDE_HIT,
                        &iCur, &iHiwtr, bReset);
      raw_printf(pArg->out, "Successful lookaside attempts:       %d\n",
              iHiwtr);
      sqlite3_db_status(db, SQLITE_DBSTATUS_LOOKASIDE_MISS_SIZE,
                        &iCur, &iHiwtr, bReset);
      raw_printf(pArg->out, "Lookaside failures due to size:      %d\n",
              iHiwtr);
      sqlite3_db_status(db, SQLITE_DBSTATUS_LOOKASIDE_MISS_FULL,
                        &iCur, &iHiwtr, bReset);
      raw_printf(pArg->out, "Lookaside failures due to OOM:       %d\n",
              iHiwtr);
    }
    iHiwtr = iCur = -1;
    sqlite3_db_status(db, SQLITE_DBSTATUS_CACHE_USED, &iCur, &iHiwtr, bReset);
    raw_printf(pArg->out, "Pager Heap Usage:                    %d bytes\n",
            iCur);
    iHiwtr = iCur = -1;
    sqlite3_db_status(db, SQLITE_DBSTATUS_CACHE_HIT, &iCur, &iHiwtr, 1);
    raw_printf(pArg->out, "Page cache hits:                     %d\n", iCur);
    iHiwtr = iCur = -1;
    sqlite3_db_status(db, SQLITE_DBSTATUS_CACHE_MISS, &iCur, &iHiwtr, 1);
    raw_printf(pArg->out, "Page cache misses:                   %d\n", iCur);
    iHiwtr = iCur = -1;
    sqlite3_db_status(db, SQLITE_DBSTATUS_CACHE_WRITE, &iCur, &iHiwtr, 1);
    raw_printf(pArg->out, "Page cache writes:                   %d\n", iCur);
    iHiwtr = iCur = -1;
    sqlite3_db_status(db, SQLITE_DBSTATUS_CACHE_SPILL, &iCur, &iHiwtr, 1);
    raw_printf(pArg->out, "Page cache spills:                   %d\n", iCur);
    iHiwtr = iCur = -1;
    sqlite3_db_status(db, SQLITE_DBSTATUS_SCHEMA_USED, &iCur, &iHiwtr, bReset);
    raw_printf(pArg->out, "Schema Heap Usage:                   %d bytes\n",
            iCur);
    iHiwtr = iCur = -1;
    sqlite3_db_status(db, SQLITE_DBSTATUS_STMT_USED, &iCur, &iHiwtr, bReset);
    raw_printf(pArg->out, "Statement Heap/Lookaside Usage:      %d bytes\n",
            iCur);
  }

  if( pArg->pStmt ){
    iCur = sqlite3_stmt_status(pArg->pStmt, SQLITE_STMTSTATUS_FULLSCAN_STEP,
                               bReset);
    raw_printf(pArg->out, "Fullscan Steps:                      %d\n", iCur);
    iCur = sqlite3_stmt_status(pArg->pStmt, SQLITE_STMTSTATUS_SORT, bReset);
    raw_printf(pArg->out, "Sort Operations:                     %d\n", iCur);
    iCur = sqlite3_stmt_status(pArg->pStmt, SQLITE_STMTSTATUS_AUTOINDEX,bReset);
    raw_printf(pArg->out, "Autoindex Inserts:                   %d\n", iCur);
    iCur = sqlite3_stmt_status(pArg->pStmt, SQLITE_STMTSTATUS_VM_STEP, bReset);
    raw_printf(pArg->out, "Virtual Machine Steps:               %d\n", iCur);
    iCur = sqlite3_stmt_status(pArg->pStmt, SQLITE_STMTSTATUS_REPREPARE, bReset);
    raw_printf(pArg->out, "Reprepare operations:                %d\n", iCur);
    iCur = sqlite3_stmt_status(pArg->pStmt, SQLITE_STMTSTATUS_RUN, bReset);
    raw_printf(pArg->out, "Number of times run:                 %d\n", iCur);
    iCur = sqlite3_stmt_status(pArg->pStmt, SQLITE_STMTSTATUS_MEMUSED, bReset);
    raw_printf(pArg->out, "Memory used by prepared stmt:        %d\n", iCur);
  }

#ifdef __linux__
  displayLinuxIoStats(pArg->out);
#endif

  /* Do not remove this machine readable comment: extra-stats-output-here */

  return 0;
}

/*
** Display scan stats.
*/
static void display_scanstats(
  sqlite3 *db,                    /* Database to query */
  ShellState *pArg                /* Pointer to ShellState */
){
#ifndef SQLITE_ENABLE_STMT_SCANSTATUS
  UNUSED_PARAMETER(db);
  UNUSED_PARAMETER(pArg);
#else
  int i, k, n, mx;
  raw_printf(pArg->out, "-------- scanstats --------\n");
  mx = 0;
  for(k=0; k<=mx; k++){
    double rEstLoop = 1.0;
    for(i=n=0; 1; i++){
      sqlite3_stmt *p = pArg->pStmt;
      sqlite3_int64 nLoop, nVisit;
      double rEst;
      int iSid;
      const char *zExplain;
      if( sqlite3_stmt_scanstatus(p, i, SQLITE_SCANSTAT_NLOOP, (void*)&nLoop) ){
        break;
      }
      sqlite3_stmt_scanstatus(p, i, SQLITE_SCANSTAT_SELECTID, (void*)&iSid);
      if( iSid>mx ) mx = iSid;
      if( iSid!=k ) continue;
      if( n==0 ){
        rEstLoop = (double)nLoop;
        if( k>0 ) raw_printf(pArg->out, "-------- subquery %d -------\n", k);
      }
      n++;
      sqlite3_stmt_scanstatus(p, i, SQLITE_SCANSTAT_NVISIT, (void*)&nVisit);
      sqlite3_stmt_scanstatus(p, i, SQLITE_SCANSTAT_EST, (void*)&rEst);
      sqlite3_stmt_scanstatus(p, i, SQLITE_SCANSTAT_EXPLAIN, (void*)&zExplain);
      utf8_printf(pArg->out, "Loop %2d: %s\n", n, zExplain);
      rEstLoop *= rEst;
      raw_printf(pArg->out,
          "         nLoop=%-8lld nRow=%-8lld estRow=%-8lld estRow/Loop=%-8g\n",
          nLoop, nVisit, (sqlite3_int64)(rEstLoop+0.5), rEst
      );
    }
  }
  raw_printf(pArg->out, "---------------------------\n");
#endif
}

/*
** Parameter azArray points to a zero-terminated array of strings. zStr
** points to a single nul-terminated string. Return non-zero if zStr
** is equal, according to strcmp(), to any of the strings in the array.
** Otherwise, return zero.
*/
static int str_in_array(const char *zStr, const char **azArray){
  int i;
  for(i=0; azArray[i]; i++){
    if( 0==strcmp(zStr, azArray[i]) ) return 1;
  }
  return 0;
}

/*
** If compiled statement pSql appears to be an EXPLAIN statement, allocate
** and populate the ShellState.aiIndent[] array with the number of
** spaces each opcode should be indented before it is output.
**
** The indenting rules are:
**
**     * For each "Next", "Prev", "VNext" or "VPrev" instruction, indent
**       all opcodes that occur between the p2 jump destination and the opcode
**       itself by 2 spaces.
**
**     * For each "Goto", if the jump destination is earlier in the program
**       and ends on one of:
**          Yield  SeekGt  SeekLt  RowSetRead  Rewind
**       or if the P1 parameter is one instead of zero,
**       then indent all opcodes between the earlier instruction
**       and "Goto" by 2 spaces.
*/
static void explain_data_prepare(ShellState *p, sqlite3_stmt *pSql){
  const char *zSql;               /* The text of the SQL statement */
  const char *z;                  /* Used to check if this is an EXPLAIN */
  int *abYield = 0;               /* True if op is an OP_Yield */
  int nAlloc = 0;                 /* Allocated size of p->aiIndent[], abYield */
  int iOp;                        /* Index of operation in p->aiIndent[] */

  const char *azNext[] = { "Next", "Prev", "VPrev", "VNext", "SorterNext", 0 };
  const char *azYield[] = { "Yield", "SeekLT", "SeekGT", "RowSetRead",
                            "Rewind", 0 };
  const char *azGoto[] = { "Goto", 0 };

  /* Try to figure out if this is really an EXPLAIN statement. If this
  ** cannot be verified, return early.  */
  if( sqlite3_column_count(pSql)!=8 ){
    p->cMode = p->mode;
    return;
  }
  zSql = sqlite3_sql(pSql);
  if( zSql==0 ) return;
  for(z=zSql; *z==' ' || *z=='\t' || *z=='\n' || *z=='\f' || *z=='\r'; z++);
  if( sqlite3_strnicmp(z, "explain", 7) ){
    p->cMode = p->mode;
    return;
  }

  for(iOp=0; SQLITE_ROW==sqlite3_step(pSql); iOp++){
    int i;
    int iAddr = sqlite3_column_int(pSql, 0);
    const char *zOp = (const char*)sqlite3_column_text(pSql, 1);

    /* Set p2 to the P2 field of the current opcode. Then, assuming that
    ** p2 is an instruction address, set variable p2op to the index of that
    ** instruction in the aiIndent[] array. p2 and p2op may be different if
    ** the current instruction is part of a sub-program generated by an
    ** SQL trigger or foreign key.  */
    int p2 = sqlite3_column_int(pSql, 3);
    int p2op = (p2 + (iOp-iAddr));

    /* Grow the p->aiIndent array as required */
    if( iOp>=nAlloc ){
      if( iOp==0 ){
        /* Do further verfication that this is explain output.  Abort if
        ** it is not */
        static const char *explainCols[] = {
           "addr", "opcode", "p1", "p2", "p3", "p4", "p5", "comment" };
        int jj;
        for(jj=0; jj<ArraySize(explainCols); jj++){
          if( strcmp(sqlite3_column_name(pSql,jj),explainCols[jj])!=0 ){
            p->cMode = p->mode;
            sqlite3_reset(pSql);
            return;
          }
        }
      }
      nAlloc += 100;
      p->aiIndent = (int*)sqlite3_realloc64(p->aiIndent, nAlloc*sizeof(int));
      if( p->aiIndent==0 ) shell_out_of_memory();
      abYield = (int*)sqlite3_realloc64(abYield, nAlloc*sizeof(int));
      if( abYield==0 ) shell_out_of_memory();
    }
    abYield[iOp] = str_in_array(zOp, azYield);
    p->aiIndent[iOp] = 0;
    p->nIndent = iOp+1;

    if( str_in_array(zOp, azNext) ){
      for(i=p2op; i<iOp; i++) p->aiIndent[i] += 2;
    }
    if( str_in_array(zOp, azGoto) && p2op<p->nIndent
     && (abYield[p2op] || sqlite3_column_int(pSql, 2))
    ){
      for(i=p2op; i<iOp; i++) p->aiIndent[i] += 2;
    }
  }

  p->iIndent = 0;
  sqlite3_free(abYield);
  sqlite3_reset(pSql);
}

/*
** Free the array allocated by explain_data_prepare().
*/
static void explain_data_delete(ShellState *p){
  sqlite3_free(p->aiIndent);
  p->aiIndent = 0;
  p->nIndent = 0;
  p->iIndent = 0;
}

/*
** Disable and restore .wheretrace and .selecttrace settings.
*/
#if defined(SQLITE_DEBUG) && defined(SQLITE_ENABLE_SELECTTRACE)
extern int sqlite3SelectTrace;
static int savedSelectTrace;
#endif
#if defined(SQLITE_DEBUG) && defined(SQLITE_ENABLE_WHERETRACE)
extern int sqlite3WhereTrace;
static int savedWhereTrace;
#endif
static void disable_debug_trace_modes(void){
#if defined(SQLITE_DEBUG) && defined(SQLITE_ENABLE_SELECTTRACE)
  savedSelectTrace = sqlite3SelectTrace;
  sqlite3SelectTrace = 0;
#endif
#if defined(SQLITE_DEBUG) && defined(SQLITE_ENABLE_WHERETRACE)
  savedWhereTrace = sqlite3WhereTrace;
  sqlite3WhereTrace = 0;
#endif
}
static void restore_debug_trace_modes(void){
#if defined(SQLITE_DEBUG) && defined(SQLITE_ENABLE_SELECTTRACE)
  sqlite3SelectTrace = savedSelectTrace;
#endif
#if defined(SQLITE_DEBUG) && defined(SQLITE_ENABLE_WHERETRACE)
  sqlite3WhereTrace = savedWhereTrace;
#endif
}

/*
** Run a prepared statement
*/
static void exec_prepared_stmt(
  ShellState *pArg,                                /* Pointer to ShellState */
  sqlite3_stmt *pStmt                              /* Statment to run */
){
  int rc;

  /* perform the first step.  this will tell us if we
  ** have a result set or not and how wide it is.
  */
  rc = sqlite3_step(pStmt);
  /* if we have a result set... */
  if( SQLITE_ROW == rc ){
    /* allocate space for col name ptr, value ptr, and type */
    int nCol = sqlite3_column_count(pStmt);
    void *pData = sqlite3_malloc64(3*nCol*sizeof(const char*) + 1);
    if( !pData ){
      rc = SQLITE_NOMEM;
    }else{
      char **azCols = (char **)pData;      /* Names of result columns */
      char **azVals = &azCols[nCol];       /* Results */
      int *aiTypes = (int *)&azVals[nCol]; /* Result types */
      int i, x;
      assert(sizeof(int) <= sizeof(char *));
      /* save off ptrs to column names */
      for(i=0; i<nCol; i++){
        azCols[i] = (char *)sqlite3_column_name(pStmt, i);
      }
      do{
        /* extract the data and data types */
        for(i=0; i<nCol; i++){
          aiTypes[i] = x = sqlite3_column_type(pStmt, i);
          if( x==SQLITE_BLOB && pArg && pArg->cMode==MODE_Insert ){
            azVals[i] = "";
          }else{
            azVals[i] = (char*)sqlite3_column_text(pStmt, i);
          }
          if( !azVals[i] && (aiTypes[i]!=SQLITE_NULL) ){
            rc = SQLITE_NOMEM;
            break; /* from for */
          }
        } /* end for */

        /* if data and types extracted successfully... */
        if( SQLITE_ROW == rc ){
          /* call the supplied callback with the result row data */
          if( shell_callback(pArg, nCol, azVals, azCols, aiTypes) ){
            rc = SQLITE_ABORT;
          }else{
            rc = sqlite3_step(pStmt);
          }
        }
      } while( SQLITE_ROW == rc );
      sqlite3_free(pData);
    }
  }
}

#ifndef SQLITE_OMIT_VIRTUALTABLE
/*
** This function is called to process SQL if the previous shell command
** was ".expert". It passes the SQL in the second argument directly to
** the sqlite3expert object.
**
** If successful, SQLITE_OK is returned. Otherwise, an SQLite error
** code. In this case, (*pzErr) may be set to point to a buffer containing
** an English language error message. It is the responsibility of the
** caller to eventually free this buffer using sqlite3_free().
*/
static int expertHandleSQL(
  ShellState *pState, 
  const char *zSql, 
  char **pzErr
){
  assert( pState->expert.pExpert );
  assert( pzErr==0 || *pzErr==0 );
  return sqlite3_expert_sql(pState->expert.pExpert, zSql, pzErr);
}

/*
** This function is called either to silently clean up the object
** created by the ".expert" command (if bCancel==1), or to generate a 
** report from it and then clean it up (if bCancel==0).
**
** If successful, SQLITE_OK is returned. Otherwise, an SQLite error
** code. In this case, (*pzErr) may be set to point to a buffer containing
** an English language error message. It is the responsibility of the
** caller to eventually free this buffer using sqlite3_free().
*/
static int expertFinish(
  ShellState *pState,
  int bCancel,
  char **pzErr
){
  int rc = SQLITE_OK;
  sqlite3expert *p = pState->expert.pExpert;
  assert( p );
  assert( bCancel || pzErr==0 || *pzErr==0 );
  if( bCancel==0 ){
    FILE *out = pState->out;
    int bVerbose = pState->expert.bVerbose;

    rc = sqlite3_expert_analyze(p, pzErr);
    if( rc==SQLITE_OK ){
      int nQuery = sqlite3_expert_count(p);
      int i;

      if( bVerbose ){
        const char *zCand = sqlite3_expert_report(p,0,EXPERT_REPORT_CANDIDATES);
        raw_printf(out, "-- Candidates -----------------------------\n");
        raw_printf(out, "%s\n", zCand);
      }
      for(i=0; i<nQuery; i++){
        const char *zSql = sqlite3_expert_report(p, i, EXPERT_REPORT_SQL);
        const char *zIdx = sqlite3_expert_report(p, i, EXPERT_REPORT_INDEXES);
        const char *zEQP = sqlite3_expert_report(p, i, EXPERT_REPORT_PLAN);
        if( zIdx==0 ) zIdx = "(no new indexes)\n";
        if( bVerbose ){
          raw_printf(out, "-- Query %d --------------------------------\n",i+1);
          raw_printf(out, "%s\n\n", zSql);
        }
        raw_printf(out, "%s\n", zIdx);
        raw_printf(out, "%s\n", zEQP);
      }
    }
  }
  sqlite3_expert_destroy(p);
  pState->expert.pExpert = 0;
  return rc;
}

/*
** Implementation of ".expert" dot command.
*/
static int expertDotCommand(
  ShellState *pState,             /* Current shell tool state */
  char **azArg,                   /* Array of arguments passed to dot command */
  int nArg                        /* Number of entries in azArg[] */
){
  int rc = SQLITE_OK;
  char *zErr = 0;
  int i;
  int iSample = 0;

  assert( pState->expert.pExpert==0 );
  memset(&pState->expert, 0, sizeof(ExpertInfo));

  for(i=1; rc==SQLITE_OK && i<nArg; i++){
    char *z = azArg[i];
    int n;
    if( z[0]=='-' && z[1]=='-' ) z++;
    n = strlen30(z);
    if( n>=2 && 0==strncmp(z, "-verbose", n) ){
      pState->expert.bVerbose = 1;
    }
    else if( n>=2 && 0==strncmp(z, "-sample", n) ){
      if( i==(nArg-1) ){
        raw_printf(stderr, "option requires an argument: %s\n", z);
        rc = SQLITE_ERROR;
      }else{
        iSample = (int)integerValue(azArg[++i]);
        if( iSample<0 || iSample>100 ){
          raw_printf(stderr, "value out of range: %s\n", azArg[i]);
          rc = SQLITE_ERROR;
        }
      }
    }
    else{
      raw_printf(stderr, "unknown option: %s\n", z);
      rc = SQLITE_ERROR;
    }
  }

  if( rc==SQLITE_OK ){
    pState->expert.pExpert = sqlite3_expert_new(pState->db, &zErr);
    if( pState->expert.pExpert==0 ){
      raw_printf(stderr, "sqlite3_expert_new: %s\n", zErr);
      rc = SQLITE_ERROR;
    }else{
      sqlite3_expert_config(
          pState->expert.pExpert, EXPERT_CONFIG_SAMPLE, iSample
      );
    }
  }

  return rc;
}
#endif /* ifndef SQLITE_OMIT_VIRTUALTABLE */

/*
** Execute a statement or set of statements.  Print
** any result rows/columns depending on the current mode
** set via the supplied callback.
**
** This is very similar to SQLite's built-in sqlite3_exec()
** function except it takes a slightly different callback
** and callback data argument.
*/
static int shell_exec(
  ShellState *pArg,                         /* Pointer to ShellState */
  const char *zSql,                         /* SQL to be evaluated */
  char **pzErrMsg                           /* Error msg written here */
){
  sqlite3_stmt *pStmt = NULL;     /* Statement to execute. */
  int rc = SQLITE_OK;             /* Return Code */
  int rc2;
  const char *zLeftover;          /* Tail of unprocessed SQL */
  sqlite3 *db = pArg->db;

  if( pzErrMsg ){
    *pzErrMsg = NULL;
  }

#ifndef SQLITE_OMIT_VIRTUALTABLE
  if( pArg->expert.pExpert ){
    rc = expertHandleSQL(pArg, zSql, pzErrMsg);
    return expertFinish(pArg, (rc!=SQLITE_OK), pzErrMsg);
  }
#endif

  while( zSql[0] && (SQLITE_OK == rc) ){
    static const char *zStmtSql;
    rc = sqlite3_prepare_v2(db, zSql, -1, &pStmt, &zLeftover);
    if( SQLITE_OK != rc ){
      if( pzErrMsg ){
        *pzErrMsg = save_err_msg(db);
      }
    }else{
      if( !pStmt ){
        /* this happens for a comment or white-space */
        zSql = zLeftover;
        while( IsSpace(zSql[0]) ) zSql++;
        continue;
      }
      zStmtSql = sqlite3_sql(pStmt);
      if( zStmtSql==0 ) zStmtSql = "";
      while( IsSpace(zStmtSql[0]) ) zStmtSql++;

      /* save off the prepared statment handle and reset row count */
      if( pArg ){
        pArg->pStmt = pStmt;
        pArg->cnt = 0;
      }

      /* echo the sql statement if echo on */
      if( pArg && ShellHasFlag(pArg, SHFLG_Echo) ){
        utf8_printf(pArg->out, "%s\n", zStmtSql ? zStmtSql : zSql);
      }

      /* Show the EXPLAIN QUERY PLAN if .eqp is on */
      if( pArg && pArg->autoEQP && sqlite3_strlike("EXPLAIN%",zStmtSql,0)!=0 ){
        sqlite3_stmt *pExplain;
        char *zEQP;
        int triggerEQP = 0;
        disable_debug_trace_modes();
        sqlite3_db_config(db, SQLITE_DBCONFIG_TRIGGER_EQP, -1, &triggerEQP);
        if( pArg->autoEQP>=AUTOEQP_trigger ){
          sqlite3_db_config(db, SQLITE_DBCONFIG_TRIGGER_EQP, 1, 0);
        }
        zEQP = sqlite3_mprintf("EXPLAIN QUERY PLAN %s", zStmtSql);
        rc = sqlite3_prepare_v2(db, zEQP, -1, &pExplain, 0);
        if( rc==SQLITE_OK ){
          while( sqlite3_step(pExplain)==SQLITE_ROW ){
            const char *zEQPLine = (const char*)sqlite3_column_text(pExplain,3);
            int iEqpId = sqlite3_column_int(pExplain, 0);
            int iParentId = sqlite3_column_int(pExplain, 1);
            if( zEQPLine[0]=='-' ) eqp_render(pArg);
            eqp_append(pArg, iEqpId, iParentId, zEQPLine);
          }
          eqp_render(pArg);
        }
        sqlite3_finalize(pExplain);
        sqlite3_free(zEQP);
        if( pArg->autoEQP>=AUTOEQP_full ){
          /* Also do an EXPLAIN for ".eqp full" mode */
          zEQP = sqlite3_mprintf("EXPLAIN %s", zStmtSql);
          rc = sqlite3_prepare_v2(db, zEQP, -1, &pExplain, 0);
          if( rc==SQLITE_OK ){
            pArg->cMode = MODE_Explain;
            explain_data_prepare(pArg, pExplain);
            exec_prepared_stmt(pArg, pExplain);
            explain_data_delete(pArg);
          }
          sqlite3_finalize(pExplain);
          sqlite3_free(zEQP);
        }
        if( pArg->autoEQP>=AUTOEQP_trigger && triggerEQP==0 ){
          sqlite3_db_config(db, SQLITE_DBCONFIG_TRIGGER_EQP, 0, 0);
          /* Reprepare pStmt before reactiving trace modes */
          sqlite3_finalize(pStmt);
          sqlite3_prepare_v2(db, zSql, -1, &pStmt, 0);
          if( pArg ) pArg->pStmt = pStmt;
        }
        restore_debug_trace_modes();
      }

      if( pArg ){
        pArg->cMode = pArg->mode;
        if( pArg->autoExplain ){
          if( sqlite3_column_count(pStmt)==8
           && sqlite3_strlike("EXPLAIN%", zStmtSql,0)==0
          ){
            pArg->cMode = MODE_Explain;
          }
          if( sqlite3_column_count(pStmt)==4
           && sqlite3_strlike("EXPLAIN QUERY PLAN%", zStmtSql,0)==0 ){
            pArg->cMode = MODE_EQP;
          }
        }

        /* If the shell is currently in ".explain" mode, gather the extra
        ** data required to add indents to the output.*/
        if( pArg->cMode==MODE_Explain ){
          explain_data_prepare(pArg, pStmt);
        }
      }

      exec_prepared_stmt(pArg, pStmt);
      explain_data_delete(pArg);
      eqp_render(pArg);

      /* print usage stats if stats on */
      if( pArg && pArg->statsOn ){
        display_stats(db, pArg, 0);
      }

      /* print loop-counters if required */
      if( pArg && pArg->scanstatsOn ){
        display_scanstats(db, pArg);
      }

      /* Finalize the statement just executed. If this fails, save a
      ** copy of the error message. Otherwise, set zSql to point to the
      ** next statement to execute. */
      rc2 = sqlite3_finalize(pStmt);
      if( rc!=SQLITE_NOMEM ) rc = rc2;
      if( rc==SQLITE_OK ){
        zSql = zLeftover;
        while( IsSpace(zSql[0]) ) zSql++;
      }else if( pzErrMsg ){
        *pzErrMsg = save_err_msg(db);
      }

      /* clear saved stmt handle */
      if( pArg ){
        pArg->pStmt = NULL;
      }
    }
  } /* end while */

  return rc;
}

/*
** Release memory previously allocated by tableColumnList().
*/
static void freeColumnList(char **azCol){
  int i;
  for(i=1; azCol[i]; i++){
    sqlite3_free(azCol[i]);
  }
  /* azCol[0] is a static string */
  sqlite3_free(azCol);
}

/*
** Return a list of pointers to strings which are the names of all
** columns in table zTab.   The memory to hold the names is dynamically
** allocated and must be released by the caller using a subsequent call
** to freeColumnList().
**
** The azCol[0] entry is usually NULL.  However, if zTab contains a rowid
** value that needs to be preserved, then azCol[0] is filled in with the
** name of the rowid column.
**
** The first regular column in the table is azCol[1].  The list is terminated
** by an entry with azCol[i]==0.
*/
static char **tableColumnList(ShellState *p, const char *zTab){
  char **azCol = 0;
  sqlite3_stmt *pStmt;
  char *zSql;
  int nCol = 0;
  int nAlloc = 0;
  int nPK = 0;       /* Number of PRIMARY KEY columns seen */
  int isIPK = 0;     /* True if one PRIMARY KEY column of type INTEGER */
  int preserveRowid = ShellHasFlag(p, SHFLG_PreserveRowid);
  int rc;

  zSql = sqlite3_mprintf("PRAGMA table_info=%Q", zTab);
  rc = sqlite3_prepare_v2(p->db, zSql, -1, &pStmt, 0);
  sqlite3_free(zSql);
  if( rc ) return 0;
  while( sqlite3_step(pStmt)==SQLITE_ROW ){
    if( nCol>=nAlloc-2 ){
      nAlloc = nAlloc*2 + nCol + 10;
      azCol = sqlite3_realloc(azCol, nAlloc*sizeof(azCol[0]));
      if( azCol==0 ) shell_out_of_memory();
    }
    azCol[++nCol] = sqlite3_mprintf("%s", sqlite3_column_text(pStmt, 1));
    if( sqlite3_column_int(pStmt, 5) ){
      nPK++;
      if( nPK==1
       && sqlite3_stricmp((const char*)sqlite3_column_text(pStmt,2),
                          "INTEGER")==0
      ){
        isIPK = 1;
      }else{
        isIPK = 0;
      }
    }
  }
  sqlite3_finalize(pStmt);
  if( azCol==0 ) return 0;
  azCol[0] = 0;
  azCol[nCol+1] = 0;

  /* The decision of whether or not a rowid really needs to be preserved
  ** is tricky.  We never need to preserve a rowid for a WITHOUT ROWID table
  ** or a table with an INTEGER PRIMARY KEY.  We are unable to preserve
  ** rowids on tables where the rowid is inaccessible because there are other
  ** columns in the table named "rowid", "_rowid_", and "oid".
  */
  if( preserveRowid && isIPK ){
    /* If a single PRIMARY KEY column with type INTEGER was seen, then it
    ** might be an alise for the ROWID.  But it might also be a WITHOUT ROWID
    ** table or a INTEGER PRIMARY KEY DESC column, neither of which are
    ** ROWID aliases.  To distinguish these cases, check to see if
    ** there is a "pk" entry in "PRAGMA index_list".  There will be
    ** no "pk" index if the PRIMARY KEY really is an alias for the ROWID.
    */
    zSql = sqlite3_mprintf("SELECT 1 FROM pragma_index_list(%Q)"
                           " WHERE origin='pk'", zTab);
    rc = sqlite3_prepare_v2(p->db, zSql, -1, &pStmt, 0);
    sqlite3_free(zSql);
    if( rc ){
      freeColumnList(azCol);
      return 0;
    }
    rc = sqlite3_step(pStmt);
    sqlite3_finalize(pStmt);
    preserveRowid = rc==SQLITE_ROW;
  }
  if( preserveRowid ){
    /* Only preserve the rowid if we can find a name to use for the
    ** rowid */
    static char *azRowid[] = { "rowid", "_rowid_", "oid" };
    int i, j;
    for(j=0; j<3; j++){
      for(i=1; i<=nCol; i++){
        if( sqlite3_stricmp(azRowid[j],azCol[i])==0 ) break;
      }
      if( i>nCol ){
        /* At this point, we know that azRowid[j] is not the name of any
        ** ordinary column in the table.  Verify that azRowid[j] is a valid
        ** name for the rowid before adding it to azCol[0].  WITHOUT ROWID
        ** tables will fail this last check */
        rc = sqlite3_table_column_metadata(p->db,0,zTab,azRowid[j],0,0,0,0,0);
        if( rc==SQLITE_OK ) azCol[0] = azRowid[j];
        break;
      }
    }
  }
  return azCol;
}

/*
** Toggle the reverse_unordered_selects setting.
*/
static void toggleSelectOrder(sqlite3 *db){
  sqlite3_stmt *pStmt = 0;
  int iSetting = 0;
  char zStmt[100];
  sqlite3_prepare_v2(db, "PRAGMA reverse_unordered_selects", -1, &pStmt, 0);
  if( sqlite3_step(pStmt)==SQLITE_ROW ){
    iSetting = sqlite3_column_int(pStmt, 0);
  }
  sqlite3_finalize(pStmt);
  sqlite3_snprintf(sizeof(zStmt), zStmt,
       "PRAGMA reverse_unordered_selects(%d)", !iSetting);
  sqlite3_exec(db, zStmt, 0, 0, 0);
}

/*
** This is a different callback routine used for dumping the database.
** Each row received by this callback consists of a table name,
** the table type ("index" or "table") and SQL to create the table.
** This routine should print text sufficient to recreate the table.
*/
static int dump_callback(void *pArg, int nArg, char **azArg, char **azNotUsed){
  int rc;
  const char *zTable;
  const char *zType;
  const char *zSql;
  ShellState *p = (ShellState *)pArg;

  UNUSED_PARAMETER(azNotUsed);
  if( nArg!=3 || azArg==0 ) return 0;
  zTable = azArg[0];
  zType = azArg[1];
  zSql = azArg[2];

  if( strcmp(zTable, "sqlite_sequence")==0 ){
    raw_printf(p->out, "DELETE FROM sqlite_sequence;\n");
  }else if( sqlite3_strglob("sqlite_stat?", zTable)==0 ){
    raw_printf(p->out, "ANALYZE sqlite_master;\n");
  }else if( strncmp(zTable, "sqlite_", 7)==0 ){
    return 0;
  }else if( strncmp(zSql, "CREATE VIRTUAL TABLE", 20)==0 ){
    char *zIns;
    if( !p->writableSchema ){
      raw_printf(p->out, "PRAGMA writable_schema=ON;\n");
      p->writableSchema = 1;
    }
    zIns = sqlite3_mprintf(
       "INSERT INTO sqlite_master(type,name,tbl_name,rootpage,sql)"
       "VALUES('table','%q','%q',0,'%q');",
       zTable, zTable, zSql);
    utf8_printf(p->out, "%s\n", zIns);
    sqlite3_free(zIns);
    return 0;
  }else{
    printSchemaLine(p->out, zSql, ";\n");
  }

  if( strcmp(zType, "table")==0 ){
    ShellText sSelect;
    ShellText sTable;
    char **azCol;
    int i;
    char *savedDestTable;
    int savedMode;

    azCol = tableColumnList(p, zTable);
    if( azCol==0 ){
      p->nErr++;
      return 0;
    }

    /* Always quote the table name, even if it appears to be pure ascii,
    ** in case it is a keyword. Ex:  INSERT INTO "table" ... */
    initText(&sTable);
    appendText(&sTable, zTable, quoteChar(zTable));
    /* If preserving the rowid, add a column list after the table name.
    ** In other words:  "INSERT INTO tab(rowid,a,b,c,...) VALUES(...)"
    ** instead of the usual "INSERT INTO tab VALUES(...)".
    */
    if( azCol[0] ){
      appendText(&sTable, "(", 0);
      appendText(&sTable, azCol[0], 0);
      for(i=1; azCol[i]; i++){
        appendText(&sTable, ",", 0);
        appendText(&sTable, azCol[i], quoteChar(azCol[i]));
      }
      appendText(&sTable, ")", 0);
    }

    /* Build an appropriate SELECT statement */
    initText(&sSelect);
    appendText(&sSelect, "SELECT ", 0);
    if( azCol[0] ){
      appendText(&sSelect, azCol[0], 0);
      appendText(&sSelect, ",", 0);
    }
    for(i=1; azCol[i]; i++){
      appendText(&sSelect, azCol[i], quoteChar(azCol[i]));
      if( azCol[i+1] ){
        appendText(&sSelect, ",", 0);
      }
    }
    freeColumnList(azCol);
    appendText(&sSelect, " FROM ", 0);
    appendText(&sSelect, zTable, quoteChar(zTable));

    savedDestTable = p->zDestTable;
    savedMode = p->mode;
    p->zDestTable = sTable.z;
    p->mode = p->cMode = MODE_Insert;
    rc = shell_exec(p, sSelect.z, 0);
    if( (rc&0xff)==SQLITE_CORRUPT ){
      raw_printf(p->out, "/****** CORRUPTION ERROR *******/\n");
      toggleSelectOrder(p->db);
      shell_exec(p, sSelect.z, 0);
      toggleSelectOrder(p->db);
    }
    p->zDestTable = savedDestTable;
    p->mode = savedMode;
    freeText(&sTable);
    freeText(&sSelect);
    if( rc ) p->nErr++;
  }
  return 0;
}

/*
** Run zQuery.  Use dump_callback() as the callback routine so that
** the contents of the query are output as SQL statements.
**
** If we get a SQLITE_CORRUPT error, rerun the query after appending
** "ORDER BY rowid DESC" to the end.
*/
static int run_schema_dump_query(
  ShellState *p,
  const char *zQuery
){
  int rc;
  char *zErr = 0;
  rc = sqlite3_exec(p->db, zQuery, dump_callback, p, &zErr);
  if( rc==SQLITE_CORRUPT ){
    char *zQ2;
    int len = strlen30(zQuery);
    raw_printf(p->out, "/****** CORRUPTION ERROR *******/\n");
    if( zErr ){
      utf8_printf(p->out, "/****** %s ******/\n", zErr);
      sqlite3_free(zErr);
      zErr = 0;
    }
    zQ2 = malloc( len+100 );
    if( zQ2==0 ) return rc;
    sqlite3_snprintf(len+100, zQ2, "%s ORDER BY rowid DESC", zQuery);
    rc = sqlite3_exec(p->db, zQ2, dump_callback, p, &zErr);
    if( rc ){
      utf8_printf(p->out, "/****** ERROR: %s ******/\n", zErr);
    }else{
      rc = SQLITE_CORRUPT;
    }
    sqlite3_free(zErr);
    free(zQ2);
  }
  return rc;
}

/*
** Text of help messages.
**
** The help text for each individual command begins with a line that starts
** with ".".  Subsequent lines are supplimental information.
**
** There must be two or more spaces between the end of the command and the
** start of the description of what that command does.
*/
static const char *(azHelp[]) = {
#if defined(SQLITE_HAVE_ZLIB) && !defined(SQLITE_OMIT_VIRTUALTABLE)
  ".archive ...             Manage SQL archives",
  "   Each command must have exactly one of the following options:",
  "     -c, --create               Create a new archive",
  "     -u, --update               Update or add files to an existing archive",
  "     -t, --list                 List contents of archive",
  "     -x, --extract              Extract files from archive",
  "   Optional arguments:",
  "     -v, --verbose              Print each filename as it is processed",
  "     -f FILE, --file FILE       Operate on archive FILE (default is current db)",
  "     -a FILE, --append FILE     Operate on FILE opened using the apndvfs VFS",
  "     -C DIR, --directory DIR    Change to directory DIR to read/extract files",
  "     -n, --dryrun               Show the SQL that would have occurred",
  "   Examples:",
  "     .ar -cf archive.sar foo bar  # Create archive.sar from files foo and bar",
  "     .ar -tf archive.sar          # List members of archive.sar",
  "     .ar -xvf archive.sar         # Verbosely extract files from archive.sar",
  "   See also:",
  "      http://sqlite.org/cli.html#sqlar_archive_support",
#endif
#ifndef SQLITE_OMIT_AUTHORIZATION
  ".auth ON|OFF             Show authorizer callbacks",
#endif
  ".backup ?DB? FILE        Backup DB (default \"main\") to FILE",
  "       --append            Use the appendvfs",
  "       --async             Write to FILE without a journal and without fsync()",
  ".bail on|off             Stop after hitting an error.  Default OFF",
  ".binary on|off           Turn binary output on or off.  Default OFF",
  ".cd DIRECTORY            Change the working directory to DIRECTORY",
  ".changes on|off          Show number of rows changed by SQL",
  ".check GLOB              Fail if output since .testcase does not match",
  ".clone NEWDB             Clone data into NEWDB from the existing database",
  ".databases               List names and files of attached databases",
  ".dbconfig ?op? ?val?     List or change sqlite3_db_config() options",
  ".dbinfo ?DB?             Show status information about the database",
  ".dump ?TABLE? ...        Render all database content as SQL",
  "   Options:",
  "     --preserve-rowids      Include ROWID values in the output",
  "     --newlines             Allow unescaped newline characters in output",
  "   TABLE is LIKE pattern for the tables to dump",
  ".echo on|off             Turn command echo on or off",
  ".eqp on|off|full|...     Enable or disable automatic EXPLAIN QUERY PLAN",
  "   Other Modes:",
#ifdef SQLITE_DEBUG
  "      test                  Show raw EXPLAIN QUERY PLAN output",
  "      trace                 Like \"full\" but also enable \"PRAGMA vdbe_trace\"",
#endif
  "      trigger               Like \"full\" but also show trigger bytecode",
  ".excel                   Display the output of next command in a spreadsheet",
  ".exit ?CODE?             Exit this program with return-code CODE",
  ".expert                  EXPERIMENTAL. Suggest indexes for specified queries",
/* Because explain mode comes on automatically now, the ".explain" mode
** is removed from the help screen.  It is still supported for legacy, however */
/*".explain ?on|off|auto?   Turn EXPLAIN output mode on or off or to automatic",*/
  ".fullschema ?--indent?   Show schema and the content of sqlite_stat tables",
  ".headers on|off          Turn display of headers on or off",
  ".help ?-all? ?PATTERN?   Show help text for PATTERN",
  ".import FILE TABLE       Import data from FILE into TABLE",
#ifndef SQLITE_OMIT_TEST_CONTROL
  ".imposter INDEX TABLE    Create imposter table TABLE on index INDEX",
#endif
  ".indexes ?TABLE?         Show names of indexes",
  "                           If TABLE is specified, only show indexes for",
  "                           tables matching TABLE using the LIKE operator.",
#ifdef SQLITE_ENABLE_IOTRACE
  ".iotrace FILE            Enable I/O diagnostic logging to FILE",
#endif
  ".limit ?LIMIT? ?VAL?     Display or change the value of an SQLITE_LIMIT",
  ".lint OPTIONS            Report potential schema issues.",
  "     Options:",
  "        fkey-indexes     Find missing foreign key indexes",
#ifndef SQLITE_OMIT_LOAD_EXTENSION
  ".load FILE ?ENTRY?       Load an extension library",
#endif
  ".log FILE|off            Turn logging on or off.  FILE can be stderr/stdout",
  ".mode MODE ?TABLE?       Set output mode",
  "   MODE is one of:",
  "     ascii    Columns/rows delimited by 0x1F and 0x1E",
  "     csv      Comma-separated values",
  "     column   Left-aligned columns.  (See .width)",
  "     html     HTML <table> code",
  "     insert   SQL insert statements for TABLE",
  "     line     One value per line",
  "     list     Values delimited by \"|\"",
  "     quote    Escape answers as for SQL",
  "     tabs     Tab-separated values",
  "     tcl      TCL list elements",
  ".nullvalue STRING        Use STRING in place of NULL values",
  ".once (-e|-x|FILE)       Output for the next SQL command only to FILE",
  "     If FILE begins with '|' then open as a pipe",
  "     Other options:",
  "       -e    Invoke system text editor",
  "       -x    Open in a spreadsheet",
  ".open ?OPTIONS? ?FILE?   Close existing database and reopen FILE",
  "     Options:",
  "        --append        Use appendvfs to append database to the end of FILE",
#ifdef SQLITE_ENABLE_DESERIALIZE
  "        --deserialize   Load into memory useing sqlite3_deserialize()",
  "        --hexdb         Load the output of \"dbtotxt\" as an in-memory database",
  "        --maxsize N     Maximum size for --hexdb or --deserialized database",
#endif
  "        --new           Initialize FILE to an empty database",
  "        --readonly      Open FILE readonly",
  "        --zip           FILE is a ZIP archive",
  ".output ?FILE?           Send output to FILE or stdout if FILE is omitted",
  "     If FILE begins with '|' then open it as a pipe.",
  ".print STRING...         Print literal STRING",
  ".progress N              Invoke progress handler after every N opcodes",
  "   --limit N                 Interrupt after N progress callbacks",
  "   --once                    Do no more than one progress interrupt",
  "   --quiet|-q                No output except at interrupts",
  "   --reset                   Reset the count for each input and interrupt",
  ".prompt MAIN CONTINUE    Replace the standard prompts",
  ".quit                    Exit this program",
  ".read FILE               Read input from FILE",
  ".restore ?DB? FILE       Restore content of DB (default \"main\") from FILE",
  ".save FILE               Write in-memory database into FILE",
  ".scanstats on|off        Turn sqlite3_stmt_scanstatus() metrics on or off",
  ".schema ?PATTERN?        Show the CREATE statements matching PATTERN",
  "     Options:",
  "         --indent            Try to pretty-print the schema",
  ".selftest ?OPTIONS?      Run tests defined in the SELFTEST table",
  "    Options:",
  "       --init               Create a new SELFTEST table",
  "       -v                   Verbose output",
  ".separator COL ?ROW?     Change the column and row separators",
#if defined(SQLITE_ENABLE_SESSION)
  ".session ?NAME? CMD ...  Create or control sessions",
  "   Subcommands:",
  "     attach TABLE             Attach TABLE",
  "     changeset FILE           Write a changeset into FILE",
  "     close                    Close one session",
  "     enable ?BOOLEAN?         Set or query the enable bit",
  "     filter GLOB...           Reject tables matching GLOBs",
  "     indirect ?BOOLEAN?       Mark or query the indirect status",
  "     isempty                  Query whether the session is empty",
  "     list                     List currently open session names",
  "     open DB NAME             Open a new session on DB",
  "     patchset FILE            Write a patchset into FILE",
  "   If ?NAME? is omitted, the first defined session is used.",
#endif
  ".sha3sum ...             Compute a SHA3 hash of database content",
  "    Options:",
  "      --schema              Also hash the sqlite_master table",
  "      --sha3-224            Use the sha3-224 algorithm",
  "      --sha3-256            Use the sha3-256 algorithm.  This is the default.",
  "      --sha3-384            Use the sha3-384 algorithm",
  "      --sha3-512            Use the sha3-512 algorithm",
  "    Any other argument is a LIKE pattern for tables to hash",
#ifndef SQLITE_NOHAVE_SYSTEM
  ".shell CMD ARGS...       Run CMD ARGS... in a system shell",
#endif
  ".show                    Show the current values for various settings",
  ".stats ?on|off?          Show stats or turn stats on or off",
#ifndef SQLITE_NOHAVE_SYSTEM
  ".system CMD ARGS...      Run CMD ARGS... in a system shell",
#endif
  ".tables ?TABLE?          List names of tables matching LIKE pattern TABLE",
  ".testcase NAME           Begin redirecting output to 'testcase-out.txt'",
  ".timeout MS              Try opening locked tables for MS milliseconds",
  ".timer on|off            Turn SQL timer on or off",
#ifndef SQLITE_OMIT_TRACE
  ".trace ?OPTIONS?         Output each SQL statement as it is run",
  "    FILE                    Send output to FILE",
  "    stdout                  Send output to stdout",
  "    stderr                  Send output to stderr",
  "    off                     Disable tracing",
  "    --expanded              Expand query parameters",
#ifdef SQLITE_ENABLE_NORMALIZE
  "    --normalized            Normal the SQL statements",
#endif
  "    --plain                 Show SQL as it is input",
  "    --stmt                  Trace statement execution (SQLITE_TRACE_STMT)",
  "    --profile               Profile statements (SQLITE_TRACE_PROFILE)",
  "    --row                   Trace each row (SQLITE_TRACE_ROW)",
  "    --close                 Trace connection close (SQLITE_TRACE_CLOSE)",
#endif /* SQLITE_OMIT_TRACE */
  ".vfsinfo ?AUX?           Information about the top-level VFS",
  ".vfslist                 List all available VFSes",
  ".vfsname ?AUX?           Print the name of the VFS stack",
  ".width NUM1 NUM2 ...     Set column widths for \"column\" mode",
  "     Negative values right-justify",
};

/*
** Output help text.
**
** zPattern describes the set of commands for which help text is provided.
** If zPattern is NULL, then show all commands, but only give a one-line
** description of each.
**
** Return the number of matches.
*/
static int showHelp(FILE *out, const char *zPattern){
  int i = 0;
  int j = 0;
  int n = 0;
  char *zPat;
  if( zPattern==0
   || zPattern[0]=='0'
   || strcmp(zPattern,"-a")==0
   || strcmp(zPattern,"-all")==0
  ){
    /* Show all commands, but only one line per command */
    if( zPattern==0 ) zPattern = "";
    for(i=0; i<ArraySize(azHelp); i++){
      if( azHelp[i][0]=='.' || zPattern[0] ){
        utf8_printf(out, "%s\n", azHelp[i]);
        n++;
      }
    }
  }else{
    /* Look for commands that for which zPattern is an exact prefix */
    zPat = sqlite3_mprintf(".%s*", zPattern);
    for(i=0; i<ArraySize(azHelp); i++){
      if( sqlite3_strglob(zPat, azHelp[i])==0 ){
        utf8_printf(out, "%s\n", azHelp[i]);
        j = i+1;
        n++;
      }
    }
    sqlite3_free(zPat);
    if( n ){
      if( n==1 ){
        /* when zPattern is a prefix of exactly one command, then include the
        ** details of that command, which should begin at offset j */
        while( j<ArraySize(azHelp)-1 && azHelp[j][0]!='.' ){
          utf8_printf(out, "%s\n", azHelp[j]);
          j++;
        }
      }
      return n;
    }
    /* Look for commands that contain zPattern anywhere.  Show the complete
    ** text of all commands that match. */
    zPat = sqlite3_mprintf("%%%s%%", zPattern);
    for(i=0; i<ArraySize(azHelp); i++){
      if( azHelp[i][0]=='.' ) j = i;
      if( sqlite3_strlike(zPat, azHelp[i], 0)==0 ){
        utf8_printf(out, "%s\n", azHelp[j]);
        while( j<ArraySize(azHelp)-1 && azHelp[j+1][0]!='.' ){
          j++;
          utf8_printf(out, "%s\n", azHelp[j]);
        }
        i = j;
        n++;
      }
    }
    sqlite3_free(zPat);
  }
  return n;
}

/* Forward reference */
static int process_input(ShellState *p);

/*
** Read the content of file zName into memory obtained from sqlite3_malloc64()
** and return a pointer to the buffer. The caller is responsible for freeing
** the memory.
**
** If parameter pnByte is not NULL, (*pnByte) is set to the number of bytes
** read.
**
** For convenience, a nul-terminator byte is always appended to the data read
** from the file before the buffer is returned. This byte is not included in
** the final value of (*pnByte), if applicable.
**
** NULL is returned if any error is encountered. The final value of *pnByte
** is undefined in this case.
*/
static char *readFile(const char *zName, int *pnByte){
  FILE *in = fopen(zName, "rb");
  long nIn;
  size_t nRead;
  char *pBuf;
  if( in==0 ) return 0;
  fseek(in, 0, SEEK_END);
  nIn = ftell(in);
  rewind(in);
  pBuf = sqlite3_malloc64( nIn+1 );
  if( pBuf==0 ){ fclose(in); return 0; }
  nRead = fread(pBuf, nIn, 1, in);
  fclose(in);
  if( nRead!=1 ){
    sqlite3_free(pBuf);
    return 0;
  }
  pBuf[nIn] = 0;
  if( pnByte ) *pnByte = nIn;
  return pBuf;
}

#if defined(SQLITE_ENABLE_SESSION)
/*
** Close a single OpenSession object and release all of its associated
** resources.
*/
static void session_close(OpenSession *pSession){
  int i;
  sqlite3session_delete(pSession->p);
  sqlite3_free(pSession->zName);
  for(i=0; i<pSession->nFilter; i++){
    sqlite3_free(pSession->azFilter[i]);
  }
  sqlite3_free(pSession->azFilter);
  memset(pSession, 0, sizeof(OpenSession));
}
#endif

/*
** Close all OpenSession objects and release all associated resources.
*/
#if defined(SQLITE_ENABLE_SESSION)
static void session_close_all(ShellState *p){
  int i;
  for(i=0; i<p->nSession; i++){
    session_close(&p->aSession[i]);
  }
  p->nSession = 0;
}
#else
# define session_close_all(X)
#endif

/*
** Implementation of the xFilter function for an open session.  Omit
** any tables named by ".session filter" but let all other table through.
*/
#if defined(SQLITE_ENABLE_SESSION)
static int session_filter(void *pCtx, const char *zTab){
  OpenSession *pSession = (OpenSession*)pCtx;
  int i;
  for(i=0; i<pSession->nFilter; i++){
    if( sqlite3_strglob(pSession->azFilter[i], zTab)==0 ) return 0;
  }
  return 1;
}
#endif

/*
** Try to deduce the type of file for zName based on its content.  Return
** one of the SHELL_OPEN_* constants.
**
** If the file does not exist or is empty but its name looks like a ZIP
** archive and the dfltZip flag is true, then assume it is a ZIP archive.
** Otherwise, assume an ordinary database regardless of the filename if
** the type cannot be determined from content.
*/
int deduceDatabaseType(const char *zName, int dfltZip){
  FILE *f = fopen(zName, "rb");
  size_t n;
  int rc = SHELL_OPEN_UNSPEC;
  char zBuf[100];
  if( f==0 ){
    if( dfltZip && sqlite3_strlike("%.zip",zName,0)==0 ){
       return SHELL_OPEN_ZIPFILE;
    }else{
       return SHELL_OPEN_NORMAL;
    }
  }
  n = fread(zBuf, 16, 1, f);
  if( n==1 && memcmp(zBuf, "SQLite format 3", 16)==0 ){
    fclose(f);
    return SHELL_OPEN_NORMAL;
  }
  fseek(f, -25, SEEK_END);
  n = fread(zBuf, 25, 1, f);
  if( n==1 && memcmp(zBuf, "Start-Of-SQLite3-", 17)==0 ){
    rc = SHELL_OPEN_APPENDVFS;
  }else{
    fseek(f, -22, SEEK_END);
    n = fread(zBuf, 22, 1, f);
    if( n==1 && zBuf[0]==0x50 && zBuf[1]==0x4b && zBuf[2]==0x05
       && zBuf[3]==0x06 ){
      rc = SHELL_OPEN_ZIPFILE;
    }else if( n==0 && dfltZip && sqlite3_strlike("%.zip",zName,0)==0 ){
      rc = SHELL_OPEN_ZIPFILE;
    }
  }
  fclose(f);
  return rc;  
}

#ifdef SQLITE_ENABLE_DESERIALIZE
/*
** Reconstruct an in-memory database using the output from the "dbtotxt"
** program.  Read content from the file in p->zDbFilename.  If p->zDbFilename
** is 0, then read from standard input.
*/
static unsigned char *readHexDb(ShellState *p, int *pnData){
  unsigned char *a = 0;
  int nLine;
  int n = 0;
  int pgsz = 0;
  int iOffset = 0;
  int j, k;
  int rc;
  FILE *in;
  unsigned char x[16];
  char zLine[1000];
  if( p->zDbFilename ){
    in = fopen(p->zDbFilename, "r");
    if( in==0 ){
      utf8_printf(stderr, "cannot open \"%s\" for reading\n", p->zDbFilename);
      return 0;
    }
    nLine = 0;
  }else{
    in = p->in;
    nLine = p->lineno;
  }
  *pnData = 0;
  nLine++;
  if( fgets(zLine, sizeof(zLine), in)==0 ) goto readHexDb_error;
  rc = sscanf(zLine, "| size %d pagesize %d", &n, &pgsz);
  if( rc!=2 ) goto readHexDb_error;
  if( n<=0 ) goto readHexDb_error;
  a = sqlite3_malloc( n );
  if( a==0 ){
    utf8_printf(stderr, "Out of memory!\n");
    goto readHexDb_error;
  }
  memset(a, 0, n);
  if( pgsz<512 || pgsz>65536 || (pgsz & (pgsz-1))!=0 ){
    utf8_printf(stderr, "invalid pagesize\n");
    goto readHexDb_error;
  }
  for(nLine++; fgets(zLine, sizeof(zLine), in)!=0; nLine++){
    rc = sscanf(zLine, "| page %d offset %d", &j, &k);
    if( rc==2 ){
      iOffset = k;
      continue;
    }
    if( strncmp(zLine, "| end ", 6)==0 ){
      break;
    }
    rc = sscanf(zLine,"| %d: %hhx %hhx %hhx %hhx %hhx %hhx %hhx %hhx"
                      "  %hhx %hhx %hhx %hhx %hhx %hhx %hhx %hhx",
                &j, &x[0], &x[1], &x[2], &x[3], &x[4], &x[5], &x[6], &x[7],
                &x[8], &x[9], &x[10], &x[11], &x[12], &x[13], &x[14], &x[15]);
    if( rc==17 ){
      k = iOffset+j;
      if( k+16<=n ){
        memcpy(a+k, x, 16);
      }
    }
  }
  *pnData = n;
  if( in!=p->in ){
    fclose(in);
  }else{
    p->lineno = nLine;
  }
  return a;

readHexDb_error:
  if( in!=stdin ){
    fclose(in);
  }else{
    while( fgets(zLine, sizeof(zLine), p->in)!=0 ){
      nLine++;
      if(strncmp(zLine, "| end ", 6)==0 ) break;
    }
    p->lineno = nLine;
  }
  sqlite3_free(a);
  utf8_printf(stderr,"Error on line %d of --hexdb input\n", nLine);
  return 0;
}
#endif /* SQLITE_ENABLE_DESERIALIZE */

/* Flags for open_db().
**
** The default behavior of open_db() is to exit(1) if the database fails to
** open.  The OPEN_DB_KEEPALIVE flag changes that so that it prints an error
** but still returns without calling exit.
**
** The OPEN_DB_ZIPFILE flag causes open_db() to prefer to open files as a
** ZIP archive if the file does not exist or is empty and its name matches
** the *.zip pattern.
*/
#define OPEN_DB_KEEPALIVE   0x001   /* Return after error if true */
#define OPEN_DB_ZIPFILE     0x002   /* Open as ZIP if name matches *.zip */

/*
** Make sure the database is open.  If it is not, then open it.  If
** the database fails to open, print an error message and exit.
*/
static void open_db(ShellState *p, int openFlags){
  if( p->db==0 ){
    if( p->openMode==SHELL_OPEN_UNSPEC ){
      if( p->zDbFilename==0 || p->zDbFilename[0]==0 ){
        p->openMode = SHELL_OPEN_NORMAL;
      }else{
        p->openMode = (u8)deduceDatabaseType(p->zDbFilename, 
                             (openFlags & OPEN_DB_ZIPFILE)!=0);
      }
    }
    switch( p->openMode ){
      case SHELL_OPEN_APPENDVFS: {
        sqlite3_open_v2(p->zDbFilename, &p->db, 
           SQLITE_OPEN_READWRITE|SQLITE_OPEN_CREATE, "apndvfs");
        break;
      }
      case SHELL_OPEN_HEXDB:
      case SHELL_OPEN_DESERIALIZE: {
        sqlite3_open(0, &p->db);
        break;
      }
      case SHELL_OPEN_ZIPFILE: {
        sqlite3_open(":memory:", &p->db);
        break;
      }
      case SHELL_OPEN_READONLY: {
        sqlite3_open_v2(p->zDbFilename, &p->db, SQLITE_OPEN_READONLY, 0);
        break;
      }
      case SHELL_OPEN_REUSESCHEMA: {
        sqlite3_open_v2(p->zDbFilename, &p->db,
           SQLITE_OPEN_READWRITE|SQLITE_OPEN_CREATE|SQLITE_OPEN_REUSE_SCHEMA, 0);
        break;
      }
      case SHELL_OPEN_UNSPEC:
      case SHELL_OPEN_NORMAL: {
        sqlite3_open(p->zDbFilename, &p->db);
        break;
      }
    }
    globalDb = p->db;
    if( p->db==0 || SQLITE_OK!=sqlite3_errcode(p->db) ){
      utf8_printf(stderr,"Error: unable to open database \"%s\": %s\n",
          p->zDbFilename, sqlite3_errmsg(p->db));
      if( openFlags & OPEN_DB_KEEPALIVE ){
        sqlite3_open(":memory:", &p->db);
        return;
      }
      exit(1);
    }
#ifndef SQLITE_OMIT_LOAD_EXTENSION
    sqlite3_enable_load_extension(p->db, 1);
#endif
    sqlite3_fileio_init(p->db, 0, 0);
    sqlite3_shathree_init(p->db, 0, 0);
    sqlite3_completion_init(p->db, 0, 0);
#ifdef SQLITE_HAVE_ZLIB
    sqlite3_zipfile_init(p->db, 0, 0);
    sqlite3_sqlar_init(p->db, 0, 0);
#endif
    sqlite3_create_function(p->db, "shell_add_schema", 3, SQLITE_UTF8, 0,
                            shellAddSchemaName, 0, 0);
    sqlite3_create_function(p->db, "shell_module_schema", 1, SQLITE_UTF8, 0,
                            shellModuleSchema, 0, 0);
    sqlite3_create_function(p->db, "shell_putsnl", 1, SQLITE_UTF8, p,
                            shellPutsFunc, 0, 0);
#ifndef SQLITE_NOHAVE_SYSTEM
    sqlite3_create_function(p->db, "edit", 1, SQLITE_UTF8, 0,
                            editFunc, 0, 0);
    sqlite3_create_function(p->db, "edit", 2, SQLITE_UTF8, 0,
                            editFunc, 0, 0);
#endif
    if( p->openMode==SHELL_OPEN_ZIPFILE ){
      char *zSql = sqlite3_mprintf(
         "CREATE VIRTUAL TABLE zip USING zipfile(%Q);", p->zDbFilename);
      sqlite3_exec(p->db, zSql, 0, 0, 0);
      sqlite3_free(zSql);
    }
#ifdef SQLITE_ENABLE_DESERIALIZE
    else
    if( p->openMode==SHELL_OPEN_DESERIALIZE || p->openMode==SHELL_OPEN_HEXDB ){
      int rc;
      int nData = 0;
      unsigned char *aData;
      if( p->openMode==SHELL_OPEN_DESERIALIZE ){
        aData = (unsigned char*)readFile(p->zDbFilename, &nData);
      }else{
        aData = readHexDb(p, &nData);
        if( aData==0 ){
          utf8_printf(stderr, "Error in hexdb input\n");
          return;
        }
      }
      rc = sqlite3_deserialize(p->db, "main", aData, nData, nData,
                   SQLITE_DESERIALIZE_RESIZEABLE |
                   SQLITE_DESERIALIZE_FREEONCLOSE);
      if( rc ){
        utf8_printf(stderr, "Error: sqlite3_deserialize() returns %d\n", rc);
      }
      if( p->szMax>0 ){
        sqlite3_file_control(p->db, "main", SQLITE_FCNTL_SIZE_LIMIT, &p->szMax);
      }
    }
#endif
  }
}

/*
** Attempt to close the databaes connection.  Report errors.
*/
void close_db(sqlite3 *db){
  int rc = sqlite3_close(db);
  if( rc ){
    utf8_printf(stderr, "Error: sqlite3_close() returns %d: %s\n",
        rc, sqlite3_errmsg(db));
  } 
}

#if HAVE_READLINE || HAVE_EDITLINE
/*
** Readline completion callbacks
*/
static char *readline_completion_generator(const char *text, int state){
  static sqlite3_stmt *pStmt = 0;
  char *zRet;
  if( state==0 ){
    char *zSql;
    sqlite3_finalize(pStmt);
    zSql = sqlite3_mprintf("SELECT DISTINCT candidate COLLATE nocase"
                           "  FROM completion(%Q) ORDER BY 1", text);
    sqlite3_prepare_v2(globalDb, zSql, -1, &pStmt, 0);
    sqlite3_free(zSql);
  }
  if( sqlite3_step(pStmt)==SQLITE_ROW ){
    zRet = strdup((const char*)sqlite3_column_text(pStmt, 0));
  }else{
    sqlite3_finalize(pStmt);
    pStmt = 0;
    zRet = 0;
  }
  return zRet;
}
static char **readline_completion(const char *zText, int iStart, int iEnd){
  rl_attempted_completion_over = 1;
  return rl_completion_matches(zText, readline_completion_generator);
}

#elif HAVE_LINENOISE
/*
** Linenoise completion callback
*/
static void linenoise_completion(const char *zLine, linenoiseCompletions *lc){
  int nLine = strlen30(zLine);
  int i, iStart;
  sqlite3_stmt *pStmt = 0;
  char *zSql;
  char zBuf[1000];

  if( nLine>sizeof(zBuf)-30 ) return;
  if( zLine[0]=='.' || zLine[0]=='#') return;
  for(i=nLine-1; i>=0 && (isalnum(zLine[i]) || zLine[i]=='_'); i--){}
  if( i==nLine-1 ) return;
  iStart = i+1;
  memcpy(zBuf, zLine, iStart);
  zSql = sqlite3_mprintf("SELECT DISTINCT candidate COLLATE nocase"
                         "  FROM completion(%Q,%Q) ORDER BY 1",
                         &zLine[iStart], zLine);
  sqlite3_prepare_v2(globalDb, zSql, -1, &pStmt, 0);
  sqlite3_free(zSql);
  sqlite3_exec(globalDb, "PRAGMA page_count", 0, 0, 0); /* Load the schema */
  while( sqlite3_step(pStmt)==SQLITE_ROW ){
    const char *zCompletion = (const char*)sqlite3_column_text(pStmt, 0);
    int nCompletion = sqlite3_column_bytes(pStmt, 0);
    if( iStart+nCompletion < sizeof(zBuf)-1 ){
      memcpy(zBuf+iStart, zCompletion, nCompletion+1);
      linenoiseAddCompletion(lc, zBuf);
    }
  }
  sqlite3_finalize(pStmt);
}
#endif

/*
** Do C-language style dequoting.
**
**    \a    -> alarm
**    \b    -> backspace
**    \t    -> tab
**    \n    -> newline
**    \v    -> vertical tab
**    \f    -> form feed
**    \r    -> carriage return
**    \s    -> space
**    \"    -> "
**    \'    -> '
**    \\    -> backslash
**    \NNN  -> ascii character NNN in octal
*/
static void resolve_backslashes(char *z){
  int i, j;
  char c;
  while( *z && *z!='\\' ) z++;
  for(i=j=0; (c = z[i])!=0; i++, j++){
    if( c=='\\' && z[i+1]!=0 ){
      c = z[++i];
      if( c=='a' ){
        c = '\a';
      }else if( c=='b' ){
        c = '\b';
      }else if( c=='t' ){
        c = '\t';
      }else if( c=='n' ){
        c = '\n';
      }else if( c=='v' ){
        c = '\v';
      }else if( c=='f' ){
        c = '\f';
      }else if( c=='r' ){
        c = '\r';
      }else if( c=='"' ){
        c = '"';
      }else if( c=='\'' ){
        c = '\'';
      }else if( c=='\\' ){
        c = '\\';
      }else if( c>='0' && c<='7' ){
        c -= '0';
        if( z[i+1]>='0' && z[i+1]<='7' ){
          i++;
          c = (c<<3) + z[i] - '0';
          if( z[i+1]>='0' && z[i+1]<='7' ){
            i++;
            c = (c<<3) + z[i] - '0';
          }
        }
      }
    }
    z[j] = c;
  }
  if( j<i ) z[j] = 0;
}

/*
** Interpret zArg as either an integer or a boolean value.  Return 1 or 0
** for TRUE and FALSE.  Return the integer value if appropriate.
*/
static int booleanValue(const char *zArg){
  int i;
  if( zArg[0]=='0' && zArg[1]=='x' ){
    for(i=2; hexDigitValue(zArg[i])>=0; i++){}
  }else{
    for(i=0; zArg[i]>='0' && zArg[i]<='9'; i++){}
  }
  if( i>0 && zArg[i]==0 ) return (int)(integerValue(zArg) & 0xffffffff);
  if( sqlite3_stricmp(zArg, "on")==0 || sqlite3_stricmp(zArg,"yes")==0 ){
    return 1;
  }
  if( sqlite3_stricmp(zArg, "off")==0 || sqlite3_stricmp(zArg,"no")==0 ){
    return 0;
  }
  utf8_printf(stderr, "ERROR: Not a boolean value: \"%s\". Assuming \"no\".\n",
          zArg);
  return 0;
}

/*
** Set or clear a shell flag according to a boolean value.
*/
static void setOrClearFlag(ShellState *p, unsigned mFlag, const char *zArg){
  if( booleanValue(zArg) ){
    ShellSetFlag(p, mFlag);
  }else{
    ShellClearFlag(p, mFlag);
  }
}

/*
** Close an output file, assuming it is not stderr or stdout
*/
static void output_file_close(FILE *f){
  if( f && f!=stdout && f!=stderr ) fclose(f);
}

/*
** Try to open an output file.   The names "stdout" and "stderr" are
** recognized and do the right thing.  NULL is returned if the output
** filename is "off".
*/
static FILE *output_file_open(const char *zFile, int bTextMode){
  FILE *f;
  if( strcmp(zFile,"stdout")==0 ){
    f = stdout;
  }else if( strcmp(zFile, "stderr")==0 ){
    f = stderr;
  }else if( strcmp(zFile, "off")==0 ){
    f = 0;
  }else{
    f = fopen(zFile, bTextMode ? "w" : "wb");
    if( f==0 ){
      utf8_printf(stderr, "Error: cannot open \"%s\"\n", zFile);
    }
  }
  return f;
}

#ifndef SQLITE_OMIT_TRACE
/*
** A routine for handling output from sqlite3_trace().
*/
static int sql_trace_callback(
  unsigned mType,         /* The trace type */
  void *pArg,             /* The ShellState pointer */
  void *pP,               /* Usually a pointer to sqlite_stmt */
  void *pX                /* Auxiliary output */
){
  ShellState *p = (ShellState*)pArg;
  sqlite3_stmt *pStmt;
  const char *zSql;
  int nSql;
  if( p->traceOut==0 ) return 0;
  if( mType==SQLITE_TRACE_CLOSE ){
    utf8_printf(p->traceOut, "-- closing database connection\n");
    return 0;
  }
  if( mType!=SQLITE_TRACE_ROW && ((const char*)pX)[0]=='-' ){
    zSql = (const char*)pX;
  }else{
    pStmt = (sqlite3_stmt*)pP;
    switch( p->eTraceType ){
      case SHELL_TRACE_EXPANDED: {
        zSql = sqlite3_expanded_sql(pStmt);
        break;
      }
#ifdef SQLITE_ENABLE_NORMALIZE
      case SHELL_TRACE_NORMALIZED: {
        zSql = sqlite3_normalized_sql(pStmt);
        break;
      }
#endif
      default: {
        zSql = sqlite3_sql(pStmt);
        break;
      }
    }
  }
  if( zSql==0 ) return 0;
  nSql = strlen30(zSql);
  while( nSql>0 && zSql[nSql-1]==';' ){ nSql--; }
  switch( mType ){
    case SQLITE_TRACE_ROW:
    case SQLITE_TRACE_STMT: {
      utf8_printf(p->traceOut, "%.*s;\n", nSql, zSql);
      break;
    }
    case SQLITE_TRACE_PROFILE: {
      sqlite3_int64 nNanosec = *(sqlite3_int64*)pX;
      utf8_printf(p->traceOut, "%.*s; -- %lld ns\n", nSql, zSql, nNanosec);
      break;
    }
  }
  return 0;
}
#endif

/*
** A no-op routine that runs with the ".breakpoint" doc-command.  This is
** a useful spot to set a debugger breakpoint.
*/
static void test_breakpoint(void){
  static int nCall = 0;
  nCall++;
}

/*
** An object used to read a CSV and other files for import.
*/
typedef struct ImportCtx ImportCtx;
struct ImportCtx {
  const char *zFile;  /* Name of the input file */
  FILE *in;           /* Read the CSV text from this input stream */
  char *z;            /* Accumulated text for a field */
  int n;              /* Number of bytes in z */
  int nAlloc;         /* Space allocated for z[] */
  int nLine;          /* Current line number */
  int bNotFirst;      /* True if one or more bytes already read */
  int cTerm;          /* Character that terminated the most recent field */
  int cColSep;        /* The column separator character.  (Usually ",") */
  int cRowSep;        /* The row separator character.  (Usually "\n") */
};

/* Append a single byte to z[] */
static void import_append_char(ImportCtx *p, int c){
  if( p->n+1>=p->nAlloc ){
    p->nAlloc += p->nAlloc + 100;
    p->z = sqlite3_realloc64(p->z, p->nAlloc);
    if( p->z==0 ) shell_out_of_memory();
  }
  p->z[p->n++] = (char)c;
}

/* Read a single field of CSV text.  Compatible with rfc4180 and extended
** with the option of having a separator other than ",".
**
**   +  Input comes from p->in.
**   +  Store results in p->z of length p->n.  Space to hold p->z comes
**      from sqlite3_malloc64().
**   +  Use p->cSep as the column separator.  The default is ",".
**   +  Use p->rSep as the row separator.  The default is "\n".
**   +  Keep track of the line number in p->nLine.
**   +  Store the character that terminates the field in p->cTerm.  Store
**      EOF on end-of-file.
**   +  Report syntax errors on stderr
*/
static char *SQLITE_CDECL csv_read_one_field(ImportCtx *p){
  int c;
  int cSep = p->cColSep;
  int rSep = p->cRowSep;
  p->n = 0;
  c = fgetc(p->in);
  if( c==EOF || seenInterrupt ){
    p->cTerm = EOF;
    return 0;
  }
  if( c=='"' ){
    int pc, ppc;
    int startLine = p->nLine;
    int cQuote = c;
    pc = ppc = 0;
    while( 1 ){
      c = fgetc(p->in);
      if( c==rSep ) p->nLine++;
      if( c==cQuote ){
        if( pc==cQuote ){
          pc = 0;
          continue;
        }
      }
      if( (c==cSep && pc==cQuote)
       || (c==rSep && pc==cQuote)
       || (c==rSep && pc=='\r' && ppc==cQuote)
       || (c==EOF && pc==cQuote)
      ){
        do{ p->n--; }while( p->z[p->n]!=cQuote );
        p->cTerm = c;
        break;
      }
      if( pc==cQuote && c!='\r' ){
        utf8_printf(stderr, "%s:%d: unescaped %c character\n",
                p->zFile, p->nLine, cQuote);
      }
      if( c==EOF ){
        utf8_printf(stderr, "%s:%d: unterminated %c-quoted field\n",
                p->zFile, startLine, cQuote);
        p->cTerm = c;
        break;
      }
      import_append_char(p, c);
      ppc = pc;
      pc = c;
    }
  }else{
    /* If this is the first field being parsed and it begins with the
    ** UTF-8 BOM  (0xEF BB BF) then skip the BOM */
    if( (c&0xff)==0xef && p->bNotFirst==0 ){
      import_append_char(p, c);
      c = fgetc(p->in);
      if( (c&0xff)==0xbb ){
        import_append_char(p, c);
        c = fgetc(p->in);
        if( (c&0xff)==0xbf ){
          p->bNotFirst = 1;
          p->n = 0;
          return csv_read_one_field(p);
        }
      }
    }
    while( c!=EOF && c!=cSep && c!=rSep ){
      import_append_char(p, c);
      c = fgetc(p->in);
    }
    if( c==rSep ){
      p->nLine++;
      if( p->n>0 && p->z[p->n-1]=='\r' ) p->n--;
    }
    p->cTerm = c;
  }
  if( p->z ) p->z[p->n] = 0;
  p->bNotFirst = 1;
  return p->z;
}

/* Read a single field of ASCII delimited text.
**
**   +  Input comes from p->in.
**   +  Store results in p->z of length p->n.  Space to hold p->z comes
**      from sqlite3_malloc64().
**   +  Use p->cSep as the column separator.  The default is "\x1F".
**   +  Use p->rSep as the row separator.  The default is "\x1E".
**   +  Keep track of the row number in p->nLine.
**   +  Store the character that terminates the field in p->cTerm.  Store
**      EOF on end-of-file.
**   +  Report syntax errors on stderr
*/
static char *SQLITE_CDECL ascii_read_one_field(ImportCtx *p){
  int c;
  int cSep = p->cColSep;
  int rSep = p->cRowSep;
  p->n = 0;
  c = fgetc(p->in);
  if( c==EOF || seenInterrupt ){
    p->cTerm = EOF;
    return 0;
  }
  while( c!=EOF && c!=cSep && c!=rSep ){
    import_append_char(p, c);
    c = fgetc(p->in);
  }
  if( c==rSep ){
    p->nLine++;
  }
  p->cTerm = c;
  if( p->z ) p->z[p->n] = 0;
  return p->z;
}

/*
** Try to transfer data for table zTable.  If an error is seen while
** moving forward, try to go backwards.  The backwards movement won't
** work for WITHOUT ROWID tables.
*/
static void tryToCloneData(
  ShellState *p,
  sqlite3 *newDb,
  const char *zTable
){
  sqlite3_stmt *pQuery = 0;
  sqlite3_stmt *pInsert = 0;
  char *zQuery = 0;
  char *zInsert = 0;
  int rc;
  int i, j, n;
  int nTable = strlen30(zTable);
  int k = 0;
  int cnt = 0;
  const int spinRate = 10000;

  zQuery = sqlite3_mprintf("SELECT * FROM \"%w\"", zTable);
  rc = sqlite3_prepare_v2(p->db, zQuery, -1, &pQuery, 0);
  if( rc ){
    utf8_printf(stderr, "Error %d: %s on [%s]\n",
            sqlite3_extended_errcode(p->db), sqlite3_errmsg(p->db),
            zQuery);
    goto end_data_xfer;
  }
  n = sqlite3_column_count(pQuery);
  zInsert = sqlite3_malloc64(200 + nTable + n*3);
  if( zInsert==0 ) shell_out_of_memory();
  sqlite3_snprintf(200+nTable,zInsert,
                   "INSERT OR IGNORE INTO \"%s\" VALUES(?", zTable);
  i = strlen30(zInsert);
  for(j=1; j<n; j++){
    memcpy(zInsert+i, ",?", 2);
    i += 2;
  }
  memcpy(zInsert+i, ");", 3);
  rc = sqlite3_prepare_v2(newDb, zInsert, -1, &pInsert, 0);
  if( rc ){
    utf8_printf(stderr, "Error %d: %s on [%s]\n",
            sqlite3_extended_errcode(newDb), sqlite3_errmsg(newDb),
            zQuery);
    goto end_data_xfer;
  }
  for(k=0; k<2; k++){
    while( (rc = sqlite3_step(pQuery))==SQLITE_ROW ){
      for(i=0; i<n; i++){
        switch( sqlite3_column_type(pQuery, i) ){
          case SQLITE_NULL: {
            sqlite3_bind_null(pInsert, i+1);
            break;
          }
          case SQLITE_INTEGER: {
            sqlite3_bind_int64(pInsert, i+1, sqlite3_column_int64(pQuery,i));
            break;
          }
          case SQLITE_FLOAT: {
            sqlite3_bind_double(pInsert, i+1, sqlite3_column_double(pQuery,i));
            break;
          }
          case SQLITE_TEXT: {
            sqlite3_bind_text(pInsert, i+1,
                             (const char*)sqlite3_column_text(pQuery,i),
                             -1, SQLITE_STATIC);
            break;
          }
          case SQLITE_BLOB: {
            sqlite3_bind_blob(pInsert, i+1, sqlite3_column_blob(pQuery,i),
                                            sqlite3_column_bytes(pQuery,i),
                                            SQLITE_STATIC);
            break;
          }
        }
      } /* End for */
      rc = sqlite3_step(pInsert);
      if( rc!=SQLITE_OK && rc!=SQLITE_ROW && rc!=SQLITE_DONE ){
        utf8_printf(stderr, "Error %d: %s\n", sqlite3_extended_errcode(newDb),
                        sqlite3_errmsg(newDb));
      }
      sqlite3_reset(pInsert);
      cnt++;
      if( (cnt%spinRate)==0 ){
        printf("%c\b", "|/-\\"[(cnt/spinRate)%4]);
        fflush(stdout);
      }
    } /* End while */
    if( rc==SQLITE_DONE ) break;
    sqlite3_finalize(pQuery);
    sqlite3_free(zQuery);
    zQuery = sqlite3_mprintf("SELECT * FROM \"%w\" ORDER BY rowid DESC;",
                             zTable);
    rc = sqlite3_prepare_v2(p->db, zQuery, -1, &pQuery, 0);
    if( rc ){
      utf8_printf(stderr, "Warning: cannot step \"%s\" backwards", zTable);
      break;
    }
  } /* End for(k=0...) */

end_data_xfer:
  sqlite3_finalize(pQuery);
  sqlite3_finalize(pInsert);
  sqlite3_free(zQuery);
  sqlite3_free(zInsert);
}


/*
** Try to transfer all rows of the schema that match zWhere.  For
** each row, invoke xForEach() on the object defined by that row.
** If an error is encountered while moving forward through the
** sqlite_master table, try again moving backwards.
*/
static void tryToCloneSchema(
  ShellState *p,
  sqlite3 *newDb,
  const char *zWhere,
  void (*xForEach)(ShellState*,sqlite3*,const char*)
){
  sqlite3_stmt *pQuery = 0;
  char *zQuery = 0;
  int rc;
  const unsigned char *zName;
  const unsigned char *zSql;
  char *zErrMsg = 0;

  zQuery = sqlite3_mprintf("SELECT name, sql FROM sqlite_master"
                           " WHERE %s", zWhere);
  rc = sqlite3_prepare_v2(p->db, zQuery, -1, &pQuery, 0);
  if( rc ){
    utf8_printf(stderr, "Error: (%d) %s on [%s]\n",
                    sqlite3_extended_errcode(p->db), sqlite3_errmsg(p->db),
                    zQuery);
    goto end_schema_xfer;
  }
  while( (rc = sqlite3_step(pQuery))==SQLITE_ROW ){
    zName = sqlite3_column_text(pQuery, 0);
    zSql = sqlite3_column_text(pQuery, 1);
    printf("%s... ", zName); fflush(stdout);
    sqlite3_exec(newDb, (const char*)zSql, 0, 0, &zErrMsg);
    if( zErrMsg ){
      utf8_printf(stderr, "Error: %s\nSQL: [%s]\n", zErrMsg, zSql);
      sqlite3_free(zErrMsg);
      zErrMsg = 0;
    }
    if( xForEach ){
      xForEach(p, newDb, (const char*)zName);
    }
    printf("done\n");
  }
  if( rc!=SQLITE_DONE ){
    sqlite3_finalize(pQuery);
    sqlite3_free(zQuery);
    zQuery = sqlite3_mprintf("SELECT name, sql FROM sqlite_master"
                             " WHERE %s ORDER BY rowid DESC", zWhere);
    rc = sqlite3_prepare_v2(p->db, zQuery, -1, &pQuery, 0);
    if( rc ){
      utf8_printf(stderr, "Error: (%d) %s on [%s]\n",
                      sqlite3_extended_errcode(p->db), sqlite3_errmsg(p->db),
                      zQuery);
      goto end_schema_xfer;
    }
    while( (rc = sqlite3_step(pQuery))==SQLITE_ROW ){
      zName = sqlite3_column_text(pQuery, 0);
      zSql = sqlite3_column_text(pQuery, 1);
      printf("%s... ", zName); fflush(stdout);
      sqlite3_exec(newDb, (const char*)zSql, 0, 0, &zErrMsg);
      if( zErrMsg ){
        utf8_printf(stderr, "Error: %s\nSQL: [%s]\n", zErrMsg, zSql);
        sqlite3_free(zErrMsg);
        zErrMsg = 0;
      }
      if( xForEach ){
        xForEach(p, newDb, (const char*)zName);
      }
      printf("done\n");
    }
  }
end_schema_xfer:
  sqlite3_finalize(pQuery);
  sqlite3_free(zQuery);
}

/*
** Open a new database file named "zNewDb".  Try to recover as much information
** as possible out of the main database (which might be corrupt) and write it
** into zNewDb.
*/
static void tryToClone(ShellState *p, const char *zNewDb){
  int rc;
  sqlite3 *newDb = 0;
  if( access(zNewDb,0)==0 ){
    utf8_printf(stderr, "File \"%s\" already exists.\n", zNewDb);
    return;
  }
  rc = sqlite3_open(zNewDb, &newDb);
  if( rc ){
    utf8_printf(stderr, "Cannot create output database: %s\n",
            sqlite3_errmsg(newDb));
  }else{
    sqlite3_exec(p->db, "PRAGMA writable_schema=ON;", 0, 0, 0);
    sqlite3_exec(newDb, "BEGIN EXCLUSIVE;", 0, 0, 0);
    tryToCloneSchema(p, newDb, "type='table'", tryToCloneData);
    tryToCloneSchema(p, newDb, "type!='table'", 0);
    sqlite3_exec(newDb, "COMMIT;", 0, 0, 0);
    sqlite3_exec(p->db, "PRAGMA writable_schema=OFF;", 0, 0, 0);
  }
  close_db(newDb);
}

/*
** Change the output file back to stdout.
**
** If the p->doXdgOpen flag is set, that means the output was being
** redirected to a temporary file named by p->zTempFile.  In that case,
** launch start/open/xdg-open on that temporary file.
*/
static void output_reset(ShellState *p){
  if( p->outfile[0]=='|' ){
#ifndef SQLITE_OMIT_POPEN
    pclose(p->out);
#endif
  }else{
    output_file_close(p->out);
#ifndef SQLITE_NOHAVE_SYSTEM
    if( p->doXdgOpen ){
      const char *zXdgOpenCmd =
#if defined(_WIN32)
      "start";
#elif defined(__APPLE__)
      "open";
#else
      "xdg-open";
#endif
      char *zCmd;
      zCmd = sqlite3_mprintf("%s %s", zXdgOpenCmd, p->zTempFile);
      if( system(zCmd) ){
        utf8_printf(stderr, "Failed: [%s]\n", zCmd);
      }
      sqlite3_free(zCmd);
      outputModePop(p);
      p->doXdgOpen = 0;
    }
#endif /* !defined(SQLITE_NOHAVE_SYSTEM) */
  }
  p->outfile[0] = 0;
  p->out = stdout;
}

/*
** Run an SQL command and return the single integer result.
*/
static int db_int(ShellState *p, const char *zSql){
  sqlite3_stmt *pStmt;
  int res = 0;
  sqlite3_prepare_v2(p->db, zSql, -1, &pStmt, 0);
  if( pStmt && sqlite3_step(pStmt)==SQLITE_ROW ){
    res = sqlite3_column_int(pStmt,0);
  }
  sqlite3_finalize(pStmt);
  return res;
}

/*
** Convert a 2-byte or 4-byte big-endian integer into a native integer
*/
static unsigned int get2byteInt(unsigned char *a){
  return (a[0]<<8) + a[1];
}
static unsigned int get4byteInt(unsigned char *a){
  return (a[0]<<24) + (a[1]<<16) + (a[2]<<8) + a[3];
}

/*
** Implementation of the ".info" command.
**
** Return 1 on error, 2 to exit, and 0 otherwise.
*/
static int shell_dbinfo_command(ShellState *p, int nArg, char **azArg){
  static const struct { const char *zName; int ofst; } aField[] = {
     { "file change counter:",  24  },
     { "database page count:",  28  },
     { "freelist page count:",  36  },
     { "schema cookie:",        40  },
     { "schema format:",        44  },
     { "default cache size:",   48  },
     { "autovacuum top root:",  52  },
     { "incremental vacuum:",   64  },
     { "text encoding:",        56  },
     { "user version:",         60  },
     { "application id:",       68  },
     { "software version:",     96  },
  };
  static const struct { const char *zName; const char *zSql; } aQuery[] = {
     { "number of tables:",
       "SELECT count(*) FROM %s WHERE type='table'" },
     { "number of indexes:",
       "SELECT count(*) FROM %s WHERE type='index'" },
     { "number of triggers:",
       "SELECT count(*) FROM %s WHERE type='trigger'" },
     { "number of views:",
       "SELECT count(*) FROM %s WHERE type='view'" },
     { "schema size:",
       "SELECT total(length(sql)) FROM %s" },
  };
  int i;
  unsigned iDataVersion;
  char *zSchemaTab;
  char *zDb = nArg>=2 ? azArg[1] : "main";
  sqlite3_stmt *pStmt = 0;
  unsigned char aHdr[100];
  open_db(p, 0);
  if( p->db==0 ) return 1;
  sqlite3_prepare_v2(p->db,"SELECT data FROM sqlite_dbpage(?1) WHERE pgno=1",
                     -1, &pStmt, 0);
  sqlite3_bind_text(pStmt, 1, zDb, -1, SQLITE_STATIC);
  if( sqlite3_step(pStmt)==SQLITE_ROW
   && sqlite3_column_bytes(pStmt,0)>100
  ){
    memcpy(aHdr, sqlite3_column_blob(pStmt,0), 100);
    sqlite3_finalize(pStmt);
  }else{
    raw_printf(stderr, "unable to read database header\n");
    sqlite3_finalize(pStmt);
    return 1;
  }
  i = get2byteInt(aHdr+16);
  if( i==1 ) i = 65536;
  utf8_printf(p->out, "%-20s %d\n", "database page size:", i);
  utf8_printf(p->out, "%-20s %d\n", "write format:", aHdr[18]);
  utf8_printf(p->out, "%-20s %d\n", "read format:", aHdr[19]);
  utf8_printf(p->out, "%-20s %d\n", "reserved bytes:", aHdr[20]);
  for(i=0; i<ArraySize(aField); i++){
    int ofst = aField[i].ofst;
    unsigned int val = get4byteInt(aHdr + ofst);
    utf8_printf(p->out, "%-20s %u", aField[i].zName, val);
    switch( ofst ){
      case 56: {
        if( val==1 ) raw_printf(p->out, " (utf8)");
        if( val==2 ) raw_printf(p->out, " (utf16le)");
        if( val==3 ) raw_printf(p->out, " (utf16be)");
      }
    }
    raw_printf(p->out, "\n");
  }
  if( zDb==0 ){
    zSchemaTab = sqlite3_mprintf("main.sqlite_master");
  }else if( strcmp(zDb,"temp")==0 ){
    zSchemaTab = sqlite3_mprintf("%s", "sqlite_temp_master");
  }else{
    zSchemaTab = sqlite3_mprintf("\"%w\".sqlite_master", zDb);
  }
  for(i=0; i<ArraySize(aQuery); i++){
    char *zSql = sqlite3_mprintf(aQuery[i].zSql, zSchemaTab);
    int val = db_int(p, zSql);
    sqlite3_free(zSql);
    utf8_printf(p->out, "%-20s %d\n", aQuery[i].zName, val);
  }
  sqlite3_free(zSchemaTab);
  sqlite3_file_control(p->db, zDb, SQLITE_FCNTL_DATA_VERSION, &iDataVersion);
  utf8_printf(p->out, "%-20s %u\n", "data version", iDataVersion);
  return 0;
}

/*
** Print the current sqlite3_errmsg() value to stderr and return 1.
*/
static int shellDatabaseError(sqlite3 *db){
  const char *zErr = sqlite3_errmsg(db);
  utf8_printf(stderr, "Error: %s\n", zErr);
  return 1;
}

/*
** Compare the pattern in zGlob[] against the text in z[].  Return TRUE
** if they match and FALSE (0) if they do not match.
**
** Globbing rules:
**
**      '*'       Matches any sequence of zero or more characters.
**
**      '?'       Matches exactly one character.
**
**     [...]      Matches one character from the enclosed list of
**                characters.
**
**     [^...]     Matches one character not in the enclosed list.
**
**      '#'       Matches any sequence of one or more digits with an
**                optional + or - sign in front
**
**      ' '       Any span of whitespace matches any other span of
**                whitespace.
**
** Extra whitespace at the end of z[] is ignored.
*/
static int testcase_glob(const char *zGlob, const char *z){
  int c, c2;
  int invert;
  int seen;

  while( (c = (*(zGlob++)))!=0 ){
    if( IsSpace(c) ){
      if( !IsSpace(*z) ) return 0;
      while( IsSpace(*zGlob) ) zGlob++;
      while( IsSpace(*z) ) z++;
    }else if( c=='*' ){
      while( (c=(*(zGlob++))) == '*' || c=='?' ){
        if( c=='?' && (*(z++))==0 ) return 0;
      }
      if( c==0 ){
        return 1;
      }else if( c=='[' ){
        while( *z && testcase_glob(zGlob-1,z)==0 ){
          z++;
        }
        return (*z)!=0;
      }
      while( (c2 = (*(z++)))!=0 ){
        while( c2!=c ){
          c2 = *(z++);
          if( c2==0 ) return 0;
        }
        if( testcase_glob(zGlob,z) ) return 1;
      }
      return 0;
    }else if( c=='?' ){
      if( (*(z++))==0 ) return 0;
    }else if( c=='[' ){
      int prior_c = 0;
      seen = 0;
      invert = 0;
      c = *(z++);
      if( c==0 ) return 0;
      c2 = *(zGlob++);
      if( c2=='^' ){
        invert = 1;
        c2 = *(zGlob++);
      }
      if( c2==']' ){
        if( c==']' ) seen = 1;
        c2 = *(zGlob++);
      }
      while( c2 && c2!=']' ){
        if( c2=='-' && zGlob[0]!=']' && zGlob[0]!=0 && prior_c>0 ){
          c2 = *(zGlob++);
          if( c>=prior_c && c<=c2 ) seen = 1;
          prior_c = 0;
        }else{
          if( c==c2 ){
            seen = 1;
          }
          prior_c = c2;
        }
        c2 = *(zGlob++);
      }
      if( c2==0 || (seen ^ invert)==0 ) return 0;
    }else if( c=='#' ){
      if( (z[0]=='-' || z[0]=='+') && IsDigit(z[1]) ) z++;
      if( !IsDigit(z[0]) ) return 0;
      z++;
      while( IsDigit(z[0]) ){ z++; }
    }else{
      if( c!=(*(z++)) ) return 0;
    }
  }
  while( IsSpace(*z) ){ z++; }
  return *z==0;
}


/*
** Compare the string as a command-line option with either one or two
** initial "-" characters.
*/
static int optionMatch(const char *zStr, const char *zOpt){
  if( zStr[0]!='-' ) return 0;
  zStr++;
  if( zStr[0]=='-' ) zStr++;
  return strcmp(zStr, zOpt)==0;
}

/*
** Delete a file.
*/
int shellDeleteFile(const char *zFilename){
  int rc;
#ifdef _WIN32
  wchar_t *z = sqlite3_win32_utf8_to_unicode(zFilename);
  rc = _wunlink(z);
  sqlite3_free(z);
#else
  rc = unlink(zFilename);
#endif
  return rc;
}

/*
** Try to delete the temporary file (if there is one) and free the
** memory used to hold the name of the temp file.
*/
static void clearTempFile(ShellState *p){
  if( p->zTempFile==0 ) return;
  if( p->doXdgOpen ) return;
  if( shellDeleteFile(p->zTempFile) ) return;
  sqlite3_free(p->zTempFile);
  p->zTempFile = 0;
}

/*
** Create a new temp file name with the given suffix.
*/
static void newTempFile(ShellState *p, const char *zSuffix){
  clearTempFile(p);
  sqlite3_free(p->zTempFile);
  p->zTempFile = 0;
  if( p->db ){
    sqlite3_file_control(p->db, 0, SQLITE_FCNTL_TEMPFILENAME, &p->zTempFile);
  }
  if( p->zTempFile==0 ){
    sqlite3_uint64 r;
    sqlite3_randomness(sizeof(r), &r);
    p->zTempFile = sqlite3_mprintf("temp%llx.%s", r, zSuffix);
  }else{
    p->zTempFile = sqlite3_mprintf("%z.%s", p->zTempFile, zSuffix);
  }
  if( p->zTempFile==0 ){
    raw_printf(stderr, "out of memory\n");
    exit(1);
  }
}


/*
** The implementation of SQL scalar function fkey_collate_clause(), used
** by the ".lint fkey-indexes" command. This scalar function is always
** called with four arguments - the parent table name, the parent column name,
** the child table name and the child column name.
**
**   fkey_collate_clause('parent-tab', 'parent-col', 'child-tab', 'child-col')
**
** If either of the named tables or columns do not exist, this function
** returns an empty string. An empty string is also returned if both tables
** and columns exist but have the same default collation sequence. Or,
** if both exist but the default collation sequences are different, this
** function returns the string " COLLATE <parent-collation>", where
** <parent-collation> is the default collation sequence of the parent column.
*/
static void shellFkeyCollateClause(
  sqlite3_context *pCtx,
  int nVal,
  sqlite3_value **apVal
){
  sqlite3 *db = sqlite3_context_db_handle(pCtx);
  const char *zParent;
  const char *zParentCol;
  const char *zParentSeq;
  const char *zChild;
  const char *zChildCol;
  const char *zChildSeq = 0;  /* Initialize to avoid false-positive warning */
  int rc;

  assert( nVal==4 );
  zParent = (const char*)sqlite3_value_text(apVal[0]);
  zParentCol = (const char*)sqlite3_value_text(apVal[1]);
  zChild = (const char*)sqlite3_value_text(apVal[2]);
  zChildCol = (const char*)sqlite3_value_text(apVal[3]);

  sqlite3_result_text(pCtx, "", -1, SQLITE_STATIC);
  rc = sqlite3_table_column_metadata(
      db, "main", zParent, zParentCol, 0, &zParentSeq, 0, 0, 0
  );
  if( rc==SQLITE_OK ){
    rc = sqlite3_table_column_metadata(
        db, "main", zChild, zChildCol, 0, &zChildSeq, 0, 0, 0
    );
  }

  if( rc==SQLITE_OK && sqlite3_stricmp(zParentSeq, zChildSeq) ){
    char *z = sqlite3_mprintf(" COLLATE %s", zParentSeq);
    sqlite3_result_text(pCtx, z, -1, SQLITE_TRANSIENT);
    sqlite3_free(z);
  }
}


/*
** The implementation of dot-command ".lint fkey-indexes".
*/
static int lintFkeyIndexes(
  ShellState *pState,             /* Current shell tool state */
  char **azArg,                   /* Array of arguments passed to dot command */
  int nArg                        /* Number of entries in azArg[] */
){
  sqlite3 *db = pState->db;       /* Database handle to query "main" db of */
  FILE *out = pState->out;        /* Stream to write non-error output to */
  int bVerbose = 0;               /* If -verbose is present */
  int bGroupByParent = 0;         /* If -groupbyparent is present */
  int i;                          /* To iterate through azArg[] */
  const char *zIndent = "";       /* How much to indent CREATE INDEX by */
  int rc;                         /* Return code */
  sqlite3_stmt *pSql = 0;         /* Compiled version of SQL statement below */

  /*
  ** This SELECT statement returns one row for each foreign key constraint
  ** in the schema of the main database. The column values are:
  **
  ** 0. The text of an SQL statement similar to:
  **
  **      "EXPLAIN QUERY PLAN SELECT 1 FROM child_table WHERE child_key=?"
  **
  **    This SELECT is similar to the one that the foreign keys implementation
  **    needs to run internally on child tables. If there is an index that can
  **    be used to optimize this query, then it can also be used by the FK
  **    implementation to optimize DELETE or UPDATE statements on the parent
  **    table.
  **
  ** 1. A GLOB pattern suitable for sqlite3_strglob(). If the plan output by
  **    the EXPLAIN QUERY PLAN command matches this pattern, then the schema
  **    contains an index that can be used to optimize the query.
  **
  ** 2. Human readable text that describes the child table and columns. e.g.
  **
  **       "child_table(child_key1, child_key2)"
  **
  ** 3. Human readable text that describes the parent table and columns. e.g.
  **
  **       "parent_table(parent_key1, parent_key2)"
  **
  ** 4. A full CREATE INDEX statement for an index that could be used to
  **    optimize DELETE or UPDATE statements on the parent table. e.g.
  **
  **       "CREATE INDEX child_table_child_key ON child_table(child_key)"
  **
  ** 5. The name of the parent table.
  **
  ** These six values are used by the C logic below to generate the report.
  */
  const char *zSql =
  "SELECT "
    "     'EXPLAIN QUERY PLAN SELECT 1 FROM ' || quote(s.name) || ' WHERE '"
    "  || group_concat(quote(s.name) || '.' || quote(f.[from]) || '=?' "
    "  || fkey_collate_clause("
    "       f.[table], COALESCE(f.[to], p.[name]), s.name, f.[from]),' AND ')"
    ", "
    "     'SEARCH TABLE ' || s.name || ' USING COVERING INDEX*('"
    "  || group_concat('*=?', ' AND ') || ')'"
    ", "
    "     s.name  || '(' || group_concat(f.[from],  ', ') || ')'"
    ", "
    "     f.[table] || '(' || group_concat(COALESCE(f.[to], p.[name])) || ')'"
    ", "
    "     'CREATE INDEX ' || quote(s.name ||'_'|| group_concat(f.[from], '_'))"
    "  || ' ON ' || quote(s.name) || '('"
    "  || group_concat(quote(f.[from]) ||"
    "        fkey_collate_clause("
    "          f.[table], COALESCE(f.[to], p.[name]), s.name, f.[from]), ', ')"
    "  || ');'"
    ", "
    "     f.[table] "
    "FROM sqlite_master AS s, pragma_foreign_key_list(s.name) AS f "
    "LEFT JOIN pragma_table_info AS p ON (pk-1=seq AND p.arg=f.[table]) "
    "GROUP BY s.name, f.id "
    "ORDER BY (CASE WHEN ? THEN f.[table] ELSE s.name END)"
  ;
  const char *zGlobIPK = "SEARCH TABLE * USING INTEGER PRIMARY KEY (rowid=?)";

  for(i=2; i<nArg; i++){
    int n = strlen30(azArg[i]);
    if( n>1 && sqlite3_strnicmp("-verbose", azArg[i], n)==0 ){
      bVerbose = 1;
    }
    else if( n>1 && sqlite3_strnicmp("-groupbyparent", azArg[i], n)==0 ){
      bGroupByParent = 1;
      zIndent = "    ";
    }
    else{
      raw_printf(stderr, "Usage: %s %s ?-verbose? ?-groupbyparent?\n",
          azArg[0], azArg[1]
      );
      return SQLITE_ERROR;
    }
  }

  /* Register the fkey_collate_clause() SQL function */
  rc = sqlite3_create_function(db, "fkey_collate_clause", 4, SQLITE_UTF8,
      0, shellFkeyCollateClause, 0, 0
  );


  if( rc==SQLITE_OK ){
    rc = sqlite3_prepare_v2(db, zSql, -1, &pSql, 0);
  }
  if( rc==SQLITE_OK ){
    sqlite3_bind_int(pSql, 1, bGroupByParent);
  }

  if( rc==SQLITE_OK ){
    int rc2;
    char *zPrev = 0;
    while( SQLITE_ROW==sqlite3_step(pSql) ){
      int res = -1;
      sqlite3_stmt *pExplain = 0;
      const char *zEQP = (const char*)sqlite3_column_text(pSql, 0);
      const char *zGlob = (const char*)sqlite3_column_text(pSql, 1);
      const char *zFrom = (const char*)sqlite3_column_text(pSql, 2);
      const char *zTarget = (const char*)sqlite3_column_text(pSql, 3);
      const char *zCI = (const char*)sqlite3_column_text(pSql, 4);
      const char *zParent = (const char*)sqlite3_column_text(pSql, 5);

      rc = sqlite3_prepare_v2(db, zEQP, -1, &pExplain, 0);
      if( rc!=SQLITE_OK ) break;
      if( SQLITE_ROW==sqlite3_step(pExplain) ){
        const char *zPlan = (const char*)sqlite3_column_text(pExplain, 3);
        res = (
              0==sqlite3_strglob(zGlob, zPlan)
           || 0==sqlite3_strglob(zGlobIPK, zPlan)
        );
      }
      rc = sqlite3_finalize(pExplain);
      if( rc!=SQLITE_OK ) break;

      if( res<0 ){
        raw_printf(stderr, "Error: internal error");
        break;
      }else{
        if( bGroupByParent
        && (bVerbose || res==0)
        && (zPrev==0 || sqlite3_stricmp(zParent, zPrev))
        ){
          raw_printf(out, "-- Parent table %s\n", zParent);
          sqlite3_free(zPrev);
          zPrev = sqlite3_mprintf("%s", zParent);
        }

        if( res==0 ){
          raw_printf(out, "%s%s --> %s\n", zIndent, zCI, zTarget);
        }else if( bVerbose ){
          raw_printf(out, "%s/* no extra indexes required for %s -> %s */\n",
              zIndent, zFrom, zTarget
          );
        }
      }
    }
    sqlite3_free(zPrev);

    if( rc!=SQLITE_OK ){
      raw_printf(stderr, "%s\n", sqlite3_errmsg(db));
    }

    rc2 = sqlite3_finalize(pSql);
    if( rc==SQLITE_OK && rc2!=SQLITE_OK ){
      rc = rc2;
      raw_printf(stderr, "%s\n", sqlite3_errmsg(db));
    }
  }else{
    raw_printf(stderr, "%s\n", sqlite3_errmsg(db));
  }

  return rc;
}

/*
** Implementation of ".lint" dot command.
*/
static int lintDotCommand(
  ShellState *pState,             /* Current shell tool state */
  char **azArg,                   /* Array of arguments passed to dot command */
  int nArg                        /* Number of entries in azArg[] */
){
  int n;
  n = (nArg>=2 ? strlen30(azArg[1]) : 0);
  if( n<1 || sqlite3_strnicmp(azArg[1], "fkey-indexes", n) ) goto usage;
  return lintFkeyIndexes(pState, azArg, nArg);

 usage:
  raw_printf(stderr, "Usage %s sub-command ?switches...?\n", azArg[0]);
  raw_printf(stderr, "Where sub-commands are:\n");
  raw_printf(stderr, "    fkey-indexes\n");
  return SQLITE_ERROR;
}

#if !defined(SQLITE_OMIT_VIRTUALTABLE) && defined(SQLITE_HAVE_ZLIB)
/*********************************************************************************
** The ".archive" or ".ar" command.
*/
static void shellPrepare(
  sqlite3 *db, 
  int *pRc, 
  const char *zSql, 
  sqlite3_stmt **ppStmt
){
  *ppStmt = 0;
  if( *pRc==SQLITE_OK ){
    int rc = sqlite3_prepare_v2(db, zSql, -1, ppStmt, 0);
    if( rc!=SQLITE_OK ){
      raw_printf(stderr, "sql error: %s (%d)\n", 
          sqlite3_errmsg(db), sqlite3_errcode(db)
      );
      *pRc = rc;
    }
  }
}

static void shellPreparePrintf(
  sqlite3 *db, 
  int *pRc, 
  sqlite3_stmt **ppStmt,
  const char *zFmt, 
  ...
){
  *ppStmt = 0;
  if( *pRc==SQLITE_OK ){
    va_list ap;
    char *z;
    va_start(ap, zFmt);
    z = sqlite3_vmprintf(zFmt, ap);
    va_end(ap);
    if( z==0 ){
      *pRc = SQLITE_NOMEM;
    }else{
      shellPrepare(db, pRc, z, ppStmt);
      sqlite3_free(z);
    }
  }
}

static void shellFinalize(
  int *pRc, 
  sqlite3_stmt *pStmt
){
  if( pStmt ){
    sqlite3 *db = sqlite3_db_handle(pStmt);
    int rc = sqlite3_finalize(pStmt);
    if( *pRc==SQLITE_OK ){
      if( rc!=SQLITE_OK ){
        raw_printf(stderr, "SQL error: %s\n", sqlite3_errmsg(db));
      }
      *pRc = rc;
    }
  }
}

static void shellReset(
  int *pRc, 
  sqlite3_stmt *pStmt
){
  int rc = sqlite3_reset(pStmt);
  if( *pRc==SQLITE_OK ){
    if( rc!=SQLITE_OK ){
      sqlite3 *db = sqlite3_db_handle(pStmt);
      raw_printf(stderr, "SQL error: %s\n", sqlite3_errmsg(db));
    }
    *pRc = rc;
  }
}
/*
** Structure representing a single ".ar" command.
*/
typedef struct ArCommand ArCommand;
struct ArCommand {
  u8 eCmd;                        /* An AR_CMD_* value */
  u8 bVerbose;                    /* True if --verbose */
  u8 bZip;                        /* True if the archive is a ZIP */
  u8 bDryRun;                     /* True if --dry-run */
  u8 bAppend;                     /* True if --append */
  u8 fromCmdLine;                 /* Run from -A instead of .archive */
  int nArg;                       /* Number of command arguments */
  char *zSrcTable;                /* "sqlar", "zipfile($file)" or "zip" */
  const char *zFile;              /* --file argument, or NULL */
  const char *zDir;               /* --directory argument, or NULL */
  char **azArg;                   /* Array of command arguments */
  ShellState *p;                  /* Shell state */
  sqlite3 *db;                    /* Database containing the archive */
};

/*
** Print a usage message for the .ar command to stderr and return SQLITE_ERROR.
*/
static int arUsage(FILE *f){
  showHelp(f,"archive");
  return SQLITE_ERROR;
}

/*
** Print an error message for the .ar command to stderr and return 
** SQLITE_ERROR.
*/
static int arErrorMsg(ArCommand *pAr, const char *zFmt, ...){
  va_list ap;
  char *z;
  va_start(ap, zFmt);
  z = sqlite3_vmprintf(zFmt, ap);
  va_end(ap);
  utf8_printf(stderr, "Error: %s\n", z);
  if( pAr->fromCmdLine ){
    utf8_printf(stderr, "Use \"-A\" for more help\n");
  }else{
    utf8_printf(stderr, "Use \".archive --help\" for more help\n");
  }
  sqlite3_free(z);
  return SQLITE_ERROR;
}

/*
** Values for ArCommand.eCmd.
*/
#define AR_CMD_CREATE       1
#define AR_CMD_EXTRACT      2
#define AR_CMD_LIST         3
#define AR_CMD_UPDATE       4
#define AR_CMD_HELP         5

/*
** Other (non-command) switches.
*/
#define AR_SWITCH_VERBOSE     6
#define AR_SWITCH_FILE        7
#define AR_SWITCH_DIRECTORY   8
#define AR_SWITCH_APPEND      9
#define AR_SWITCH_DRYRUN     10

static int arProcessSwitch(ArCommand *pAr, int eSwitch, const char *zArg){
  switch( eSwitch ){
    case AR_CMD_CREATE:
    case AR_CMD_EXTRACT:
    case AR_CMD_LIST:
    case AR_CMD_UPDATE:
    case AR_CMD_HELP:
      if( pAr->eCmd ){
        return arErrorMsg(pAr, "multiple command options");
      }
      pAr->eCmd = eSwitch;
      break;

    case AR_SWITCH_DRYRUN:
      pAr->bDryRun = 1;
      break;
    case AR_SWITCH_VERBOSE:
      pAr->bVerbose = 1;
      break;
    case AR_SWITCH_APPEND:
      pAr->bAppend = 1;
      /* Fall thru into --file */
    case AR_SWITCH_FILE:
      pAr->zFile = zArg;
      break;
    case AR_SWITCH_DIRECTORY:
      pAr->zDir = zArg;
      break;
  }

  return SQLITE_OK;
}

/*
** Parse the command line for an ".ar" command. The results are written into
** structure (*pAr). SQLITE_OK is returned if the command line is parsed
** successfully, otherwise an error message is written to stderr and 
** SQLITE_ERROR returned.
*/
static int arParseCommand(
  char **azArg,                   /* Array of arguments passed to dot command */
  int nArg,                       /* Number of entries in azArg[] */
  ArCommand *pAr                  /* Populate this object */
){
  struct ArSwitch {
    const char *zLong;
    char cShort;
    u8 eSwitch;
    u8 bArg;
  } aSwitch[] = {
    { "create",    'c', AR_CMD_CREATE,       0 },
    { "extract",   'x', AR_CMD_EXTRACT,      0 },
    { "list",      't', AR_CMD_LIST,         0 },
    { "update",    'u', AR_CMD_UPDATE,       0 },
    { "help",      'h', AR_CMD_HELP,         0 },
    { "verbose",   'v', AR_SWITCH_VERBOSE,   0 },
    { "file",      'f', AR_SWITCH_FILE,      1 },
    { "append",    'a', AR_SWITCH_APPEND,    1 },
    { "directory", 'C', AR_SWITCH_DIRECTORY, 1 },
    { "dryrun",    'n', AR_SWITCH_DRYRUN,    0 },
  };
  int nSwitch = sizeof(aSwitch) / sizeof(struct ArSwitch);
  struct ArSwitch *pEnd = &aSwitch[nSwitch];

  if( nArg<=1 ){
    utf8_printf(stderr, "Wrong number of arguments.  Usage:\n");
    return arUsage(stderr);
  }else{
    char *z = azArg[1];
    if( z[0]!='-' ){
      /* Traditional style [tar] invocation */
      int i;
      int iArg = 2;
      for(i=0; z[i]; i++){
        const char *zArg = 0;
        struct ArSwitch *pOpt;
        for(pOpt=&aSwitch[0]; pOpt<pEnd; pOpt++){
          if( z[i]==pOpt->cShort ) break;
        }
        if( pOpt==pEnd ){
          return arErrorMsg(pAr, "unrecognized option: %c", z[i]);
        }
        if( pOpt->bArg ){
          if( iArg>=nArg ){
            return arErrorMsg(pAr, "option requires an argument: %c",z[i]);
          }
          zArg = azArg[iArg++];
        }
        if( arProcessSwitch(pAr, pOpt->eSwitch, zArg) ) return SQLITE_ERROR;
      }
      pAr->nArg = nArg-iArg;
      if( pAr->nArg>0 ){
        pAr->azArg = &azArg[iArg];
      }
    }else{
      /* Non-traditional invocation */
      int iArg;
      for(iArg=1; iArg<nArg; iArg++){
        int n;
        z = azArg[iArg];
        if( z[0]!='-' ){
          /* All remaining command line words are command arguments. */
          pAr->azArg = &azArg[iArg];
          pAr->nArg = nArg-iArg;
          break;
        }
        n = strlen30(z);

        if( z[1]!='-' ){
          int i;
          /* One or more short options */
          for(i=1; i<n; i++){
            const char *zArg = 0;
            struct ArSwitch *pOpt;
            for(pOpt=&aSwitch[0]; pOpt<pEnd; pOpt++){
              if( z[i]==pOpt->cShort ) break;
            }
            if( pOpt==pEnd ){
              return arErrorMsg(pAr, "unrecognized option: %c", z[i]);
            }
            if( pOpt->bArg ){
              if( i<(n-1) ){
                zArg = &z[i+1];
                i = n;
              }else{
                if( iArg>=(nArg-1) ){
                  return arErrorMsg(pAr, "option requires an argument: %c",z[i]);
                }
                zArg = azArg[++iArg];
              }
            }
            if( arProcessSwitch(pAr, pOpt->eSwitch, zArg) ) return SQLITE_ERROR;
          }
        }else if( z[2]=='\0' ){
          /* A -- option, indicating that all remaining command line words
          ** are command arguments.  */
          pAr->azArg = &azArg[iArg+1];
          pAr->nArg = nArg-iArg-1;
          break;
        }else{
          /* A long option */
          const char *zArg = 0;             /* Argument for option, if any */
          struct ArSwitch *pMatch = 0;      /* Matching option */
          struct ArSwitch *pOpt;            /* Iterator */
          for(pOpt=&aSwitch[0]; pOpt<pEnd; pOpt++){
            const char *zLong = pOpt->zLong;
            if( (n-2)<=strlen30(zLong) && 0==memcmp(&z[2], zLong, n-2) ){
              if( pMatch ){
                return arErrorMsg(pAr, "ambiguous option: %s",z);
              }else{
                pMatch = pOpt;
              }
            }
          }

          if( pMatch==0 ){
            return arErrorMsg(pAr, "unrecognized option: %s", z);
          }
          if( pMatch->bArg ){
            if( iArg>=(nArg-1) ){
              return arErrorMsg(pAr, "option requires an argument: %s", z);
            }
            zArg = azArg[++iArg];
          }
          if( arProcessSwitch(pAr, pMatch->eSwitch, zArg) ) return SQLITE_ERROR;
        }
      }
    }
  }

  return SQLITE_OK;
}

/*
** This function assumes that all arguments within the ArCommand.azArg[]
** array refer to archive members, as for the --extract or --list commands. 
** It checks that each of them are present. If any specified file is not
** present in the archive, an error is printed to stderr and an error
** code returned. Otherwise, if all specified arguments are present in
** the archive, SQLITE_OK is returned.
**
** This function strips any trailing '/' characters from each argument.
** This is consistent with the way the [tar] command seems to work on
** Linux.
*/
static int arCheckEntries(ArCommand *pAr){
  int rc = SQLITE_OK;
  if( pAr->nArg ){
    int i, j;
    sqlite3_stmt *pTest = 0;

    shellPreparePrintf(pAr->db, &rc, &pTest,
        "SELECT name FROM %s WHERE name=$name", 
        pAr->zSrcTable
    );
    j = sqlite3_bind_parameter_index(pTest, "$name");
    for(i=0; i<pAr->nArg && rc==SQLITE_OK; i++){
      char *z = pAr->azArg[i];
      int n = strlen30(z);
      int bOk = 0;
      while( n>0 && z[n-1]=='/' ) n--;
      z[n] = '\0';
      sqlite3_bind_text(pTest, j, z, -1, SQLITE_STATIC);
      if( SQLITE_ROW==sqlite3_step(pTest) ){
        bOk = 1;
      }
      shellReset(&rc, pTest);
      if( rc==SQLITE_OK && bOk==0 ){
        utf8_printf(stderr, "not found in archive: %s\n", z);
        rc = SQLITE_ERROR;
      }
    }
    shellFinalize(&rc, pTest);
  }
  return rc;
}

/*
** Format a WHERE clause that can be used against the "sqlar" table to
** identify all archive members that match the command arguments held
** in (*pAr). Leave this WHERE clause in (*pzWhere) before returning.
** The caller is responsible for eventually calling sqlite3_free() on
** any non-NULL (*pzWhere) value.
*/
static void arWhereClause(
  int *pRc, 
  ArCommand *pAr, 
  char **pzWhere                  /* OUT: New WHERE clause */
){
  char *zWhere = 0;
  if( *pRc==SQLITE_OK ){
    if( pAr->nArg==0 ){
      zWhere = sqlite3_mprintf("1");
    }else{
      int i;
      const char *zSep = "";
      for(i=0; i<pAr->nArg; i++){
        const char *z = pAr->azArg[i];
        zWhere = sqlite3_mprintf(
          "%z%s name = '%q' OR substr(name,1,%d) = '%q/'", 
          zWhere, zSep, z, strlen30(z)+1, z
        );
        if( zWhere==0 ){
          *pRc = SQLITE_NOMEM;
          break;
        }
        zSep = " OR ";
      }
    }
  }
  *pzWhere = zWhere;
}

/*
** Implementation of .ar "lisT" command. 
*/
static int arListCommand(ArCommand *pAr){
  const char *zSql = "SELECT %s FROM %s WHERE %s"; 
  const char *azCols[] = {
    "name",
    "lsmode(mode), sz, datetime(mtime, 'unixepoch'), name"
  };

  char *zWhere = 0;
  sqlite3_stmt *pSql = 0;
  int rc;

  rc = arCheckEntries(pAr);
  arWhereClause(&rc, pAr, &zWhere);

  shellPreparePrintf(pAr->db, &rc, &pSql, zSql, azCols[pAr->bVerbose],
                     pAr->zSrcTable, zWhere);
  if( pAr->bDryRun ){
    utf8_printf(pAr->p->out, "%s\n", sqlite3_sql(pSql));
  }else{
    while( rc==SQLITE_OK && SQLITE_ROW==sqlite3_step(pSql) ){
      if( pAr->bVerbose ){
        utf8_printf(pAr->p->out, "%s % 10d  %s  %s\n",
            sqlite3_column_text(pSql, 0),
            sqlite3_column_int(pSql, 1), 
            sqlite3_column_text(pSql, 2),
            sqlite3_column_text(pSql, 3)
        );
      }else{
        utf8_printf(pAr->p->out, "%s\n", sqlite3_column_text(pSql, 0));
      }
    }
  }
  shellFinalize(&rc, pSql);
  sqlite3_free(zWhere);
  return rc;
}


/*
** Implementation of .ar "eXtract" command. 
*/
static int arExtractCommand(ArCommand *pAr){
  const char *zSql1 = 
    "SELECT "
    " ($dir || name),"
    " writefile(($dir || name), %s, mode, mtime) "
    "FROM %s WHERE (%s) AND (data IS NULL OR $dirOnly = 0)"
    " AND name NOT GLOB '*..[/\\]*'";

  const char *azExtraArg[] = { 
    "sqlar_uncompress(data, sz)",
    "data"
  };

  sqlite3_stmt *pSql = 0;
  int rc = SQLITE_OK;
  char *zDir = 0;
  char *zWhere = 0;
  int i, j;

  /* If arguments are specified, check that they actually exist within
  ** the archive before proceeding. And formulate a WHERE clause to
  ** match them.  */
  rc = arCheckEntries(pAr);
  arWhereClause(&rc, pAr, &zWhere);

  if( rc==SQLITE_OK ){
    if( pAr->zDir ){
      zDir = sqlite3_mprintf("%s/", pAr->zDir);
    }else{
      zDir = sqlite3_mprintf("");
    }
    if( zDir==0 ) rc = SQLITE_NOMEM;
  }

  shellPreparePrintf(pAr->db, &rc, &pSql, zSql1, 
      azExtraArg[pAr->bZip], pAr->zSrcTable, zWhere
  );

  if( rc==SQLITE_OK ){
    j = sqlite3_bind_parameter_index(pSql, "$dir");
    sqlite3_bind_text(pSql, j, zDir, -1, SQLITE_STATIC);

    /* Run the SELECT statement twice. The first time, writefile() is called
    ** for all archive members that should be extracted. The second time,
    ** only for the directories. This is because the timestamps for
    ** extracted directories must be reset after they are populated (as
    ** populating them changes the timestamp).  */
    for(i=0; i<2; i++){
      j = sqlite3_bind_parameter_index(pSql, "$dirOnly");
      sqlite3_bind_int(pSql, j, i);
      if( pAr->bDryRun ){
        utf8_printf(pAr->p->out, "%s\n", sqlite3_sql(pSql));
      }else{
        while( rc==SQLITE_OK && SQLITE_ROW==sqlite3_step(pSql) ){
          if( i==0 && pAr->bVerbose ){
            utf8_printf(pAr->p->out, "%s\n", sqlite3_column_text(pSql, 0));
          }
        }
      }
      shellReset(&rc, pSql);
    }
    shellFinalize(&rc, pSql);
  }

  sqlite3_free(zDir);
  sqlite3_free(zWhere);
  return rc;
}

/*
** Run the SQL statement in zSql.  Or if doing a --dryrun, merely print it out.
*/
static int arExecSql(ArCommand *pAr, const char *zSql){
  int rc;
  if( pAr->bDryRun ){
    utf8_printf(pAr->p->out, "%s\n", zSql);
    rc = SQLITE_OK;
  }else{
    char *zErr = 0;
    rc = sqlite3_exec(pAr->db, zSql, 0, 0, &zErr);
    if( zErr ){
      utf8_printf(stdout, "ERROR: %s\n", zErr);
      sqlite3_free(zErr);
    }
  }
  return rc;
}


/*
** Implementation of .ar "create" and "update" commands.
**
** Create the "sqlar" table in the database if it does not already exist.
** Then add each file in the azFile[] array to the archive. Directories
** are added recursively. If argument bVerbose is non-zero, a message is
** printed on stdout for each file archived.
**
** The create command is the same as update, except that it drops
** any existing "sqlar" table before beginning.
*/
static int arCreateOrUpdateCommand(
  ArCommand *pAr,                 /* Command arguments and options */
  int bUpdate                     /* true for a --create.  false for --update */
){
  const char *zCreate = 
      "CREATE TABLE IF NOT EXISTS sqlar(\n"
      "  name TEXT PRIMARY KEY,  -- name of the file\n"
      "  mode INT,               -- access permissions\n"
      "  mtime INT,              -- last modification time\n"
      "  sz INT,                 -- original file size\n"
      "  data BLOB               -- compressed content\n"
      ")";
  const char *zDrop = "DROP TABLE IF EXISTS sqlar";
  const char *zInsertFmt[2] = {
     "REPLACE INTO %s(name,mode,mtime,sz,data)\n"
     "  SELECT\n"
     "    %s,\n"
     "    mode,\n"
     "    mtime,\n"
     "    CASE substr(lsmode(mode),1,1)\n"
     "      WHEN '-' THEN length(data)\n"
     "      WHEN 'd' THEN 0\n"
     "      ELSE -1 END,\n"
     "    sqlar_compress(data)\n"
     "  FROM fsdir(%Q,%Q)\n"
     "  WHERE lsmode(mode) NOT LIKE '?%%';",
     "REPLACE INTO %s(name,mode,mtime,data)\n"
     "  SELECT\n"
     "    %s,\n"
     "    mode,\n"
     "    mtime,\n"
     "    data\n"
     "  FROM fsdir(%Q,%Q)\n"
     "  WHERE lsmode(mode) NOT LIKE '?%%';"
  };
  int i;                          /* For iterating through azFile[] */
  int rc;                         /* Return code */
  const char *zTab = 0;           /* SQL table into which to insert */
  char *zSql;
  char zTemp[50];

  arExecSql(pAr, "PRAGMA page_size=512");
  rc = arExecSql(pAr, "SAVEPOINT ar;");
  if( rc!=SQLITE_OK ) return rc;
  zTemp[0] = 0; 
  if( pAr->bZip ){
    /* Initialize the zipfile virtual table, if necessary */
    if( pAr->zFile ){
      sqlite3_uint64 r;
      sqlite3_randomness(sizeof(r),&r);
      sqlite3_snprintf(sizeof(zTemp),zTemp,"zip%016llx",r);
      zTab = zTemp;
      zSql = sqlite3_mprintf(
         "CREATE VIRTUAL TABLE temp.%s USING zipfile(%Q)",
         zTab, pAr->zFile
      );
      rc = arExecSql(pAr, zSql);
      sqlite3_free(zSql);
    }else{
      zTab = "zip";
    }
  }else{
    /* Initialize the table for an SQLAR */
    zTab = "sqlar";
    if( bUpdate==0 ){
      rc = arExecSql(pAr, zDrop);
      if( rc!=SQLITE_OK ) goto end_ar_transaction;
    }
    rc = arExecSql(pAr, zCreate);
  }
  for(i=0; i<pAr->nArg && rc==SQLITE_OK; i++){
    char *zSql2 = sqlite3_mprintf(zInsertFmt[pAr->bZip], zTab,
        pAr->bVerbose ? "shell_putsnl(name)" : "name",
        pAr->azArg[i], pAr->zDir);
    rc = arExecSql(pAr, zSql2);
    sqlite3_free(zSql2);
  }
end_ar_transaction:
  if( rc!=SQLITE_OK ){
    sqlite3_exec(pAr->db, "ROLLBACK TO ar; RELEASE ar;", 0, 0, 0);
  }else{
    rc = arExecSql(pAr, "RELEASE ar;");
    if( pAr->bZip && pAr->zFile ){
      zSql = sqlite3_mprintf("DROP TABLE %s", zTemp);
      arExecSql(pAr, zSql);
      sqlite3_free(zSql);
    }
  }
  return rc;
}

/*
** Implementation of ".ar" dot command.
*/
static int arDotCommand(
  ShellState *pState,             /* Current shell tool state */
  int fromCmdLine,                /* True if -A command-line option, not .ar cmd */
  char **azArg,                   /* Array of arguments passed to dot command */
  int nArg                        /* Number of entries in azArg[] */
){
  ArCommand cmd;
  int rc;
  memset(&cmd, 0, sizeof(cmd));
  cmd.fromCmdLine = fromCmdLine;
  rc = arParseCommand(azArg, nArg, &cmd);
  if( rc==SQLITE_OK ){
    int eDbType = SHELL_OPEN_UNSPEC;
    cmd.p = pState;
    cmd.db = pState->db;
    if( cmd.zFile ){
      eDbType = deduceDatabaseType(cmd.zFile, 1);
    }else{
      eDbType = pState->openMode;
    }
    if( eDbType==SHELL_OPEN_ZIPFILE ){
      if( cmd.eCmd==AR_CMD_EXTRACT || cmd.eCmd==AR_CMD_LIST ){
        if( cmd.zFile==0 ){
          cmd.zSrcTable = sqlite3_mprintf("zip");
        }else{
          cmd.zSrcTable = sqlite3_mprintf("zipfile(%Q)", cmd.zFile);
        }
      }
      cmd.bZip = 1;
    }else if( cmd.zFile ){
      int flags;
      if( cmd.bAppend ) eDbType = SHELL_OPEN_APPENDVFS;
      if( cmd.eCmd==AR_CMD_CREATE || cmd.eCmd==AR_CMD_UPDATE ){
        flags = SQLITE_OPEN_READWRITE|SQLITE_OPEN_CREATE;
      }else{
        flags = SQLITE_OPEN_READONLY;
      }
      cmd.db = 0;
      if( cmd.bDryRun ){
        utf8_printf(pState->out, "-- open database '%s'%s\n", cmd.zFile,
             eDbType==SHELL_OPEN_APPENDVFS ? " using 'apndvfs'" : "");
      }
      rc = sqlite3_open_v2(cmd.zFile, &cmd.db, flags, 
             eDbType==SHELL_OPEN_APPENDVFS ? "apndvfs" : 0);
      if( rc!=SQLITE_OK ){
        utf8_printf(stderr, "cannot open file: %s (%s)\n", 
            cmd.zFile, sqlite3_errmsg(cmd.db)
        );
        goto end_ar_command;
      }
      sqlite3_fileio_init(cmd.db, 0, 0);
      sqlite3_sqlar_init(cmd.db, 0, 0);
      sqlite3_create_function(cmd.db, "shell_putsnl", 1, SQLITE_UTF8, cmd.p,
                              shellPutsFunc, 0, 0);

    }
    if( cmd.zSrcTable==0 && cmd.bZip==0 && cmd.eCmd!=AR_CMD_HELP ){
      if( cmd.eCmd!=AR_CMD_CREATE
       && sqlite3_table_column_metadata(cmd.db,0,"sqlar","name",0,0,0,0,0)
      ){
        utf8_printf(stderr, "database does not contain an 'sqlar' table\n");
        rc = SQLITE_ERROR;
        goto end_ar_command;
      }
      cmd.zSrcTable = sqlite3_mprintf("sqlar");
    }

    switch( cmd.eCmd ){
      case AR_CMD_CREATE:
        rc = arCreateOrUpdateCommand(&cmd, 0);
        break;

      case AR_CMD_EXTRACT:
        rc = arExtractCommand(&cmd);
        break;

      case AR_CMD_LIST:
        rc = arListCommand(&cmd);
        break;

      case AR_CMD_HELP:
        arUsage(pState->out);
        break;

      default:
        assert( cmd.eCmd==AR_CMD_UPDATE );
        rc = arCreateOrUpdateCommand(&cmd, 1);
        break;
    }
  }
end_ar_command:
  if( cmd.db!=pState->db ){
    close_db(cmd.db);
  }
  sqlite3_free(cmd.zSrcTable);

  return rc;
}
/* End of the ".archive" or ".ar" command logic
**********************************************************************************/
#endif /* !defined(SQLITE_OMIT_VIRTUALTABLE) && defined(SQLITE_HAVE_ZLIB) */


/*
** If an input line begins with "." then invoke this routine to
** process that line.
**
** Return 1 on error, 2 to exit, and 0 otherwise.
*/
static int do_meta_command(char *zLine, ShellState *p){
  int h = 1;
  int nArg = 0;
  int n, c;
  int rc = 0;
  char *azArg[50];

#ifndef SQLITE_OMIT_VIRTUALTABLE
  if( p->expert.pExpert ){
    expertFinish(p, 1, 0);
  }
#endif

  /* Parse the input line into tokens.
  */
  while( zLine[h] && nArg<ArraySize(azArg) ){
    while( IsSpace(zLine[h]) ){ h++; }
    if( zLine[h]==0 ) break;
    if( zLine[h]=='\'' || zLine[h]=='"' ){
      int delim = zLine[h++];
      azArg[nArg++] = &zLine[h];
      while( zLine[h] && zLine[h]!=delim ){
        if( zLine[h]=='\\' && delim=='"' && zLine[h+1]!=0 ) h++;
        h++;
      }
      if( zLine[h]==delim ){
        zLine[h++] = 0;
      }
      if( delim=='"' ) resolve_backslashes(azArg[nArg-1]);
    }else{
      azArg[nArg++] = &zLine[h];
      while( zLine[h] && !IsSpace(zLine[h]) ){ h++; }
      if( zLine[h] ) zLine[h++] = 0;
      resolve_backslashes(azArg[nArg-1]);
    }
  }

  /* Process the input line.
  */
  if( nArg==0 ) return 0; /* no tokens, no error */
  n = strlen30(azArg[0]);
  c = azArg[0][0];
  clearTempFile(p);

#ifndef SQLITE_OMIT_AUTHORIZATION
  if( c=='a' && strncmp(azArg[0], "auth", n)==0 ){
    if( nArg!=2 ){
      raw_printf(stderr, "Usage: .auth ON|OFF\n");
      rc = 1;
      goto meta_command_exit;
    }
    open_db(p, 0);
    if( booleanValue(azArg[1]) ){
      sqlite3_set_authorizer(p->db, shellAuth, p);
    }else{
      sqlite3_set_authorizer(p->db, 0, 0);
    }
  }else
#endif

#if !defined(SQLITE_OMIT_VIRTUALTABLE) && defined(SQLITE_HAVE_ZLIB)
  if( c=='a' && strncmp(azArg[0], "archive", n)==0 ){
    open_db(p, 0);
    rc = arDotCommand(p, 0, azArg, nArg);
  }else
#endif

  if( (c=='b' && n>=3 && strncmp(azArg[0], "backup", n)==0)
   || (c=='s' && n>=3 && strncmp(azArg[0], "save", n)==0)
  ){
    const char *zDestFile = 0;
    const char *zDb = 0;
    sqlite3 *pDest;
    sqlite3_backup *pBackup;
    int j;
    int bAsync = 0;
    const char *zVfs = 0;
    for(j=1; j<nArg; j++){
      const char *z = azArg[j];
      if( z[0]=='-' ){
        if( z[1]=='-' ) z++;
        if( strcmp(z, "-append")==0 ){
          zVfs = "apndvfs";
        }else
        if( strcmp(z, "-async")==0 ){
          bAsync = 1;
        }else
        {
          utf8_printf(stderr, "unknown option: %s\n", azArg[j]);
          return 1;
        }
      }else if( zDestFile==0 ){
        zDestFile = azArg[j];
      }else if( zDb==0 ){
        zDb = zDestFile;
        zDestFile = azArg[j];
      }else{
        raw_printf(stderr, "Usage: .backup ?DB? ?OPTIONS? FILENAME\n");
        return 1;
      }
    }
    if( zDestFile==0 ){
      raw_printf(stderr, "missing FILENAME argument on .backup\n");
      return 1;
    }
    if( zDb==0 ) zDb = "main";
    rc = sqlite3_open_v2(zDestFile, &pDest, 
                  SQLITE_OPEN_READWRITE|SQLITE_OPEN_CREATE, zVfs);
    if( rc!=SQLITE_OK ){
      utf8_printf(stderr, "Error: cannot open \"%s\"\n", zDestFile);
      close_db(pDest);
      return 1;
    }
    if( bAsync ){
      sqlite3_exec(pDest, "PRAGMA synchronous=OFF; PRAGMA journal_mode=OFF;",
                   0, 0, 0);
    }
    open_db(p, 0);
    pBackup = sqlite3_backup_init(pDest, "main", p->db, zDb);
    if( pBackup==0 ){
      utf8_printf(stderr, "Error: %s\n", sqlite3_errmsg(pDest));
      close_db(pDest);
      return 1;
    }
    while(  (rc = sqlite3_backup_step(pBackup,100))==SQLITE_OK ){}
    sqlite3_backup_finish(pBackup);
    if( rc==SQLITE_DONE ){
      rc = 0;
    }else{
      utf8_printf(stderr, "Error: %s\n", sqlite3_errmsg(pDest));
      rc = 1;
    }
    close_db(pDest);
  }else

  if( c=='b' && n>=3 && strncmp(azArg[0], "bail", n)==0 ){
    if( nArg==2 ){
      bail_on_error = booleanValue(azArg[1]);
    }else{
      raw_printf(stderr, "Usage: .bail on|off\n");
      rc = 1;
    }
  }else

  if( c=='b' && n>=3 && strncmp(azArg[0], "binary", n)==0 ){
    if( nArg==2 ){
      if( booleanValue(azArg[1]) ){
        setBinaryMode(p->out, 1);
      }else{
        setTextMode(p->out, 1);
      }
    }else{
      raw_printf(stderr, "Usage: .binary on|off\n");
      rc = 1;
    }
  }else

  if( c=='c' && strcmp(azArg[0],"cd")==0 ){
    if( nArg==2 ){
#if defined(_WIN32) || defined(WIN32)
      wchar_t *z = sqlite3_win32_utf8_to_unicode(azArg[1]);
      rc = !SetCurrentDirectoryW(z);
      sqlite3_free(z);
#else
      rc = chdir(azArg[1]);
#endif
      if( rc ){
        utf8_printf(stderr, "Cannot change to directory \"%s\"\n", azArg[1]);
        rc = 1;
      }
    }else{
      raw_printf(stderr, "Usage: .cd DIRECTORY\n");
      rc = 1;
    }
  }else

  /* The undocumented ".breakpoint" command causes a call to the no-op
  ** routine named test_breakpoint().
  */
  if( c=='b' && n>=3 && strncmp(azArg[0], "breakpoint", n)==0 ){
    test_breakpoint();
  }else

  if( c=='c' && n>=3 && strncmp(azArg[0], "changes", n)==0 ){
    if( nArg==2 ){
      setOrClearFlag(p, SHFLG_CountChanges, azArg[1]);
    }else{
      raw_printf(stderr, "Usage: .changes on|off\n");
      rc = 1;
    }
  }else

  /* Cancel output redirection, if it is currently set (by .testcase)
  ** Then read the content of the testcase-out.txt file and compare against
  ** azArg[1].  If there are differences, report an error and exit.
  */
  if( c=='c' && n>=3 && strncmp(azArg[0], "check", n)==0 ){
    char *zRes = 0;
    output_reset(p);
    if( nArg!=2 ){
      raw_printf(stderr, "Usage: .check GLOB-PATTERN\n");
      rc = 2;
    }else if( (zRes = readFile("testcase-out.txt", 0))==0 ){
      raw_printf(stderr, "Error: cannot read 'testcase-out.txt'\n");
      rc = 2;
    }else if( testcase_glob(azArg[1],zRes)==0 ){
      utf8_printf(stderr,
                 "testcase-%s FAILED\n Expected: [%s]\n      Got: [%s]\n",
                 p->zTestcase, azArg[1], zRes);
      rc = 1;
    }else{
      utf8_printf(stdout, "testcase-%s ok\n", p->zTestcase);
      p->nCheck++;
    }
    sqlite3_free(zRes);
  }else

  if( c=='c' && strncmp(azArg[0], "clone", n)==0 ){
    if( nArg==2 ){
      tryToClone(p, azArg[1]);
    }else{
      raw_printf(stderr, "Usage: .clone FILENAME\n");
      rc = 1;
    }
  }else

  if( c=='d' && n>1 && strncmp(azArg[0], "databases", n)==0 ){
    ShellState data;
    char *zErrMsg = 0;
    open_db(p, 0);
    memcpy(&data, p, sizeof(data));
    data.showHeader = 0;
    data.cMode = data.mode = MODE_List;
    sqlite3_snprintf(sizeof(data.colSeparator),data.colSeparator,": ");
    data.cnt = 0;
    sqlite3_exec(p->db, "SELECT name, file FROM pragma_database_list",
                 callback, &data, &zErrMsg);
    if( zErrMsg ){
      utf8_printf(stderr,"Error: %s\n", zErrMsg);
      sqlite3_free(zErrMsg);
      rc = 1;
    }
  }else

  if( c=='d' && n>=3 && strncmp(azArg[0], "dbconfig", n)==0 ){
    static const struct DbConfigChoices {
      const char *zName;
      int op;
    } aDbConfig[] = {
        { "enable_fkey",      SQLITE_DBCONFIG_ENABLE_FKEY            },
        { "enable_trigger",   SQLITE_DBCONFIG_ENABLE_TRIGGER         },
        { "fts3_tokenizer",   SQLITE_DBCONFIG_ENABLE_FTS3_TOKENIZER  },
        { "load_extension",   SQLITE_DBCONFIG_ENABLE_LOAD_EXTENSION  },
        { "no_ckpt_on_close", SQLITE_DBCONFIG_NO_CKPT_ON_CLOSE       },
        { "enable_qpsg",      SQLITE_DBCONFIG_ENABLE_QPSG            },
        { "trigger_eqp",      SQLITE_DBCONFIG_TRIGGER_EQP            },
        { "reset_database",   SQLITE_DBCONFIG_RESET_DATABASE         },
        { "defensive",        SQLITE_DBCONFIG_DEFENSIVE              },
    };
    int ii, v;
    open_db(p, 0);
    for(ii=0; ii<ArraySize(aDbConfig); ii++){
      if( nArg>1 && strcmp(azArg[1], aDbConfig[ii].zName)!=0 ) continue;
      if( nArg>=3 ){
        sqlite3_db_config(p->db, aDbConfig[ii].op, booleanValue(azArg[2]), 0);
      }
      sqlite3_db_config(p->db, aDbConfig[ii].op, -1, &v);
      utf8_printf(p->out, "%18s %s\n", aDbConfig[ii].zName, v ? "on" : "off");
      if( nArg>1 ) break;
    }
    if( nArg>1 && ii==ArraySize(aDbConfig) ){
      utf8_printf(stderr, "Error: unknown dbconfig \"%s\"\n", azArg[1]);
      utf8_printf(stderr, "Enter \".dbconfig\" with no arguments for a list\n");
    }   
  }else

  if( c=='d' && n>=3 && strncmp(azArg[0], "dbinfo", n)==0 ){
    rc = shell_dbinfo_command(p, nArg, azArg);
  }else

  if( c=='d' && strncmp(azArg[0], "dump", n)==0 ){
    const char *zLike = 0;
    int i;
    int savedShowHeader = p->showHeader;
    int savedShellFlags = p->shellFlgs;
    ShellClearFlag(p, SHFLG_PreserveRowid|SHFLG_Newlines|SHFLG_Echo);
    for(i=1; i<nArg; i++){
      if( azArg[i][0]=='-' ){
        const char *z = azArg[i]+1;
        if( z[0]=='-' ) z++;
        if( strcmp(z,"preserve-rowids")==0 ){
#ifdef SQLITE_OMIT_VIRTUALTABLE
          raw_printf(stderr, "The --preserve-rowids option is not compatible"
                             " with SQLITE_OMIT_VIRTUALTABLE\n");
          rc = 1;
          goto meta_command_exit;
#else
          ShellSetFlag(p, SHFLG_PreserveRowid);
#endif
        }else
        if( strcmp(z,"newlines")==0 ){
          ShellSetFlag(p, SHFLG_Newlines);
        }else
        {
          raw_printf(stderr, "Unknown option \"%s\" on \".dump\"\n", azArg[i]);
          rc = 1;
          goto meta_command_exit;
        }
      }else if( zLike ){
        raw_printf(stderr, "Usage: .dump ?--preserve-rowids? "
                           "?--newlines? ?LIKE-PATTERN?\n");
        rc = 1;
        goto meta_command_exit;
      }else{
        zLike = azArg[i];
      }
    }
    open_db(p, 0);
    /* When playing back a "dump", the content might appear in an order
    ** which causes immediate foreign key constraints to be violated.
    ** So disable foreign-key constraint enforcement to prevent problems. */
    raw_printf(p->out, "PRAGMA foreign_keys=OFF;\n");
    raw_printf(p->out, "BEGIN TRANSACTION;\n");
    p->writableSchema = 0;
    p->showHeader = 0;
    /* Set writable_schema=ON since doing so forces SQLite to initialize
    ** as much of the schema as it can even if the sqlite_master table is
    ** corrupt. */
    sqlite3_exec(p->db, "SAVEPOINT dump; PRAGMA writable_schema=ON", 0, 0, 0);
    p->nErr = 0;
    if( zLike==0 ){
      run_schema_dump_query(p,
        "SELECT name, type, sql FROM sqlite_master "
        "WHERE sql NOT NULL AND type=='table' AND name!='sqlite_sequence'"
      );
      run_schema_dump_query(p,
        "SELECT name, type, sql FROM sqlite_master "
        "WHERE name=='sqlite_sequence'"
      );
      run_table_dump_query(p,
        "SELECT sql FROM sqlite_master "
        "WHERE sql NOT NULL AND type IN ('index','trigger','view')", 0
      );
    }else{
      char *zSql;
      zSql = sqlite3_mprintf(
        "SELECT name, type, sql FROM sqlite_master "
        "WHERE tbl_name LIKE %Q AND type=='table'"
        "  AND sql NOT NULL", zLike);
      run_schema_dump_query(p,zSql);
      sqlite3_free(zSql);
      zSql = sqlite3_mprintf(
        "SELECT sql FROM sqlite_master "
        "WHERE sql NOT NULL"
        "  AND type IN ('index','trigger','view')"
        "  AND tbl_name LIKE %Q", zLike);
      run_table_dump_query(p, zSql, 0);
      sqlite3_free(zSql);
    }
    if( p->writableSchema ){
      raw_printf(p->out, "PRAGMA writable_schema=OFF;\n");
      p->writableSchema = 0;
    }
    sqlite3_exec(p->db, "PRAGMA writable_schema=OFF;", 0, 0, 0);
    sqlite3_exec(p->db, "RELEASE dump;", 0, 0, 0);
    raw_printf(p->out, p->nErr ? "ROLLBACK; -- due to errors\n" : "COMMIT;\n");
    p->showHeader = savedShowHeader;
    p->shellFlgs = savedShellFlags;
  }else

  if( c=='e' && strncmp(azArg[0], "echo", n)==0 ){
    if( nArg==2 ){
      setOrClearFlag(p, SHFLG_Echo, azArg[1]);
    }else{
      raw_printf(stderr, "Usage: .echo on|off\n");
      rc = 1;
    }
  }else

  if( c=='e' && strncmp(azArg[0], "eqp", n)==0 ){
    if( nArg==2 ){
      p->autoEQPtest = 0;
      if( p->autoEQPtrace ){
        if( p->db ) sqlite3_exec(p->db, "PRAGMA vdbe_trace=OFF;", 0, 0, 0);
        p->autoEQPtrace = 0;
      }
      if( strcmp(azArg[1],"full")==0 ){
        p->autoEQP = AUTOEQP_full;
      }else if( strcmp(azArg[1],"trigger")==0 ){
        p->autoEQP = AUTOEQP_trigger;
#ifdef SQLITE_DEBUG
      }else if( strcmp(azArg[1],"test")==0 ){
        p->autoEQP = AUTOEQP_on;
        p->autoEQPtest = 1;
      }else if( strcmp(azArg[1],"trace")==0 ){
        p->autoEQP = AUTOEQP_full;
        p->autoEQPtrace = 1;
        open_db(p, 0);
        sqlite3_exec(p->db, "SELECT name FROM sqlite_master LIMIT 1", 0, 0, 0);
        sqlite3_exec(p->db, "PRAGMA vdbe_trace=ON;", 0, 0, 0);
#endif
      }else{
        p->autoEQP = (u8)booleanValue(azArg[1]);
      }
    }else{
      raw_printf(stderr, "Usage: .eqp off|on|trace|trigger|full\n");
      rc = 1;
    }
  }else

  if( c=='e' && strncmp(azArg[0], "exit", n)==0 ){
    if( nArg>1 && (rc = (int)integerValue(azArg[1]))!=0 ) exit(rc);
    rc = 2;
  }else

  /* The ".explain" command is automatic now.  It is largely pointless.  It
  ** retained purely for backwards compatibility */
  if( c=='e' && strncmp(azArg[0], "explain", n)==0 ){
    int val = 1;
    if( nArg>=2 ){
      if( strcmp(azArg[1],"auto")==0 ){
        val = 99;
      }else{
        val =  booleanValue(azArg[1]);
      }
    }
    if( val==1 && p->mode!=MODE_Explain ){
      p->normalMode = p->mode;
      p->mode = MODE_Explain;
      p->autoExplain = 0;
    }else if( val==0 ){
      if( p->mode==MODE_Explain ) p->mode = p->normalMode;
      p->autoExplain = 0;
    }else if( val==99 ){
      if( p->mode==MODE_Explain ) p->mode = p->normalMode;
      p->autoExplain = 1;
    }
  }else

#ifndef SQLITE_OMIT_VIRTUALTABLE
  if( c=='e' && strncmp(azArg[0], "expert", n)==0 ){
    open_db(p, 0);
    expertDotCommand(p, azArg, nArg);
  }else
#endif

  if( c=='f' && strncmp(azArg[0], "fullschema", n)==0 ){
    ShellState data;
    char *zErrMsg = 0;
    int doStats = 0;
    memcpy(&data, p, sizeof(data));
    data.showHeader = 0;
    data.cMode = data.mode = MODE_Semi;
    if( nArg==2 && optionMatch(azArg[1], "indent") ){
      data.cMode = data.mode = MODE_Pretty;
      nArg = 1;
    }
    if( nArg!=1 ){
      raw_printf(stderr, "Usage: .fullschema ?--indent?\n");
      rc = 1;
      goto meta_command_exit;
    }
    open_db(p, 0);
    rc = sqlite3_exec(p->db,
       "SELECT sql FROM"
       "  (SELECT sql sql, type type, tbl_name tbl_name, name name, rowid x"
       "     FROM sqlite_master UNION ALL"
       "   SELECT sql, type, tbl_name, name, rowid FROM sqlite_temp_master) "
       "WHERE type!='meta' AND sql NOTNULL AND name NOT LIKE 'sqlite_%' "
       "ORDER BY rowid",
       callback, &data, &zErrMsg
    );
    if( rc==SQLITE_OK ){
      sqlite3_stmt *pStmt;
      rc = sqlite3_prepare_v2(p->db,
               "SELECT rowid FROM sqlite_master"
               " WHERE name GLOB 'sqlite_stat[134]'",
               -1, &pStmt, 0);
      doStats = sqlite3_step(pStmt)==SQLITE_ROW;
      sqlite3_finalize(pStmt);
    }
    if( doStats==0 ){
      raw_printf(p->out, "/* No STAT tables available */\n");
    }else{
      raw_printf(p->out, "ANALYZE sqlite_master;\n");
      sqlite3_exec(p->db, "SELECT 'ANALYZE sqlite_master'",
                   callback, &data, &zErrMsg);
      data.cMode = data.mode = MODE_Insert;
      data.zDestTable = "sqlite_stat1";
      shell_exec(&data, "SELECT * FROM sqlite_stat1", &zErrMsg);
      data.zDestTable = "sqlite_stat3";
      shell_exec(&data, "SELECT * FROM sqlite_stat3", &zErrMsg);
      data.zDestTable = "sqlite_stat4";
      shell_exec(&data, "SELECT * FROM sqlite_stat4", &zErrMsg);
      raw_printf(p->out, "ANALYZE sqlite_master;\n");
    }
  }else

  if( c=='h' && strncmp(azArg[0], "headers", n)==0 ){
    if( nArg==2 ){
      p->showHeader = booleanValue(azArg[1]);
    }else{
      raw_printf(stderr, "Usage: .headers on|off\n");
      rc = 1;
    }
  }else

  if( c=='h' && strncmp(azArg[0], "help", n)==0 ){
    if( nArg>=2 ){
      n = showHelp(p->out, azArg[1]);
      if( n==0 ){
        utf8_printf(p->out, "Nothing matches '%s'\n", azArg[1]);
      }
    }else{
      showHelp(p->out, 0);
    }
  }else

  if( c=='i' && strncmp(azArg[0], "import", n)==0 ){
    char *zTable;               /* Insert data into this table */
    char *zFile;                /* Name of file to extra content from */
    sqlite3_stmt *pStmt = NULL; /* A statement */
    int nCol;                   /* Number of columns in the table */
    int nByte;                  /* Number of bytes in an SQL string */
    int i, j;                   /* Loop counters */
    int needCommit;             /* True to COMMIT or ROLLBACK at end */
    int nSep;                   /* Number of bytes in p->colSeparator[] */
    char *zSql;                 /* An SQL statement */
    ImportCtx sCtx;             /* Reader context */
    char *(SQLITE_CDECL *xRead)(ImportCtx*); /* Func to read one value */
    int (SQLITE_CDECL *xCloser)(FILE*);      /* Func to close file */

    if( nArg!=3 ){
      raw_printf(stderr, "Usage: .import FILE TABLE\n");
      goto meta_command_exit;
    }
    zFile = azArg[1];
    zTable = azArg[2];
    seenInterrupt = 0;
    memset(&sCtx, 0, sizeof(sCtx));
    open_db(p, 0);
    nSep = strlen30(p->colSeparator);
    if( nSep==0 ){
      raw_printf(stderr,
                 "Error: non-null column separator required for import\n");
      return 1;
    }
    if( nSep>1 ){
      raw_printf(stderr, "Error: multi-character column separators not allowed"
                      " for import\n");
      return 1;
    }
    nSep = strlen30(p->rowSeparator);
    if( nSep==0 ){
      raw_printf(stderr, "Error: non-null row separator required for import\n");
      return 1;
    }
    if( nSep==2 && p->mode==MODE_Csv && strcmp(p->rowSeparator, SEP_CrLf)==0 ){
      /* When importing CSV (only), if the row separator is set to the
      ** default output row separator, change it to the default input
      ** row separator.  This avoids having to maintain different input
      ** and output row separators. */
      sqlite3_snprintf(sizeof(p->rowSeparator), p->rowSeparator, SEP_Row);
      nSep = strlen30(p->rowSeparator);
    }
    if( nSep>1 ){
      raw_printf(stderr, "Error: multi-character row separators not allowed"
                      " for import\n");
      return 1;
    }
    sCtx.zFile = zFile;
    sCtx.nLine = 1;
    if( sCtx.zFile[0]=='|' ){
#ifdef SQLITE_OMIT_POPEN
      raw_printf(stderr, "Error: pipes are not supported in this OS\n");
      return 1;
#else
      sCtx.in = popen(sCtx.zFile+1, "r");
      sCtx.zFile = "<pipe>";
      xCloser = pclose;
#endif
    }else{
      sCtx.in = fopen(sCtx.zFile, "rb");
      xCloser = fclose;
    }
    if( p->mode==MODE_Ascii ){
      xRead = ascii_read_one_field;
    }else{
      xRead = csv_read_one_field;
    }
    if( sCtx.in==0 ){
      utf8_printf(stderr, "Error: cannot open \"%s\"\n", zFile);
      return 1;
    }
    sCtx.cColSep = p->colSeparator[0];
    sCtx.cRowSep = p->rowSeparator[0];
    zSql = sqlite3_mprintf("SELECT * FROM %s", zTable);
    if( zSql==0 ){
      xCloser(sCtx.in);
      shell_out_of_memory();
    }
    nByte = strlen30(zSql);
    rc = sqlite3_prepare_v2(p->db, zSql, -1, &pStmt, 0);
    import_append_char(&sCtx, 0);    /* To ensure sCtx.z is allocated */
    if( rc && sqlite3_strglob("no such table: *", sqlite3_errmsg(p->db))==0 ){
      char *zCreate = sqlite3_mprintf("CREATE TABLE %s", zTable);
      char cSep = '(';
      while( xRead(&sCtx) ){
        zCreate = sqlite3_mprintf("%z%c\n  \"%w\" TEXT", zCreate, cSep, sCtx.z);
        cSep = ',';
        if( sCtx.cTerm!=sCtx.cColSep ) break;
      }
      if( cSep=='(' ){
        sqlite3_free(zCreate);
        sqlite3_free(sCtx.z);
        xCloser(sCtx.in);
        utf8_printf(stderr,"%s: empty file\n", sCtx.zFile);
        return 1;
      }
      zCreate = sqlite3_mprintf("%z\n)", zCreate);
      rc = sqlite3_exec(p->db, zCreate, 0, 0, 0);
      sqlite3_free(zCreate);
      if( rc ){
        utf8_printf(stderr, "CREATE TABLE %s(...) failed: %s\n", zTable,
                sqlite3_errmsg(p->db));
        sqlite3_free(sCtx.z);
        xCloser(sCtx.in);
        return 1;
      }
      rc = sqlite3_prepare_v2(p->db, zSql, -1, &pStmt, 0);
    }
    sqlite3_free(zSql);
    if( rc ){
      if (pStmt) sqlite3_finalize(pStmt);
      utf8_printf(stderr,"Error: %s\n", sqlite3_errmsg(p->db));
      xCloser(sCtx.in);
      return 1;
    }
    nCol = sqlite3_column_count(pStmt);
    sqlite3_finalize(pStmt);
    pStmt = 0;
    if( nCol==0 ) return 0; /* no columns, no error */
    zSql = sqlite3_malloc64( nByte*2 + 20 + nCol*2 );
    if( zSql==0 ){
      xCloser(sCtx.in);
      shell_out_of_memory();
    }
    sqlite3_snprintf(nByte+20, zSql, "INSERT INTO \"%w\" VALUES(?", zTable);
    j = strlen30(zSql);
    for(i=1; i<nCol; i++){
      zSql[j++] = ',';
      zSql[j++] = '?';
    }
    zSql[j++] = ')';
    zSql[j] = 0;
    rc = sqlite3_prepare_v2(p->db, zSql, -1, &pStmt, 0);
    sqlite3_free(zSql);
    if( rc ){
      utf8_printf(stderr, "Error: %s\n", sqlite3_errmsg(p->db));
      if (pStmt) sqlite3_finalize(pStmt);
      xCloser(sCtx.in);
      return 1;
    }
    needCommit = sqlite3_get_autocommit(p->db);
    if( needCommit ) sqlite3_exec(p->db, "BEGIN", 0, 0, 0);
    do{
      int startLine = sCtx.nLine;
      for(i=0; i<nCol; i++){
        char *z = xRead(&sCtx);
        /*
        ** Did we reach end-of-file before finding any columns?
        ** If so, stop instead of NULL filling the remaining columns.
        */
        if( z==0 && i==0 ) break;
        /*
        ** Did we reach end-of-file OR end-of-line before finding any
        ** columns in ASCII mode?  If so, stop instead of NULL filling
        ** the remaining columns.
        */
        if( p->mode==MODE_Ascii && (z==0 || z[0]==0) && i==0 ) break;
        sqlite3_bind_text(pStmt, i+1, z, -1, SQLITE_TRANSIENT);
        if( i<nCol-1 && sCtx.cTerm!=sCtx.cColSep ){
          utf8_printf(stderr, "%s:%d: expected %d columns but found %d - "
                          "filling the rest with NULL\n",
                          sCtx.zFile, startLine, nCol, i+1);
          i += 2;
          while( i<=nCol ){ sqlite3_bind_null(pStmt, i); i++; }
        }
      }
      if( sCtx.cTerm==sCtx.cColSep ){
        do{
          xRead(&sCtx);
          i++;
        }while( sCtx.cTerm==sCtx.cColSep );
        utf8_printf(stderr, "%s:%d: expected %d columns but found %d - "
                        "extras ignored\n",
                        sCtx.zFile, startLine, nCol, i);
      }
      if( i>=nCol ){
        sqlite3_step(pStmt);
        rc = sqlite3_reset(pStmt);
        if( rc!=SQLITE_OK ){
          utf8_printf(stderr, "%s:%d: INSERT failed: %s\n", sCtx.zFile,
                      startLine, sqlite3_errmsg(p->db));
        }
      }
    }while( sCtx.cTerm!=EOF );

    xCloser(sCtx.in);
    sqlite3_free(sCtx.z);
    sqlite3_finalize(pStmt);
    if( needCommit ) sqlite3_exec(p->db, "COMMIT", 0, 0, 0);
  }else

#ifndef SQLITE_UNTESTABLE
  if( c=='i' && strncmp(azArg[0], "imposter", n)==0 ){
    char *zSql;
    char *zCollist = 0;
    sqlite3_stmt *pStmt;
    int tnum = 0;
    int i;
    if( !(nArg==3 || (nArg==2 && sqlite3_stricmp(azArg[1],"off")==0)) ){
      utf8_printf(stderr, "Usage: .imposter INDEX IMPOSTER\n"
                          "       .imposter off\n");
      rc = 1;
      goto meta_command_exit;
    }
    open_db(p, 0);
    if( nArg==2 ){
      sqlite3_test_control(SQLITE_TESTCTRL_IMPOSTER, p->db, "main", 0, 1);
      goto meta_command_exit;
    }
    zSql = sqlite3_mprintf("SELECT rootpage FROM sqlite_master"
                           " WHERE name='%q' AND type='index'", azArg[1]);
    sqlite3_prepare_v2(p->db, zSql, -1, &pStmt, 0);
    sqlite3_free(zSql);
    if( sqlite3_step(pStmt)==SQLITE_ROW ){
      tnum = sqlite3_column_int(pStmt, 0);
    }
    sqlite3_finalize(pStmt);
    if( tnum==0 ){
      utf8_printf(stderr, "no such index: \"%s\"\n", azArg[1]);
      rc = 1;
      goto meta_command_exit;
    }
    zSql = sqlite3_mprintf("PRAGMA index_xinfo='%q'", azArg[1]);
    rc = sqlite3_prepare_v2(p->db, zSql, -1, &pStmt, 0);
    sqlite3_free(zSql);
    i = 0;
    while( sqlite3_step(pStmt)==SQLITE_ROW ){
      char zLabel[20];
      const char *zCol = (const char*)sqlite3_column_text(pStmt,2);
      i++;
      if( zCol==0 ){
        if( sqlite3_column_int(pStmt,1)==-1 ){
          zCol = "_ROWID_";
        }else{
          sqlite3_snprintf(sizeof(zLabel),zLabel,"expr%d",i);
          zCol = zLabel;
        }
      }
      if( zCollist==0 ){
        zCollist = sqlite3_mprintf("\"%w\"", zCol);
      }else{
        zCollist = sqlite3_mprintf("%z,\"%w\"", zCollist, zCol);
      }
    }
    sqlite3_finalize(pStmt);
    zSql = sqlite3_mprintf(
          "CREATE TABLE \"%w\"(%s,PRIMARY KEY(%s))WITHOUT ROWID",
          azArg[2], zCollist, zCollist);
    sqlite3_free(zCollist);
    rc = sqlite3_test_control(SQLITE_TESTCTRL_IMPOSTER, p->db, "main", 1, tnum);
    if( rc==SQLITE_OK ){
      rc = sqlite3_exec(p->db, zSql, 0, 0, 0);
      sqlite3_test_control(SQLITE_TESTCTRL_IMPOSTER, p->db, "main", 0, 0);
      if( rc ){
        utf8_printf(stderr, "Error in [%s]: %s\n", zSql, sqlite3_errmsg(p->db));
      }else{
        utf8_printf(stdout, "%s;\n", zSql);
        raw_printf(stdout,
           "WARNING: writing to an imposter table will corrupt the index!\n"
        );
      }
    }else{
      raw_printf(stderr, "SQLITE_TESTCTRL_IMPOSTER returns %d\n", rc);
      rc = 1;
    }
    sqlite3_free(zSql);
  }else
#endif /* !defined(SQLITE_OMIT_TEST_CONTROL) */

#ifdef SQLITE_ENABLE_IOTRACE
  if( c=='i' && strncmp(azArg[0], "iotrace", n)==0 ){
    SQLITE_API extern void (SQLITE_CDECL *sqlite3IoTrace)(const char*, ...);
    if( iotrace && iotrace!=stdout ) fclose(iotrace);
    iotrace = 0;
    if( nArg<2 ){
      sqlite3IoTrace = 0;
    }else if( strcmp(azArg[1], "-")==0 ){
      sqlite3IoTrace = iotracePrintf;
      iotrace = stdout;
    }else{
      iotrace = fopen(azArg[1], "w");
      if( iotrace==0 ){
        utf8_printf(stderr, "Error: cannot open \"%s\"\n", azArg[1]);
        sqlite3IoTrace = 0;
        rc = 1;
      }else{
        sqlite3IoTrace = iotracePrintf;
      }
    }
  }else
#endif

  if( c=='l' && n>=5 && strncmp(azArg[0], "limits", n)==0 ){
    static const struct {
       const char *zLimitName;   /* Name of a limit */
       int limitCode;            /* Integer code for that limit */
    } aLimit[] = {
      { "length",                SQLITE_LIMIT_LENGTH                    },
      { "sql_length",            SQLITE_LIMIT_SQL_LENGTH                },
      { "column",                SQLITE_LIMIT_COLUMN                    },
      { "expr_depth",            SQLITE_LIMIT_EXPR_DEPTH                },
      { "compound_select",       SQLITE_LIMIT_COMPOUND_SELECT           },
      { "vdbe_op",               SQLITE_LIMIT_VDBE_OP                   },
      { "function_arg",          SQLITE_LIMIT_FUNCTION_ARG              },
      { "attached",              SQLITE_LIMIT_ATTACHED                  },
      { "like_pattern_length",   SQLITE_LIMIT_LIKE_PATTERN_LENGTH       },
      { "variable_number",       SQLITE_LIMIT_VARIABLE_NUMBER           },
      { "trigger_depth",         SQLITE_LIMIT_TRIGGER_DEPTH             },
      { "worker_threads",        SQLITE_LIMIT_WORKER_THREADS            },
    };
    int i, n2;
    open_db(p, 0);
    if( nArg==1 ){
      for(i=0; i<ArraySize(aLimit); i++){
        printf("%20s %d\n", aLimit[i].zLimitName,
               sqlite3_limit(p->db, aLimit[i].limitCode, -1));
      }
    }else if( nArg>3 ){
      raw_printf(stderr, "Usage: .limit NAME ?NEW-VALUE?\n");
      rc = 1;
      goto meta_command_exit;
    }else{
      int iLimit = -1;
      n2 = strlen30(azArg[1]);
      for(i=0; i<ArraySize(aLimit); i++){
        if( sqlite3_strnicmp(aLimit[i].zLimitName, azArg[1], n2)==0 ){
          if( iLimit<0 ){
            iLimit = i;
          }else{
            utf8_printf(stderr, "ambiguous limit: \"%s\"\n", azArg[1]);
            rc = 1;
            goto meta_command_exit;
          }
        }
      }
      if( iLimit<0 ){
        utf8_printf(stderr, "unknown limit: \"%s\"\n"
                        "enter \".limits\" with no arguments for a list.\n",
                         azArg[1]);
        rc = 1;
        goto meta_command_exit;
      }
      if( nArg==3 ){
        sqlite3_limit(p->db, aLimit[iLimit].limitCode,
                      (int)integerValue(azArg[2]));
      }
      printf("%20s %d\n", aLimit[iLimit].zLimitName,
             sqlite3_limit(p->db, aLimit[iLimit].limitCode, -1));
    }
  }else

  if( c=='l' && n>2 && strncmp(azArg[0], "lint", n)==0 ){
    open_db(p, 0);
    lintDotCommand(p, azArg, nArg);
  }else

#ifndef SQLITE_OMIT_LOAD_EXTENSION
  if( c=='l' && strncmp(azArg[0], "load", n)==0 ){
    const char *zFile, *zProc;
    char *zErrMsg = 0;
    if( nArg<2 ){
      raw_printf(stderr, "Usage: .load FILE ?ENTRYPOINT?\n");
      rc = 1;
      goto meta_command_exit;
    }
    zFile = azArg[1];
    zProc = nArg>=3 ? azArg[2] : 0;
    open_db(p, 0);
    rc = sqlite3_load_extension(p->db, zFile, zProc, &zErrMsg);
    if( rc!=SQLITE_OK ){
      utf8_printf(stderr, "Error: %s\n", zErrMsg);
      sqlite3_free(zErrMsg);
      rc = 1;
    }
  }else
#endif

  if( c=='l' && strncmp(azArg[0], "log", n)==0 ){
    if( nArg!=2 ){
      raw_printf(stderr, "Usage: .log FILENAME\n");
      rc = 1;
    }else{
      const char *zFile = azArg[1];
      output_file_close(p->pLog);
      p->pLog = output_file_open(zFile, 0);
    }
  }else

  if( c=='m' && strncmp(azArg[0], "mode", n)==0 ){
    const char *zMode = nArg>=2 ? azArg[1] : "";
    int n2 = strlen30(zMode);
    int c2 = zMode[0];
    if( c2=='l' && n2>2 && strncmp(azArg[1],"lines",n2)==0 ){
      p->mode = MODE_Line;
      sqlite3_snprintf(sizeof(p->rowSeparator), p->rowSeparator, SEP_Row);
    }else if( c2=='c' && strncmp(azArg[1],"columns",n2)==0 ){
      p->mode = MODE_Column;
      sqlite3_snprintf(sizeof(p->rowSeparator), p->rowSeparator, SEP_Row);
    }else if( c2=='l' && n2>2 && strncmp(azArg[1],"list",n2)==0 ){
      p->mode = MODE_List;
      sqlite3_snprintf(sizeof(p->colSeparator), p->colSeparator, SEP_Column);
      sqlite3_snprintf(sizeof(p->rowSeparator), p->rowSeparator, SEP_Row);
    }else if( c2=='h' && strncmp(azArg[1],"html",n2)==0 ){
      p->mode = MODE_Html;
    }else if( c2=='t' && strncmp(azArg[1],"tcl",n2)==0 ){
      p->mode = MODE_Tcl;
      sqlite3_snprintf(sizeof(p->colSeparator), p->colSeparator, SEP_Space);
      sqlite3_snprintf(sizeof(p->rowSeparator), p->rowSeparator, SEP_Row);
    }else if( c2=='c' && strncmp(azArg[1],"csv",n2)==0 ){
      p->mode = MODE_Csv;
      sqlite3_snprintf(sizeof(p->colSeparator), p->colSeparator, SEP_Comma);
      sqlite3_snprintf(sizeof(p->rowSeparator), p->rowSeparator, SEP_CrLf);
    }else if( c2=='t' && strncmp(azArg[1],"tabs",n2)==0 ){
      p->mode = MODE_List;
      sqlite3_snprintf(sizeof(p->colSeparator), p->colSeparator, SEP_Tab);
    }else if( c2=='i' && strncmp(azArg[1],"insert",n2)==0 ){
      p->mode = MODE_Insert;
      set_table_name(p, nArg>=3 ? azArg[2] : "table");
    }else if( c2=='q' && strncmp(azArg[1],"quote",n2)==0 ){
      p->mode = MODE_Quote;
    }else if( c2=='a' && strncmp(azArg[1],"ascii",n2)==0 ){
      p->mode = MODE_Ascii;
      sqlite3_snprintf(sizeof(p->colSeparator), p->colSeparator, SEP_Unit);
      sqlite3_snprintf(sizeof(p->rowSeparator), p->rowSeparator, SEP_Record);
    }else if( nArg==1 ){
      raw_printf(p->out, "current output mode: %s\n", modeDescr[p->mode]);
    }else{
      raw_printf(stderr, "Error: mode should be one of: "
         "ascii column csv html insert line list quote tabs tcl\n");
      rc = 1;
    }
    p->cMode = p->mode;
  }else

  if( c=='n' && strncmp(azArg[0], "nullvalue", n)==0 ){
    if( nArg==2 ){
      sqlite3_snprintf(sizeof(p->nullValue), p->nullValue,
                       "%.*s", (int)ArraySize(p->nullValue)-1, azArg[1]);
    }else{
      raw_printf(stderr, "Usage: .nullvalue STRING\n");
      rc = 1;
    }
  }else

  if( c=='o' && strncmp(azArg[0], "open", n)==0 && n>=2 ){
    char *zNewFilename;  /* Name of the database file to open */
    int iName = 1;       /* Index in azArg[] of the filename */
    int newFlag = 0;     /* True to delete file before opening */
    /* Close the existing database */
    session_close_all(p);
    close_db(p->db);
    p->db = 0;
    p->zDbFilename = 0;
    sqlite3_free(p->zFreeOnClose);
    p->zFreeOnClose = 0;
    p->openMode = SHELL_OPEN_UNSPEC;
    p->szMax = 0;
    /* Check for command-line arguments */
    for(iName=1; iName<nArg && azArg[iName][0]=='-'; iName++){
      const char *z = azArg[iName];
      if( optionMatch(z,"new") ){
        newFlag = 1;
#ifdef SQLITE_HAVE_ZLIB
      }else if( optionMatch(z, "zip") ){
        p->openMode = SHELL_OPEN_ZIPFILE;
#endif
      }else if( optionMatch(z, "append") ){
        p->openMode = SHELL_OPEN_APPENDVFS;
      }else if( optionMatch(z, "readonly") ){
        p->openMode = SHELL_OPEN_READONLY;
      }else if( optionMatch(z, "reuseschema") ){
        p->openMode = SHELL_OPEN_REUSESCHEMA;
      }else if( z[0]=='-' ){
#ifdef SQLITE_ENABLE_DESERIALIZE
      }else if( optionMatch(z, "deserialize") ){
        p->openMode = SHELL_OPEN_DESERIALIZE;
      }else if( optionMatch(z, "hexdb") ){
        p->openMode = SHELL_OPEN_HEXDB;
      }else if( optionMatch(z, "maxsize") && iName+1<nArg ){
        p->szMax = integerValue(azArg[++iName]);
#endif /* SQLITE_ENABLE_DESERIALIZE */
      }else if( z[0]=='-' ){
        utf8_printf(stderr, "unknown option: %s\n", z);
        rc = 1;
        goto meta_command_exit;
      }
    }
    /* If a filename is specified, try to open it first */
    zNewFilename = nArg>iName ? sqlite3_mprintf("%s", azArg[iName]) : 0;
    if( zNewFilename || p->openMode==SHELL_OPEN_HEXDB ){
      if( newFlag ) shellDeleteFile(zNewFilename);
      p->zDbFilename = zNewFilename;
      open_db(p, OPEN_DB_KEEPALIVE);
      if( p->db==0 ){
        utf8_printf(stderr, "Error: cannot open '%s'\n", zNewFilename);
        sqlite3_free(zNewFilename);
      }else{
        p->zFreeOnClose = zNewFilename;
      }
    }
    if( p->db==0 ){
      /* As a fall-back open a TEMP database */
      p->zDbFilename = 0;
      open_db(p, 0);
    }
  }else

  if( (c=='o'
        && (strncmp(azArg[0], "output", n)==0||strncmp(azArg[0], "once", n)==0))
   || (c=='e' && n==5 && strcmp(azArg[0],"excel")==0)
  ){
    const char *zFile = nArg>=2 ? azArg[1] : "stdout";
    int bTxtMode = 0;
    if( azArg[0][0]=='e' ){
      /* Transform the ".excel" command into ".once -x" */
      nArg = 2;
      azArg[0] = "once";
      zFile = azArg[1] = "-x";
      n = 4;
    }
    if( nArg>2 ){
      utf8_printf(stderr, "Usage: .%s [-e|-x|FILE]\n", azArg[0]);
      rc = 1;
      goto meta_command_exit;
    }
    if( n>1 && strncmp(azArg[0], "once", n)==0 ){
      if( nArg<2 ){
        raw_printf(stderr, "Usage: .once (-e|-x|FILE)\n");
        rc = 1;
        goto meta_command_exit;
      }
      p->outCount = 2;
    }else{
      p->outCount = 0;
    }
    output_reset(p);
    if( zFile[0]=='-' && zFile[1]=='-' ) zFile++;
#ifndef SQLITE_NOHAVE_SYSTEM
    if( strcmp(zFile, "-e")==0 || strcmp(zFile, "-x")==0 ){
      p->doXdgOpen = 1;
      outputModePush(p);
      if( zFile[1]=='x' ){
        newTempFile(p, "csv");
        p->mode = MODE_Csv;
        sqlite3_snprintf(sizeof(p->colSeparator), p->colSeparator, SEP_Comma);
        sqlite3_snprintf(sizeof(p->rowSeparator), p->rowSeparator, SEP_CrLf);
      }else{
        newTempFile(p, "txt");
        bTxtMode = 1;
      }
      zFile = p->zTempFile;
    }
#endif /* SQLITE_NOHAVE_SYSTEM */
    if( zFile[0]=='|' ){
#ifdef SQLITE_OMIT_POPEN
      raw_printf(stderr, "Error: pipes are not supported in this OS\n");
      rc = 1;
      p->out = stdout;
#else
      p->out = popen(zFile + 1, "w");
      if( p->out==0 ){
        utf8_printf(stderr,"Error: cannot open pipe \"%s\"\n", zFile + 1);
        p->out = stdout;
        rc = 1;
      }else{
        sqlite3_snprintf(sizeof(p->outfile), p->outfile, "%s", zFile);
      }
#endif
    }else{
      p->out = output_file_open(zFile, bTxtMode);
      if( p->out==0 ){
        if( strcmp(zFile,"off")!=0 ){
          utf8_printf(stderr,"Error: cannot write to \"%s\"\n", zFile);
        }
        p->out = stdout;
        rc = 1;
      } else {
        sqlite3_snprintf(sizeof(p->outfile), p->outfile, "%s", zFile);
      }
    }
  }else

  if( c=='p' && n>=3 && strncmp(azArg[0], "print", n)==0 ){
    int i;
    for(i=1; i<nArg; i++){
      if( i>1 ) raw_printf(p->out, " ");
      utf8_printf(p->out, "%s", azArg[i]);
    }
    raw_printf(p->out, "\n");
  }else

  if( c=='p' && n>=3 && strncmp(azArg[0], "progress", n)==0 ){
    int i;
    int n = 0;
    p->flgProgress = 0;
    p->mxProgress = 0;
    p->nProgress = 0;
    for(i=1; i<nArg; i++){
      const char *z = azArg[i];
      if( z[0]=='-' ){
        z++;
        if( z[0]=='-' ) z++;
        if( strcmp(z,"quiet")==0 || strcmp(z,"q")==0 ){
          p->flgProgress |= PROGRESS_QUIET;
          continue;
        }
        if( strcmp(z,"reset")==0 ){
          p->flgProgress |= PROGRESS_RESET;
          continue;
        }
        if( strcmp(z,"once")==0 ){
          p->flgProgress |= PROGRESS_ONCE;
          continue;
        }
        if( strcmp(z,"limit")==0 ){
          if( i+1>=nArg ){
            utf8_printf(stderr, "Error: missing argument on --limit\n");
            rc = 1;
            goto meta_command_exit;
          }else{
            p->mxProgress = (int)integerValue(azArg[++i]);
          }
          continue;
        }
        utf8_printf(stderr, "Error: unknown option: \"%s\"\n", azArg[i]);
        rc = 1;
        goto meta_command_exit;
      }else{
        n = (int)integerValue(z);
      }
    }
    open_db(p, 0);
    sqlite3_progress_handler(p->db, n, progress_handler, p);
  }else

  if( c=='p' && strncmp(azArg[0], "prompt", n)==0 ){
    if( nArg >= 2) {
      strncpy(mainPrompt,azArg[1],(int)ArraySize(mainPrompt)-1);
    }
    if( nArg >= 3) {
      strncpy(continuePrompt,azArg[2],(int)ArraySize(continuePrompt)-1);
    }
  }else

  if( c=='q' && strncmp(azArg[0], "quit", n)==0 ){
    rc = 2;
  }else

  if( c=='r' && n>=3 && strncmp(azArg[0], "read", n)==0 ){
    FILE *inSaved = p->in;
    int savedLineno = p->lineno;
    if( nArg!=2 ){
      raw_printf(stderr, "Usage: .read FILE\n");
      rc = 1;
      goto meta_command_exit;
    }
    p->in = fopen(azArg[1], "rb");
    if( p->in==0 ){
      utf8_printf(stderr,"Error: cannot open \"%s\"\n", azArg[1]);
      rc = 1;
    }else{
      rc = process_input(p);
      fclose(p->in);
    }
    p->in = inSaved;
    p->lineno = savedLineno;
  }else

  if( c=='r' && n>=3 && strncmp(azArg[0], "restore", n)==0 ){
    const char *zSrcFile;
    const char *zDb;
    sqlite3 *pSrc;
    sqlite3_backup *pBackup;
    int nTimeout = 0;

    if( nArg==2 ){
      zSrcFile = azArg[1];
      zDb = "main";
    }else if( nArg==3 ){
      zSrcFile = azArg[2];
      zDb = azArg[1];
    }else{
      raw_printf(stderr, "Usage: .restore ?DB? FILE\n");
      rc = 1;
      goto meta_command_exit;
    }
    rc = sqlite3_open(zSrcFile, &pSrc);
    if( rc!=SQLITE_OK ){
      utf8_printf(stderr, "Error: cannot open \"%s\"\n", zSrcFile);
      close_db(pSrc);
      return 1;
    }
    open_db(p, 0);
    pBackup = sqlite3_backup_init(p->db, zDb, pSrc, "main");
    if( pBackup==0 ){
      utf8_printf(stderr, "Error: %s\n", sqlite3_errmsg(p->db));
      close_db(pSrc);
      return 1;
    }
    while( (rc = sqlite3_backup_step(pBackup,100))==SQLITE_OK
          || rc==SQLITE_BUSY  ){
      if( rc==SQLITE_BUSY ){
        if( nTimeout++ >= 3 ) break;
        sqlite3_sleep(100);
      }
    }
    sqlite3_backup_finish(pBackup);
    if( rc==SQLITE_DONE ){
      rc = 0;
    }else if( rc==SQLITE_BUSY || rc==SQLITE_LOCKED ){
      raw_printf(stderr, "Error: source database is busy\n");
      rc = 1;
    }else{
      utf8_printf(stderr, "Error: %s\n", sqlite3_errmsg(p->db));
      rc = 1;
    }
    close_db(pSrc);
  }else

  if( c=='s' && strncmp(azArg[0], "scanstats", n)==0 ){
    if( nArg==2 ){
      p->scanstatsOn = (u8)booleanValue(azArg[1]);
#ifndef SQLITE_ENABLE_STMT_SCANSTATUS
      raw_printf(stderr, "Warning: .scanstats not available in this build.\n");
#endif
    }else{
      raw_printf(stderr, "Usage: .scanstats on|off\n");
      rc = 1;
    }
  }else

  if( c=='s' && strncmp(azArg[0], "schema", n)==0 ){
    ShellText sSelect;
    ShellState data;
    char *zErrMsg = 0;
    const char *zDiv = "(";
    const char *zName = 0;
    int iSchema = 0;
    int bDebug = 0;
    int ii;

    open_db(p, 0);
    memcpy(&data, p, sizeof(data));
    data.showHeader = 0;
    data.cMode = data.mode = MODE_Semi;
    initText(&sSelect);
    for(ii=1; ii<nArg; ii++){
      if( optionMatch(azArg[ii],"indent") ){
        data.cMode = data.mode = MODE_Pretty;
      }else if( optionMatch(azArg[ii],"debug") ){
        bDebug = 1;
      }else if( zName==0 ){
        zName = azArg[ii];
      }else{
        raw_printf(stderr, "Usage: .schema ?--indent? ?LIKE-PATTERN?\n");
        rc = 1;
        goto meta_command_exit;
      }
    }
    if( zName!=0 ){
      int isMaster = sqlite3_strlike(zName, "sqlite_master", '\\')==0;
      if( isMaster || sqlite3_strlike(zName,"sqlite_temp_master", '\\')==0 ){
        char *new_argv[2], *new_colv[2];
        new_argv[0] = sqlite3_mprintf(
                      "CREATE TABLE %s (\n"
                      "  type text,\n"
                      "  name text,\n"
                      "  tbl_name text,\n"
                      "  rootpage integer,\n"
                      "  sql text\n"
                      ")", isMaster ? "sqlite_master" : "sqlite_temp_master");
        new_argv[1] = 0;
        new_colv[0] = "sql";
        new_colv[1] = 0;
        callback(&data, 1, new_argv, new_colv);
        sqlite3_free(new_argv[0]);
      }
    }
    if( zDiv ){
      sqlite3_stmt *pStmt = 0;
      rc = sqlite3_prepare_v2(p->db, "SELECT name FROM pragma_database_list",
                              -1, &pStmt, 0);
      if( rc ){
        utf8_printf(stderr, "Error: %s\n", sqlite3_errmsg(p->db));
        sqlite3_finalize(pStmt);
        rc = 1;
        goto meta_command_exit;
      }
      appendText(&sSelect, "SELECT sql FROM", 0);
      iSchema = 0;
      while( sqlite3_step(pStmt)==SQLITE_ROW ){
        const char *zDb = (const char*)sqlite3_column_text(pStmt, 0);
        char zScNum[30];
        sqlite3_snprintf(sizeof(zScNum), zScNum, "%d", ++iSchema);
        appendText(&sSelect, zDiv, 0);
        zDiv = " UNION ALL ";
        appendText(&sSelect, "SELECT shell_add_schema(sql,", 0);
        if( sqlite3_stricmp(zDb, "main")!=0 ){
          appendText(&sSelect, zDb, '"');
        }else{
          appendText(&sSelect, "NULL", 0);
        }
        appendText(&sSelect, ",name) AS sql, type, tbl_name, name, rowid,", 0);
        appendText(&sSelect, zScNum, 0);
        appendText(&sSelect, " AS snum, ", 0);
        appendText(&sSelect, zDb, '\'');
        appendText(&sSelect, " AS sname FROM ", 0);
        appendText(&sSelect, zDb, '"');
        appendText(&sSelect, ".sqlite_master", 0);
      }
      sqlite3_finalize(pStmt);
#ifdef SQLITE_INTROSPECTION_PRAGMAS
      if( zName ){
        appendText(&sSelect,
           " UNION ALL SELECT shell_module_schema(name),"
           " 'table', name, name, name, 9e+99, 'main' FROM pragma_module_list", 0);
      }
#endif
      appendText(&sSelect, ") WHERE ", 0);
      if( zName ){
        char *zQarg = sqlite3_mprintf("%Q", zName);
        int bGlob = strchr(zName, '*') != 0 || strchr(zName, '?') != 0 ||
                    strchr(zName, '[') != 0;
        if( strchr(zName, '.') ){
          appendText(&sSelect, "lower(printf('%s.%s',sname,tbl_name))", 0);
        }else{
          appendText(&sSelect, "lower(tbl_name)", 0);
        }
        appendText(&sSelect, bGlob ? " GLOB " : " LIKE ", 0);
        appendText(&sSelect, zQarg, 0);
        if( !bGlob ){
          appendText(&sSelect, " ESCAPE '\\' ", 0);
        }
        appendText(&sSelect, " AND ", 0);
        sqlite3_free(zQarg);
      }
      appendText(&sSelect, "type!='meta' AND sql IS NOT NULL"
                           " ORDER BY snum, rowid", 0);
      if( bDebug ){
        utf8_printf(p->out, "SQL: %s;\n", sSelect.z);
      }else{
        rc = sqlite3_exec(p->db, sSelect.z, callback, &data, &zErrMsg);
      }
      freeText(&sSelect);
    }
    if( zErrMsg ){
      utf8_printf(stderr,"Error: %s\n", zErrMsg);
      sqlite3_free(zErrMsg);
      rc = 1;
    }else if( rc != SQLITE_OK ){
      raw_printf(stderr,"Error: querying schema information\n");
      rc = 1;
    }else{
      rc = 0;
    }
  }else

#if defined(SQLITE_DEBUG) && defined(SQLITE_ENABLE_SELECTTRACE)
  if( c=='s' && n==11 && strncmp(azArg[0], "selecttrace", n)==0 ){
    sqlite3SelectTrace = (int)integerValue(azArg[1]);
  }else
#endif

#if defined(SQLITE_ENABLE_SESSION)
  if( c=='s' && strncmp(azArg[0],"session",n)==0 && n>=3 ){
    OpenSession *pSession = &p->aSession[0];
    char **azCmd = &azArg[1];
    int iSes = 0;
    int nCmd = nArg - 1;
    int i;
    if( nArg<=1 ) goto session_syntax_error;
    open_db(p, 0);
    if( nArg>=3 ){
      for(iSes=0; iSes<p->nSession; iSes++){
        if( strcmp(p->aSession[iSes].zName, azArg[1])==0 ) break;
      }
      if( iSes<p->nSession ){
        pSession = &p->aSession[iSes];
        azCmd++;
        nCmd--;
      }else{
        pSession = &p->aSession[0];
        iSes = 0;
      }
    }

    /* .session attach TABLE
    ** Invoke the sqlite3session_attach() interface to attach a particular
    ** table so that it is never filtered.
    */
    if( strcmp(azCmd[0],"attach")==0 ){
      if( nCmd!=2 ) goto session_syntax_error;
      if( pSession->p==0 ){
        session_not_open:
        raw_printf(stderr, "ERROR: No sessions are open\n");
      }else{
        rc = sqlite3session_attach(pSession->p, azCmd[1]);
        if( rc ){
          raw_printf(stderr, "ERROR: sqlite3session_attach() returns %d\n", rc);
          rc = 0;
        }
      }
    }else

    /* .session changeset FILE
    ** .session patchset FILE
    ** Write a changeset or patchset into a file.  The file is overwritten.
    */
    if( strcmp(azCmd[0],"changeset")==0 || strcmp(azCmd[0],"patchset")==0 ){
      FILE *out = 0;
      if( nCmd!=2 ) goto session_syntax_error;
      if( pSession->p==0 ) goto session_not_open;
      out = fopen(azCmd[1], "wb");
      if( out==0 ){
        utf8_printf(stderr, "ERROR: cannot open \"%s\" for writing\n", azCmd[1]);
      }else{
        int szChng;
        void *pChng;
        if( azCmd[0][0]=='c' ){
          rc = sqlite3session_changeset(pSession->p, &szChng, &pChng);
        }else{
          rc = sqlite3session_patchset(pSession->p, &szChng, &pChng);
        }
        if( rc ){
          printf("Error: error code %d\n", rc);
          rc = 0;
        }
        if( pChng
          && fwrite(pChng, szChng, 1, out)!=1 ){
          raw_printf(stderr, "ERROR: Failed to write entire %d-byte output\n",
                  szChng);
        }
        sqlite3_free(pChng);
        fclose(out);
      }
    }else

    /* .session close
    ** Close the identified session
    */
    if( strcmp(azCmd[0], "close")==0 ){
      if( nCmd!=1 ) goto session_syntax_error;
      if( p->nSession ){
        session_close(pSession);
        p->aSession[iSes] = p->aSession[--p->nSession];
      }
    }else

    /* .session enable ?BOOLEAN?
    ** Query or set the enable flag
    */
    if( strcmp(azCmd[0], "enable")==0 ){
      int ii;
      if( nCmd>2 ) goto session_syntax_error;
      ii = nCmd==1 ? -1 : booleanValue(azCmd[1]);
      if( p->nSession ){
        ii = sqlite3session_enable(pSession->p, ii);
        utf8_printf(p->out, "session %s enable flag = %d\n",
                    pSession->zName, ii);
      }
    }else

    /* .session filter GLOB ....
    ** Set a list of GLOB patterns of table names to be excluded.
    */
    if( strcmp(azCmd[0], "filter")==0 ){
      int ii, nByte;
      if( nCmd<2 ) goto session_syntax_error;
      if( p->nSession ){
        for(ii=0; ii<pSession->nFilter; ii++){
          sqlite3_free(pSession->azFilter[ii]);
        }
        sqlite3_free(pSession->azFilter);
        nByte = sizeof(pSession->azFilter[0])*(nCmd-1);
        pSession->azFilter = sqlite3_malloc( nByte );
        if( pSession->azFilter==0 ){
          raw_printf(stderr, "Error: out or memory\n");
          exit(1);
        }
        for(ii=1; ii<nCmd; ii++){
          pSession->azFilter[ii-1] = sqlite3_mprintf("%s", azCmd[ii]);
        }
        pSession->nFilter = ii-1;
      }
    }else

    /* .session indirect ?BOOLEAN?
    ** Query or set the indirect flag
    */
    if( strcmp(azCmd[0], "indirect")==0 ){
      int ii;
      if( nCmd>2 ) goto session_syntax_error;
      ii = nCmd==1 ? -1 : booleanValue(azCmd[1]);
      if( p->nSession ){
        ii = sqlite3session_indirect(pSession->p, ii);
        utf8_printf(p->out, "session %s indirect flag = %d\n",
                    pSession->zName, ii);
      }
    }else

    /* .session isempty
    ** Determine if the session is empty
    */
    if( strcmp(azCmd[0], "isempty")==0 ){
      int ii;
      if( nCmd!=1 ) goto session_syntax_error;
      if( p->nSession ){
        ii = sqlite3session_isempty(pSession->p);
        utf8_printf(p->out, "session %s isempty flag = %d\n",
                    pSession->zName, ii);
      }
    }else

    /* .session list
    ** List all currently open sessions
    */
    if( strcmp(azCmd[0],"list")==0 ){
      for(i=0; i<p->nSession; i++){
        utf8_printf(p->out, "%d %s\n", i, p->aSession[i].zName);
      }
    }else

    /* .session open DB NAME
    ** Open a new session called NAME on the attached database DB.
    ** DB is normally "main".
    */
    if( strcmp(azCmd[0],"open")==0 ){
      char *zName;
      if( nCmd!=3 ) goto session_syntax_error;
      zName = azCmd[2];
      if( zName[0]==0 ) goto session_syntax_error;
      for(i=0; i<p->nSession; i++){
        if( strcmp(p->aSession[i].zName,zName)==0 ){
          utf8_printf(stderr, "Session \"%s\" already exists\n", zName);
          goto meta_command_exit;
        }
      }
      if( p->nSession>=ArraySize(p->aSession) ){
        raw_printf(stderr, "Maximum of %d sessions\n", ArraySize(p->aSession));
        goto meta_command_exit;
      }
      pSession = &p->aSession[p->nSession];
      rc = sqlite3session_create(p->db, azCmd[1], &pSession->p);
      if( rc ){
        raw_printf(stderr, "Cannot open session: error code=%d\n", rc);
        rc = 0;
        goto meta_command_exit;
      }
      pSession->nFilter = 0;
      sqlite3session_table_filter(pSession->p, session_filter, pSession);
      p->nSession++;
      pSession->zName = sqlite3_mprintf("%s", zName);
    }else
    /* If no command name matches, show a syntax error */
    session_syntax_error:
    showHelp(p->out, "session");
  }else
#endif

#ifdef SQLITE_DEBUG
  /* Undocumented commands for internal testing.  Subject to change
  ** without notice. */
  if( c=='s' && n>=10 && strncmp(azArg[0], "selftest-", 9)==0 ){
    if( strncmp(azArg[0]+9, "boolean", n-9)==0 ){
      int i, v;
      for(i=1; i<nArg; i++){
        v = booleanValue(azArg[i]);
        utf8_printf(p->out, "%s: %d 0x%x\n", azArg[i], v, v);
      }
    }
    if( strncmp(azArg[0]+9, "integer", n-9)==0 ){
      int i; sqlite3_int64 v;
      for(i=1; i<nArg; i++){
        char zBuf[200];
        v = integerValue(azArg[i]);
        sqlite3_snprintf(sizeof(zBuf),zBuf,"%s: %lld 0x%llx\n", azArg[i],v,v);
        utf8_printf(p->out, "%s", zBuf);
      }
    }
  }else
#endif

  if( c=='s' && n>=4 && strncmp(azArg[0],"selftest",n)==0 ){
    int bIsInit = 0;         /* True to initialize the SELFTEST table */
    int bVerbose = 0;        /* Verbose output */
    int bSelftestExists;     /* True if SELFTEST already exists */
    int i, k;                /* Loop counters */
    int nTest = 0;           /* Number of tests runs */
    int nErr = 0;            /* Number of errors seen */
    ShellText str;           /* Answer for a query */
    sqlite3_stmt *pStmt = 0; /* Query against the SELFTEST table */

    open_db(p,0);
    for(i=1; i<nArg; i++){
      const char *z = azArg[i];
      if( z[0]=='-' && z[1]=='-' ) z++;
      if( strcmp(z,"-init")==0 ){
        bIsInit = 1;
      }else
      if( strcmp(z,"-v")==0 ){
        bVerbose++;
      }else
      {
        utf8_printf(stderr, "Unknown option \"%s\" on \"%s\"\n",
                    azArg[i], azArg[0]);
        raw_printf(stderr, "Should be one of: --init -v\n");
        rc = 1;
        goto meta_command_exit;
      }
    }
    if( sqlite3_table_column_metadata(p->db,"main","selftest",0,0,0,0,0,0)
           != SQLITE_OK ){
      bSelftestExists = 0;
    }else{
      bSelftestExists = 1;
    }
    if( bIsInit ){
      createSelftestTable(p);
      bSelftestExists = 1;
    }
    initText(&str);
    appendText(&str, "x", 0);
    for(k=bSelftestExists; k>=0; k--){
      if( k==1 ){
        rc = sqlite3_prepare_v2(p->db,
            "SELECT tno,op,cmd,ans FROM selftest ORDER BY tno",
            -1, &pStmt, 0);
      }else{
        rc = sqlite3_prepare_v2(p->db,
          "VALUES(0,'memo','Missing SELFTEST table - default checks only',''),"
          "      (1,'run','PRAGMA integrity_check','ok')",
          -1, &pStmt, 0);
      }
      if( rc ){
        raw_printf(stderr, "Error querying the selftest table\n");
        rc = 1;
        sqlite3_finalize(pStmt);
        goto meta_command_exit;
      }
      for(i=1; sqlite3_step(pStmt)==SQLITE_ROW; i++){
        int tno = sqlite3_column_int(pStmt, 0);
        const char *zOp = (const char*)sqlite3_column_text(pStmt, 1);
        const char *zSql = (const char*)sqlite3_column_text(pStmt, 2);
        const char *zAns = (const char*)sqlite3_column_text(pStmt, 3);

        k = 0;
        if( bVerbose>0 ){
          char *zQuote = sqlite3_mprintf("%q", zSql);
          printf("%d: %s %s\n", tno, zOp, zSql);
          sqlite3_free(zQuote);
        }
        if( strcmp(zOp,"memo")==0 ){
          utf8_printf(p->out, "%s\n", zSql);
        }else
        if( strcmp(zOp,"run")==0 ){
          char *zErrMsg = 0;
          str.n = 0;
          str.z[0] = 0;
          rc = sqlite3_exec(p->db, zSql, captureOutputCallback, &str, &zErrMsg);
          nTest++;
          if( bVerbose ){
            utf8_printf(p->out, "Result: %s\n", str.z);
          }
          if( rc || zErrMsg ){
            nErr++;
            rc = 1;
            utf8_printf(p->out, "%d: error-code-%d: %s\n", tno, rc, zErrMsg);
            sqlite3_free(zErrMsg);
          }else if( strcmp(zAns,str.z)!=0 ){
            nErr++;
            rc = 1;
            utf8_printf(p->out, "%d: Expected: [%s]\n", tno, zAns);
            utf8_printf(p->out, "%d:      Got: [%s]\n", tno, str.z);
          }
        }else
        {
          utf8_printf(stderr,
            "Unknown operation \"%s\" on selftest line %d\n", zOp, tno);
          rc = 1;
          break;
        }
      } /* End loop over rows of content from SELFTEST */
      sqlite3_finalize(pStmt);
    } /* End loop over k */
    freeText(&str);
    utf8_printf(p->out, "%d errors out of %d tests\n", nErr, nTest);
  }else

  if( c=='s' && strncmp(azArg[0], "separator", n)==0 ){
    if( nArg<2 || nArg>3 ){
      raw_printf(stderr, "Usage: .separator COL ?ROW?\n");
      rc = 1;
    }
    if( nArg>=2 ){
      sqlite3_snprintf(sizeof(p->colSeparator), p->colSeparator,
                       "%.*s", (int)ArraySize(p->colSeparator)-1, azArg[1]);
    }
    if( nArg>=3 ){
      sqlite3_snprintf(sizeof(p->rowSeparator), p->rowSeparator,
                       "%.*s", (int)ArraySize(p->rowSeparator)-1, azArg[2]);
    }
  }else

  if( c=='s' && n>=4 && strncmp(azArg[0],"sha3sum",n)==0 ){
    const char *zLike = 0;   /* Which table to checksum. 0 means everything */
    int i;                   /* Loop counter */
    int bSchema = 0;         /* Also hash the schema */
    int bSeparate = 0;       /* Hash each table separately */
    int iSize = 224;         /* Hash algorithm to use */
    int bDebug = 0;          /* Only show the query that would have run */
    sqlite3_stmt *pStmt;     /* For querying tables names */
    char *zSql;              /* SQL to be run */
    char *zSep;              /* Separator */
    ShellText sSql;          /* Complete SQL for the query to run the hash */
    ShellText sQuery;        /* Set of queries used to read all content */
    open_db(p, 0);
    for(i=1; i<nArg; i++){
      const char *z = azArg[i];
      if( z[0]=='-' ){
        z++;
        if( z[0]=='-' ) z++;
        if( strcmp(z,"schema")==0 ){
          bSchema = 1;
        }else
        if( strcmp(z,"sha3-224")==0 || strcmp(z,"sha3-256")==0
         || strcmp(z,"sha3-384")==0 || strcmp(z,"sha3-512")==0
        ){
          iSize = atoi(&z[5]);
        }else
        if( strcmp(z,"debug")==0 ){
          bDebug = 1;
        }else
        {
          utf8_printf(stderr, "Unknown option \"%s\" on \"%s\"\n",
                      azArg[i], azArg[0]);
          raw_printf(stderr, "Should be one of: --schema"
                             " --sha3-224 --sha3-256 --sha3-384 --sha3-512\n");
          rc = 1;
          goto meta_command_exit;
        }
      }else if( zLike ){
        raw_printf(stderr, "Usage: .sha3sum ?OPTIONS? ?LIKE-PATTERN?\n");
        rc = 1;
        goto meta_command_exit;
      }else{
        zLike = z;
        bSeparate = 1;
        if( sqlite3_strlike("sqlite\\_%", zLike, '\\')==0 ) bSchema = 1;
      }
    }
    if( bSchema ){
      zSql = "SELECT lower(name) FROM sqlite_master"
             " WHERE type='table' AND coalesce(rootpage,0)>1"
             " UNION ALL SELECT 'sqlite_master'"
             " ORDER BY 1 collate nocase";
    }else{
      zSql = "SELECT lower(name) FROM sqlite_master"
             " WHERE type='table' AND coalesce(rootpage,0)>1"
             " AND name NOT LIKE 'sqlite_%'"
             " ORDER BY 1 collate nocase";
    }
    sqlite3_prepare_v2(p->db, zSql, -1, &pStmt, 0);
    initText(&sQuery);
    initText(&sSql);
    appendText(&sSql, "WITH [sha3sum$query](a,b) AS(",0);
    zSep = "VALUES(";
    while( SQLITE_ROW==sqlite3_step(pStmt) ){
      const char *zTab = (const char*)sqlite3_column_text(pStmt,0);
      if( zLike && sqlite3_strlike(zLike, zTab, 0)!=0 ) continue;
      if( strncmp(zTab, "sqlite_",7)!=0 ){
        appendText(&sQuery,"SELECT * FROM ", 0);
        appendText(&sQuery,zTab,'"');
        appendText(&sQuery," NOT INDEXED;", 0);
      }else if( strcmp(zTab, "sqlite_master")==0 ){
        appendText(&sQuery,"SELECT type,name,tbl_name,sql FROM sqlite_master"
                           " ORDER BY name;", 0);
      }else if( strcmp(zTab, "sqlite_sequence")==0 ){
        appendText(&sQuery,"SELECT name,seq FROM sqlite_sequence"
                           " ORDER BY name;", 0);
      }else if( strcmp(zTab, "sqlite_stat1")==0 ){
        appendText(&sQuery,"SELECT tbl,idx,stat FROM sqlite_stat1"
                           " ORDER BY tbl,idx;", 0);
      }else if( strcmp(zTab, "sqlite_stat3")==0
             || strcmp(zTab, "sqlite_stat4")==0 ){
        appendText(&sQuery, "SELECT * FROM ", 0);
        appendText(&sQuery, zTab, 0);
        appendText(&sQuery, " ORDER BY tbl, idx, rowid;\n", 0);
      }
      appendText(&sSql, zSep, 0);
      appendText(&sSql, sQuery.z, '\'');
      sQuery.n = 0;
      appendText(&sSql, ",", 0);
      appendText(&sSql, zTab, '\'');
      zSep = "),(";
    }
    sqlite3_finalize(pStmt);
    if( bSeparate ){
      zSql = sqlite3_mprintf(
          "%s))"
          " SELECT lower(hex(sha3_query(a,%d))) AS hash, b AS label"
          "   FROM [sha3sum$query]",
          sSql.z, iSize);
    }else{
      zSql = sqlite3_mprintf(
          "%s))"
          " SELECT lower(hex(sha3_query(group_concat(a,''),%d))) AS hash"
          "   FROM [sha3sum$query]",
          sSql.z, iSize);
    }
    freeText(&sQuery);
    freeText(&sSql);
    if( bDebug ){
      utf8_printf(p->out, "%s\n", zSql);
    }else{
      shell_exec(p, zSql, 0);
    }
    sqlite3_free(zSql);
  }else

#ifndef SQLITE_NOHAVE_SYSTEM
  if( c=='s'
   && (strncmp(azArg[0], "shell", n)==0 || strncmp(azArg[0],"system",n)==0)
  ){
    char *zCmd;
    int i, x;
    if( nArg<2 ){
      raw_printf(stderr, "Usage: .system COMMAND\n");
      rc = 1;
      goto meta_command_exit;
    }
    zCmd = sqlite3_mprintf(strchr(azArg[1],' ')==0?"%s":"\"%s\"", azArg[1]);
    for(i=2; i<nArg; i++){
      zCmd = sqlite3_mprintf(strchr(azArg[i],' ')==0?"%z %s":"%z \"%s\"",
                             zCmd, azArg[i]);
    }
    x = system(zCmd);
    sqlite3_free(zCmd);
    if( x ) raw_printf(stderr, "System command returns %d\n", x);
  }else
#endif /* !defined(SQLITE_NOHAVE_SYSTEM) */

  if( c=='s' && strncmp(azArg[0], "show", n)==0 ){
    static const char *azBool[] = { "off", "on", "trigger", "full"};
    int i;
    if( nArg!=1 ){
      raw_printf(stderr, "Usage: .show\n");
      rc = 1;
      goto meta_command_exit;
    }
    utf8_printf(p->out, "%12.12s: %s\n","echo",
                                  azBool[ShellHasFlag(p, SHFLG_Echo)]);
    utf8_printf(p->out, "%12.12s: %s\n","eqp", azBool[p->autoEQP&3]);
    utf8_printf(p->out, "%12.12s: %s\n","explain",
         p->mode==MODE_Explain ? "on" : p->autoExplain ? "auto" : "off");
    utf8_printf(p->out,"%12.12s: %s\n","headers", azBool[p->showHeader!=0]);
    utf8_printf(p->out, "%12.12s: %s\n","mode", modeDescr[p->mode]);
    utf8_printf(p->out, "%12.12s: ", "nullvalue");
      output_c_string(p->out, p->nullValue);
      raw_printf(p->out, "\n");
    utf8_printf(p->out,"%12.12s: %s\n","output",
            strlen30(p->outfile) ? p->outfile : "stdout");
    utf8_printf(p->out,"%12.12s: ", "colseparator");
      output_c_string(p->out, p->colSeparator);
      raw_printf(p->out, "\n");
    utf8_printf(p->out,"%12.12s: ", "rowseparator");
      output_c_string(p->out, p->rowSeparator);
      raw_printf(p->out, "\n");
    utf8_printf(p->out, "%12.12s: %s\n","stats", azBool[p->statsOn!=0]);
    utf8_printf(p->out, "%12.12s: ", "width");
    for (i=0;i<(int)ArraySize(p->colWidth) && p->colWidth[i] != 0;i++) {
      raw_printf(p->out, "%d ", p->colWidth[i]);
    }
    raw_printf(p->out, "\n");
    utf8_printf(p->out, "%12.12s: %s\n", "filename",
                p->zDbFilename ? p->zDbFilename : "");
  }else

  if( c=='s' && strncmp(azArg[0], "stats", n)==0 ){
    if( nArg==2 ){
      p->statsOn = (u8)booleanValue(azArg[1]);
    }else if( nArg==1 ){
      display_stats(p->db, p, 0);
    }else{
      raw_printf(stderr, "Usage: .stats ?on|off?\n");
      rc = 1;
    }
  }else

  if( (c=='t' && n>1 && strncmp(azArg[0], "tables", n)==0)
   || (c=='i' && (strncmp(azArg[0], "indices", n)==0
                 || strncmp(azArg[0], "indexes", n)==0) )
  ){
    sqlite3_stmt *pStmt;
    char **azResult;
    int nRow, nAlloc;
    int ii;
    ShellText s;
    initText(&s);
    open_db(p, 0);
    rc = sqlite3_prepare_v2(p->db, "PRAGMA database_list", -1, &pStmt, 0);
    if( rc ){
      sqlite3_finalize(pStmt);
      return shellDatabaseError(p->db);
    }

    if( nArg>2 && c=='i' ){
      /* It is an historical accident that the .indexes command shows an error
      ** when called with the wrong number of arguments whereas the .tables
      ** command does not. */
      raw_printf(stderr, "Usage: .indexes ?LIKE-PATTERN?\n");
      rc = 1;
      sqlite3_finalize(pStmt);
      goto meta_command_exit;
    }
    for(ii=0; sqlite3_step(pStmt)==SQLITE_ROW; ii++){
      const char *zDbName = (const char*)sqlite3_column_text(pStmt, 1);
      if( zDbName==0 ) continue;
      if( s.z && s.z[0] ) appendText(&s, " UNION ALL ", 0);
      if( sqlite3_stricmp(zDbName, "main")==0 ){
        appendText(&s, "SELECT name FROM ", 0);
      }else{
        appendText(&s, "SELECT ", 0);
        appendText(&s, zDbName, '\'');
        appendText(&s, "||'.'||name FROM ", 0);
      }
      appendText(&s, zDbName, '"');
      appendText(&s, ".sqlite_master ", 0);
      if( c=='t' ){
        appendText(&s," WHERE type IN ('table','view')"
                      "   AND name NOT LIKE 'sqlite_%'"
                      "   AND name LIKE ?1", 0);
      }else{
        appendText(&s," WHERE type='index'"
                      "   AND tbl_name LIKE ?1", 0);
      }
    }
    rc = sqlite3_finalize(pStmt);
    appendText(&s, " ORDER BY 1", 0);
    rc = sqlite3_prepare_v2(p->db, s.z, -1, &pStmt, 0);
    freeText(&s);
    if( rc ) return shellDatabaseError(p->db);

    /* Run the SQL statement prepared by the above block. Store the results
    ** as an array of nul-terminated strings in azResult[].  */
    nRow = nAlloc = 0;
    azResult = 0;
    if( nArg>1 ){
      sqlite3_bind_text(pStmt, 1, azArg[1], -1, SQLITE_TRANSIENT);
    }else{
      sqlite3_bind_text(pStmt, 1, "%", -1, SQLITE_STATIC);
    }
    while( sqlite3_step(pStmt)==SQLITE_ROW ){
      if( nRow>=nAlloc ){
        char **azNew;
        int n2 = nAlloc*2 + 10;
        azNew = sqlite3_realloc64(azResult, sizeof(azResult[0])*n2);
        if( azNew==0 ) shell_out_of_memory();
        nAlloc = n2;
        azResult = azNew;
      }
      azResult[nRow] = sqlite3_mprintf("%s", sqlite3_column_text(pStmt, 0));
      if( 0==azResult[nRow] ) shell_out_of_memory();
      nRow++;
    }
    if( sqlite3_finalize(pStmt)!=SQLITE_OK ){
      rc = shellDatabaseError(p->db);
    }

    /* Pretty-print the contents of array azResult[] to the output */
    if( rc==0 && nRow>0 ){
      int len, maxlen = 0;
      int i, j;
      int nPrintCol, nPrintRow;
      for(i=0; i<nRow; i++){
        len = strlen30(azResult[i]);
        if( len>maxlen ) maxlen = len;
      }
      nPrintCol = 80/(maxlen+2);
      if( nPrintCol<1 ) nPrintCol = 1;
      nPrintRow = (nRow + nPrintCol - 1)/nPrintCol;
      for(i=0; i<nPrintRow; i++){
        for(j=i; j<nRow; j+=nPrintRow){
          char *zSp = j<nPrintRow ? "" : "  ";
          utf8_printf(p->out, "%s%-*s", zSp, maxlen,
                      azResult[j] ? azResult[j]:"");
        }
        raw_printf(p->out, "\n");
      }
    }

    for(ii=0; ii<nRow; ii++) sqlite3_free(azResult[ii]);
    sqlite3_free(azResult);
  }else

  /* Begin redirecting output to the file "testcase-out.txt" */
  if( c=='t' && strcmp(azArg[0],"testcase")==0 ){
    output_reset(p);
    p->out = output_file_open("testcase-out.txt", 0);
    if( p->out==0 ){
      raw_printf(stderr, "Error: cannot open 'testcase-out.txt'\n");
    }
    if( nArg>=2 ){
      sqlite3_snprintf(sizeof(p->zTestcase), p->zTestcase, "%s", azArg[1]);
    }else{
      sqlite3_snprintf(sizeof(p->zTestcase), p->zTestcase, "?");
    }
  }else

#ifndef SQLITE_UNTESTABLE
  if( c=='t' && n>=8 && strncmp(azArg[0], "testctrl", n)==0 ){
    static const struct {
       const char *zCtrlName;   /* Name of a test-control option */
       int ctrlCode;            /* Integer code for that option */
       const char *zUsage;      /* Usage notes */
    } aCtrl[] = {
      { "always",             SQLITE_TESTCTRL_ALWAYS,        "BOOLEAN"            },
      { "assert",             SQLITE_TESTCTRL_ASSERT,        "BOOLEAN"            },
    /*{ "benign_malloc_hooks",SQLITE_TESTCTRL_BENIGN_MALLOC_HOOKS, ""          },*/
    /*{ "bitvec_test",        SQLITE_TESTCTRL_BITVEC_TEST,   ""                },*/
      { "byteorder",          SQLITE_TESTCTRL_BYTEORDER,     ""                   },
    /*{ "fault_install",      SQLITE_TESTCTRL_FAULT_INSTALL, ""                }, */
      { "imposter",           SQLITE_TESTCTRL_IMPOSTER,   "SCHEMA ON/OFF ROOTPAGE"},
      { "internal_functions", SQLITE_TESTCTRL_INTERNAL_FUNCTIONS, "BOOLEAN"       },
      { "localtime_fault",    SQLITE_TESTCTRL_LOCALTIME_FAULT,"BOOLEAN"           },
      { "never_corrupt",      SQLITE_TESTCTRL_NEVER_CORRUPT, "BOOLEAN"            },
      { "optimizations",      SQLITE_TESTCTRL_OPTIMIZATIONS, "DISABLE-MASK"       },
#ifdef YYCOVERAGE
      { "parser_coverage",    SQLITE_TESTCTRL_PARSER_COVERAGE, ""                 },
#endif
      { "pending_byte",       SQLITE_TESTCTRL_PENDING_BYTE,  "OFFSET  "           },
      { "prng_reset",         SQLITE_TESTCTRL_PRNG_RESET,    ""                   },
      { "prng_restore",       SQLITE_TESTCTRL_PRNG_RESTORE,  ""                   },
      { "prng_save",          SQLITE_TESTCTRL_PRNG_SAVE,     ""                   },
      { "reserve",            SQLITE_TESTCTRL_RESERVE,       "BYTES-OF-RESERVE"   },
    };
    int testctrl = -1;
    int iCtrl = -1;
    int rc2 = 0;    /* 0: usage.  1: %d  2: %x  3: no-output */
    int isOk = 0;
    int i, n2;
    const char *zCmd = 0;

    open_db(p, 0);
    zCmd = nArg>=2 ? azArg[1] : "help";

    /* The argument can optionally begin with "-" or "--" */
    if( zCmd[0]=='-' && zCmd[1] ){
      zCmd++;
      if( zCmd[0]=='-' && zCmd[1] ) zCmd++;
    }

    /* --help lists all test-controls */
    if( strcmp(zCmd,"help")==0 ){
      utf8_printf(p->out, "Available test-controls:\n");
      for(i=0; i<ArraySize(aCtrl); i++){
        utf8_printf(p->out, "  .testctrl %s %s\n",
                    aCtrl[i].zCtrlName, aCtrl[i].zUsage);
      }
      rc = 1;
      goto meta_command_exit;
    }

    /* convert testctrl text option to value. allow any unique prefix
    ** of the option name, or a numerical value. */
    n2 = strlen30(zCmd);
    for(i=0; i<ArraySize(aCtrl); i++){
      if( strncmp(zCmd, aCtrl[i].zCtrlName, n2)==0 ){
        if( testctrl<0 ){
          testctrl = aCtrl[i].ctrlCode;
          iCtrl = i;
        }else{
          utf8_printf(stderr, "Error: ambiguous test-control: \"%s\"\n"
                              "Use \".testctrl --help\" for help\n", zCmd);
          rc = 1;
          goto meta_command_exit;
        }
      }
    }
    if( testctrl<0 ){
      utf8_printf(stderr,"Error: unknown test-control: %s\n"
                         "Use \".testctrl --help\" for help\n", zCmd);
    }else{
      switch(testctrl){

        /* sqlite3_test_control(int, db, int) */
        case SQLITE_TESTCTRL_OPTIMIZATIONS:
        case SQLITE_TESTCTRL_RESERVE:
          if( nArg==3 ){
            int opt = (int)strtol(azArg[2], 0, 0);
            rc2 = sqlite3_test_control(testctrl, p->db, opt);
            isOk = 3;
          }
          break;

        /* sqlite3_test_control(int) */
        case SQLITE_TESTCTRL_PRNG_SAVE:
        case SQLITE_TESTCTRL_PRNG_RESTORE:
        case SQLITE_TESTCTRL_PRNG_RESET:
        case SQLITE_TESTCTRL_BYTEORDER:
          if( nArg==2 ){
            rc2 = sqlite3_test_control(testctrl);
            isOk = testctrl==SQLITE_TESTCTRL_BYTEORDER ? 1 : 3;
          }
          break;

        /* sqlite3_test_control(int, uint) */
        case SQLITE_TESTCTRL_PENDING_BYTE:
          if( nArg==3 ){
            unsigned int opt = (unsigned int)integerValue(azArg[2]);
            rc2 = sqlite3_test_control(testctrl, opt);
            isOk = 3;
          }
          break;

        /* sqlite3_test_control(int, int) */
        case SQLITE_TESTCTRL_ASSERT:
        case SQLITE_TESTCTRL_ALWAYS:
        case SQLITE_TESTCTRL_INTERNAL_FUNCTIONS:
          if( nArg==3 ){
            int opt = booleanValue(azArg[2]);
            rc2 = sqlite3_test_control(testctrl, opt);
            isOk = 1;
          }
          break;

        /* sqlite3_test_control(int, int) */
        case SQLITE_TESTCTRL_LOCALTIME_FAULT:
        case SQLITE_TESTCTRL_NEVER_CORRUPT:
          if( nArg==3 ){
            int opt = booleanValue(azArg[2]);
            rc2 = sqlite3_test_control(testctrl, opt);
            isOk = 3;
          }
          break;

        case SQLITE_TESTCTRL_IMPOSTER:
          if( nArg==5 ){
            rc2 = sqlite3_test_control(testctrl, p->db,
                          azArg[2],
                          integerValue(azArg[3]),
                          integerValue(azArg[4]));
            isOk = 3;
          }
          break;

#ifdef YYCOVERAGE
        case SQLITE_TESTCTRL_PARSER_COVERAGE:
          if( nArg==2 ){
            sqlite3_test_control(testctrl, p->out);
            isOk = 3;
          }
#endif
      }
    }
    if( isOk==0 && iCtrl>=0 ){
      utf8_printf(p->out, "Usage: .testctrl %s %s\n", zCmd, aCtrl[iCtrl].zUsage);
      rc = 1;
    }else if( isOk==1 ){
      raw_printf(p->out, "%d\n", rc2);
    }else if( isOk==2 ){
      raw_printf(p->out, "0x%08x\n", rc2);
    }
  }else
#endif /* !defined(SQLITE_UNTESTABLE) */

  if( c=='t' && n>4 && strncmp(azArg[0], "timeout", n)==0 ){
    open_db(p, 0);
    sqlite3_busy_timeout(p->db, nArg>=2 ? (int)integerValue(azArg[1]) : 0);
  }else

  if( c=='t' && n>=5 && strncmp(azArg[0], "timer", n)==0 ){
    if( nArg==2 ){
      enableTimer = booleanValue(azArg[1]);
      if( enableTimer && !HAS_TIMER ){
        raw_printf(stderr, "Error: timer not available on this system.\n");
        enableTimer = 0;
      }
    }else{
      raw_printf(stderr, "Usage: .timer on|off\n");
      rc = 1;
    }
  }else

#ifndef SQLITE_OMIT_TRACE
  if( c=='t' && strncmp(azArg[0], "trace", n)==0 ){
    int mType = 0;
    int jj;
    open_db(p, 0);
    for(jj=1; jj<nArg; jj++){
      const char *z = azArg[jj];
      if( z[0]=='-' ){
        if( optionMatch(z, "expanded") ){
          p->eTraceType = SHELL_TRACE_EXPANDED;
        }
#ifdef SQLITE_ENABLE_NORMALIZE
        else if( optionMatch(z, "normalized") ){
          p->eTraceType = SHELL_TRACE_NORMALIZED;
        }
#endif
        else if( optionMatch(z, "plain") ){
          p->eTraceType = SHELL_TRACE_PLAIN;
        }
        else if( optionMatch(z, "profile") ){
          mType |= SQLITE_TRACE_PROFILE;
        }
        else if( optionMatch(z, "row") ){
          mType |= SQLITE_TRACE_ROW;
        }
        else if( optionMatch(z, "stmt") ){
          mType |= SQLITE_TRACE_STMT;
        }
        else if( optionMatch(z, "close") ){
          mType |= SQLITE_TRACE_CLOSE;
        }
        else {
          raw_printf(stderr, "Unknown option \"%s\" on \".trace\"\n", z);
          rc = 1;
          goto meta_command_exit;
        }
      }else{
        output_file_close(p->traceOut);
        p->traceOut = output_file_open(azArg[1], 0);
      }
    }
    if( p->traceOut==0 ){
      sqlite3_trace_v2(p->db, 0, 0, 0);
    }else{
      if( mType==0 ) mType = SQLITE_TRACE_STMT;
      sqlite3_trace_v2(p->db, mType, sql_trace_callback, p);
    }
  }else
#endif /* !defined(SQLITE_OMIT_TRACE) */

#if SQLITE_USER_AUTHENTICATION
  if( c=='u' && strncmp(azArg[0], "user", n)==0 ){
    if( nArg<2 ){
      raw_printf(stderr, "Usage: .user SUBCOMMAND ...\n");
      rc = 1;
      goto meta_command_exit;
    }
    open_db(p, 0);
    if( strcmp(azArg[1],"login")==0 ){
      if( nArg!=4 ){
        raw_printf(stderr, "Usage: .user login USER PASSWORD\n");
        rc = 1;
        goto meta_command_exit;
      }
      rc = sqlite3_user_authenticate(p->db, azArg[2], azArg[3], strlen30(azArg[3]));
      if( rc ){
        utf8_printf(stderr, "Authentication failed for user %s\n", azArg[2]);
        rc = 1;
      }
    }else if( strcmp(azArg[1],"add")==0 ){
      if( nArg!=5 ){
        raw_printf(stderr, "Usage: .user add USER PASSWORD ISADMIN\n");
        rc = 1;
        goto meta_command_exit;
      }
      rc = sqlite3_user_add(p->db, azArg[2], azArg[3], strlen30(azArg[3]),
                            booleanValue(azArg[4]));
      if( rc ){
        raw_printf(stderr, "User-Add failed: %d\n", rc);
        rc = 1;
      }
    }else if( strcmp(azArg[1],"edit")==0 ){
      if( nArg!=5 ){
        raw_printf(stderr, "Usage: .user edit USER PASSWORD ISADMIN\n");
        rc = 1;
        goto meta_command_exit;
      }
      rc = sqlite3_user_change(p->db, azArg[2], azArg[3], strlen30(azArg[3]),
                              booleanValue(azArg[4]));
      if( rc ){
        raw_printf(stderr, "User-Edit failed: %d\n", rc);
        rc = 1;
      }
    }else if( strcmp(azArg[1],"delete")==0 ){
      if( nArg!=3 ){
        raw_printf(stderr, "Usage: .user delete USER\n");
        rc = 1;
        goto meta_command_exit;
      }
      rc = sqlite3_user_delete(p->db, azArg[2]);
      if( rc ){
        raw_printf(stderr, "User-Delete failed: %d\n", rc);
        rc = 1;
      }
    }else{
      raw_printf(stderr, "Usage: .user login|add|edit|delete ...\n");
      rc = 1;
      goto meta_command_exit;
    }
  }else
#endif /* SQLITE_USER_AUTHENTICATION */

  if( c=='v' && strncmp(azArg[0], "version", n)==0 ){
    utf8_printf(p->out, "SQLite %s %s\n" /*extra-version-info*/,
        sqlite3_libversion(), sqlite3_sourceid());
#if SQLITE_HAVE_ZLIB
    utf8_printf(p->out, "zlib version %s\n", zlibVersion());
#endif
#define CTIMEOPT_VAL_(opt) #opt
#define CTIMEOPT_VAL(opt) CTIMEOPT_VAL_(opt)
#if defined(__clang__) && defined(__clang_major__)
    utf8_printf(p->out, "clang-" CTIMEOPT_VAL(__clang_major__) "."
                    CTIMEOPT_VAL(__clang_minor__) "."
                    CTIMEOPT_VAL(__clang_patchlevel__) "\n");
#elif defined(_MSC_VER)
    utf8_printf(p->out, "msvc-" CTIMEOPT_VAL(_MSC_VER) "\n");
#elif defined(__GNUC__) && defined(__VERSION__)
    utf8_printf(p->out, "gcc-" __VERSION__ "\n");
#endif
  }else

  if( c=='v' && strncmp(azArg[0], "vfsinfo", n)==0 ){
    const char *zDbName = nArg==2 ? azArg[1] : "main";
    sqlite3_vfs *pVfs = 0;
    if( p->db ){
      sqlite3_file_control(p->db, zDbName, SQLITE_FCNTL_VFS_POINTER, &pVfs);
      if( pVfs ){
        utf8_printf(p->out, "vfs.zName      = \"%s\"\n", pVfs->zName);
        raw_printf(p->out, "vfs.iVersion   = %d\n", pVfs->iVersion);
        raw_printf(p->out, "vfs.szOsFile   = %d\n", pVfs->szOsFile);
        raw_printf(p->out, "vfs.mxPathname = %d\n", pVfs->mxPathname);
      }
    }
  }else

  if( c=='v' && strncmp(azArg[0], "vfslist", n)==0 ){
    sqlite3_vfs *pVfs;
    sqlite3_vfs *pCurrent = 0;
    if( p->db ){
      sqlite3_file_control(p->db, "main", SQLITE_FCNTL_VFS_POINTER, &pCurrent);
    }
    for(pVfs=sqlite3_vfs_find(0); pVfs; pVfs=pVfs->pNext){
      utf8_printf(p->out, "vfs.zName      = \"%s\"%s\n", pVfs->zName,
           pVfs==pCurrent ? "  <--- CURRENT" : "");
      raw_printf(p->out, "vfs.iVersion   = %d\n", pVfs->iVersion);
      raw_printf(p->out, "vfs.szOsFile   = %d\n", pVfs->szOsFile);
      raw_printf(p->out, "vfs.mxPathname = %d\n", pVfs->mxPathname);
      if( pVfs->pNext ){
        raw_printf(p->out, "-----------------------------------\n");
      }
    }
  }else

  if( c=='v' && strncmp(azArg[0], "vfsname", n)==0 ){
    const char *zDbName = nArg==2 ? azArg[1] : "main";
    char *zVfsName = 0;
    if( p->db ){
      sqlite3_file_control(p->db, zDbName, SQLITE_FCNTL_VFSNAME, &zVfsName);
      if( zVfsName ){
        utf8_printf(p->out, "%s\n", zVfsName);
        sqlite3_free(zVfsName);
      }
    }
  }else

#if defined(SQLITE_DEBUG) && defined(SQLITE_ENABLE_WHERETRACE)
  if( c=='w' && strncmp(azArg[0], "wheretrace", n)==0 ){
    sqlite3WhereTrace = nArg>=2 ? booleanValue(azArg[1]) : 0xff;
  }else
#endif

  if( c=='w' && strncmp(azArg[0], "width", n)==0 ){
    int j;
    assert( nArg<=ArraySize(azArg) );
    for(j=1; j<nArg && j<ArraySize(p->colWidth); j++){
      p->colWidth[j-1] = (int)integerValue(azArg[j]);
    }
  }else

  {
    utf8_printf(stderr, "Error: unknown command or invalid arguments: "
      " \"%s\". Enter \".help\" for help\n", azArg[0]);
    rc = 1;
  }

meta_command_exit:
  if( p->outCount ){
    p->outCount--;
    if( p->outCount==0 ) output_reset(p);
  }
  return rc;
}

/*
** Return TRUE if a semicolon occurs anywhere in the first N characters
** of string z[].
*/
static int line_contains_semicolon(const char *z, int N){
  int i;
  for(i=0; i<N; i++){  if( z[i]==';' ) return 1; }
  return 0;
}

/*
** Test to see if a line consists entirely of whitespace.
*/
static int _all_whitespace(const char *z){
  for(; *z; z++){
    if( IsSpace(z[0]) ) continue;
    if( *z=='/' && z[1]=='*' ){
      z += 2;
      while( *z && (*z!='*' || z[1]!='/') ){ z++; }
      if( *z==0 ) return 0;
      z++;
      continue;
    }
    if( *z=='-' && z[1]=='-' ){
      z += 2;
      while( *z && *z!='\n' ){ z++; }
      if( *z==0 ) return 1;
      continue;
    }
    return 0;
  }
  return 1;
}

/*
** Return TRUE if the line typed in is an SQL command terminator other
** than a semi-colon.  The SQL Server style "go" command is understood
** as is the Oracle "/".
*/
static int line_is_command_terminator(const char *zLine){
  while( IsSpace(zLine[0]) ){ zLine++; };
  if( zLine[0]=='/' && _all_whitespace(&zLine[1]) ){
    return 1;  /* Oracle */
  }
  if( ToLower(zLine[0])=='g' && ToLower(zLine[1])=='o'
         && _all_whitespace(&zLine[2]) ){
    return 1;  /* SQL Server */
  }
  return 0;
}

/*
** We need a default sqlite3_complete() implementation to use in case
** the shell is compiled with SQLITE_OMIT_COMPLETE.  The default assumes
** any arbitrary text is a complete SQL statement.  This is not very
** user-friendly, but it does seem to work.
*/
#ifdef SQLITE_OMIT_COMPLETE
#define sqlite3_complete(x) 1
#endif

/*
** Return true if zSql is a complete SQL statement.  Return false if it
** ends in the middle of a string literal or C-style comment.
*/
static int line_is_complete(char *zSql, int nSql){
  int rc;
  if( zSql==0 ) return 1;
  zSql[nSql] = ';';
  zSql[nSql+1] = 0;
  rc = sqlite3_complete(zSql);
  zSql[nSql] = 0;
  return rc;
}

/*
** Run a single line of SQL.  Return the number of errors.
*/
static int runOneSqlLine(ShellState *p, char *zSql, FILE *in, int startline){
  int rc;
  char *zErrMsg = 0;

  open_db(p, 0);
  if( ShellHasFlag(p,SHFLG_Backslash) ) resolve_backslashes(zSql);
  if( p->flgProgress & PROGRESS_RESET ) p->nProgress = 0;
  BEGIN_TIMER;
  rc = shell_exec(p, zSql, &zErrMsg);
  END_TIMER;
  if( rc || zErrMsg ){
    char zPrefix[100];
    if( in!=0 || !stdin_is_interactive ){
      sqlite3_snprintf(sizeof(zPrefix), zPrefix,
                       "Error: near line %d:", startline);
    }else{
      sqlite3_snprintf(sizeof(zPrefix), zPrefix, "Error:");
    }
    if( zErrMsg!=0 ){
      utf8_printf(stderr, "%s %s\n", zPrefix, zErrMsg);
      sqlite3_free(zErrMsg);
      zErrMsg = 0;
    }else{
      utf8_printf(stderr, "%s %s\n", zPrefix, sqlite3_errmsg(p->db));
    }
    return 1;
  }else if( ShellHasFlag(p, SHFLG_CountChanges) ){
    raw_printf(p->out, "changes: %3d   total_changes: %d\n",
            sqlite3_changes(p->db), sqlite3_total_changes(p->db));
  }
  return 0;
}


/*
** Read input from *in and process it.  If *in==0 then input
** is interactive - the user is typing it it.  Otherwise, input
** is coming from a file or device.  A prompt is issued and history
** is saved only if input is interactive.  An interrupt signal will
** cause this routine to exit immediately, unless input is interactive.
**
** Return the number of errors.
*/
static int process_input(ShellState *p){
  char *zLine = 0;          /* A single input line */
  char *zSql = 0;           /* Accumulated SQL text */
  int nLine;                /* Length of current line */
  int nSql = 0;             /* Bytes of zSql[] used */
  int nAlloc = 0;           /* Allocated zSql[] space */
  int nSqlPrior = 0;        /* Bytes of zSql[] used by prior line */
  int rc;                   /* Error code */
  int errCnt = 0;           /* Number of errors seen */
  int startline = 0;        /* Line number for start of current input */

  p->lineno = 0;
  while( errCnt==0 || !bail_on_error || (p->in==0 && stdin_is_interactive) ){
    fflush(p->out);
    zLine = one_input_line(p->in, zLine, nSql>0);
    if( zLine==0 ){
      /* End of input */
      if( p->in==0 && stdin_is_interactive ) printf("\n");
      break;
    }
    if( seenInterrupt ){
      if( p->in!=0 ) break;
      seenInterrupt = 0;
    }
    p->lineno++;
    if( nSql==0 && _all_whitespace(zLine) ){
      if( ShellHasFlag(p, SHFLG_Echo) ) printf("%s\n", zLine);
      continue;
    }
    if( zLine && (zLine[0]=='.' || zLine[0]=='#') && nSql==0 ){
      if( ShellHasFlag(p, SHFLG_Echo) ) printf("%s\n", zLine);
      if( zLine[0]=='.' ){
        rc = do_meta_command(zLine, p);
        if( rc==2 ){ /* exit requested */
          break;
        }else if( rc ){
          errCnt++;
        }
      }
      continue;
    }
    if( line_is_command_terminator(zLine) && line_is_complete(zSql, nSql) ){
      memcpy(zLine,";",2);
    }
    nLine = strlen30(zLine);
    if( nSql+nLine+2>=nAlloc ){
      nAlloc = nSql+nLine+100;
      zSql = realloc(zSql, nAlloc);
      if( zSql==0 ) shell_out_of_memory();
    }
    nSqlPrior = nSql;
    if( nSql==0 ){
      int i;
      for(i=0; zLine[i] && IsSpace(zLine[i]); i++){}
      assert( nAlloc>0 && zSql!=0 );
      memcpy(zSql, zLine+i, nLine+1-i);
      startline = p->lineno;
      nSql = nLine-i;
    }else{
      zSql[nSql++] = '\n';
      memcpy(zSql+nSql, zLine, nLine+1);
      nSql += nLine;
    }
    if( nSql && line_contains_semicolon(&zSql[nSqlPrior], nSql-nSqlPrior)
                && sqlite3_complete(zSql) ){
      errCnt += runOneSqlLine(p, zSql, p->in, startline);
      nSql = 0;
      if( p->outCount ){
        output_reset(p);
        p->outCount = 0;
      }else{
        clearTempFile(p);
      }
    }else if( nSql && _all_whitespace(zSql) ){
      if( ShellHasFlag(p, SHFLG_Echo) ) printf("%s\n", zSql);
      nSql = 0;
    }
  }
  if( nSql && !_all_whitespace(zSql) ){
    errCnt += runOneSqlLine(p, zSql, p->in, startline);
  }
  free(zSql);
  free(zLine);
  return errCnt>0;
}

/*
** Return a pathname which is the user's home directory.  A
** 0 return indicates an error of some kind.
*/
static char *find_home_dir(int clearFlag){
  static char *home_dir = NULL;
  if( clearFlag ){
    free(home_dir);
    home_dir = 0;
    return 0;
  }
  if( home_dir ) return home_dir;

#if !defined(_WIN32) && !defined(WIN32) && !defined(_WIN32_WCE) \
     && !defined(__RTP__) && !defined(_WRS_KERNEL)
  {
    struct passwd *pwent;
    uid_t uid = getuid();
    if( (pwent=getpwuid(uid)) != NULL) {
      home_dir = pwent->pw_dir;
    }
  }
#endif

#if defined(_WIN32_WCE)
  /* Windows CE (arm-wince-mingw32ce-gcc) does not provide getenv()
   */
  home_dir = "/";
#else

#if defined(_WIN32) || defined(WIN32)
  if (!home_dir) {
    home_dir = getenv("USERPROFILE");
  }
#endif

  if (!home_dir) {
    home_dir = getenv("HOME");
  }

#if defined(_WIN32) || defined(WIN32)
  if (!home_dir) {
    char *zDrive, *zPath;
    int n;
    zDrive = getenv("HOMEDRIVE");
    zPath = getenv("HOMEPATH");
    if( zDrive && zPath ){
      n = strlen30(zDrive) + strlen30(zPath) + 1;
      home_dir = malloc( n );
      if( home_dir==0 ) return 0;
      sqlite3_snprintf(n, home_dir, "%s%s", zDrive, zPath);
      return home_dir;
    }
    home_dir = "c:\\";
  }
#endif

#endif /* !_WIN32_WCE */

  if( home_dir ){
    int n = strlen30(home_dir) + 1;
    char *z = malloc( n );
    if( z ) memcpy(z, home_dir, n);
    home_dir = z;
  }

  return home_dir;
}

/*
** Read input from the file given by sqliterc_override.  Or if that
** parameter is NULL, take input from ~/.sqliterc
**
** Returns the number of errors.
*/
static void process_sqliterc(
  ShellState *p,                  /* Configuration data */
  const char *sqliterc_override   /* Name of config file. NULL to use default */
){
  char *home_dir = NULL;
  const char *sqliterc = sqliterc_override;
  char *zBuf = 0;
  FILE *inSaved = p->in;
  int savedLineno = p->lineno;

  if (sqliterc == NULL) {
    home_dir = find_home_dir(0);
    if( home_dir==0 ){
      raw_printf(stderr, "-- warning: cannot find home directory;"
                      " cannot read ~/.sqliterc\n");
      return;
    }
    zBuf = sqlite3_mprintf("%s/.sqliterc",home_dir);
    sqliterc = zBuf;
  }
  p->in = fopen(sqliterc,"rb");
  if( p->in ){
    if( stdin_is_interactive ){
      utf8_printf(stderr,"-- Loading resources from %s\n",sqliterc);
    }
    process_input(p);
    fclose(p->in);
  }
  p->in = inSaved;
  p->lineno = savedLineno;
  sqlite3_free(zBuf);
}

/*
** Show available command line options
*/
static const char zOptions[] =
#if defined(SQLITE_HAVE_ZLIB) && !defined(SQLITE_OMIT_VIRTUALTABLE)
  "   -A ARGS...           run \".archive ARGS\" and exit\n"
#endif
  "   -append              append the database to the end of the file\n"
  "   -ascii               set output mode to 'ascii'\n"
  "   -bail                stop after hitting an error\n"
  "   -batch               force batch I/O\n"
  "   -column              set output mode to 'column'\n"
  "   -cmd COMMAND         run \"COMMAND\" before reading stdin\n"
  "   -csv                 set output mode to 'csv'\n"
#if defined(SQLITE_ENABLE_DESERIALIZE)
  "   -deserialize         open the database using sqlite3_deserialize()\n"
#endif
  "   -echo                print commands before execution\n"
  "   -init FILENAME       read/process named file\n"
  "   -[no]header          turn headers on or off\n"
#if defined(SQLITE_ENABLE_MEMSYS3) || defined(SQLITE_ENABLE_MEMSYS5)
  "   -heap SIZE           Size of heap for memsys3 or memsys5\n"
#endif
  "   -help                show this message\n"
  "   -html                set output mode to HTML\n"
  "   -interactive         force interactive I/O\n"
  "   -line                set output mode to 'line'\n"
  "   -list                set output mode to 'list'\n"
  "   -lookaside SIZE N    use N entries of SZ bytes for lookaside memory\n"
#if defined(SQLITE_ENABLE_DESERIALIZE)
  "   -maxsize N           maximum size for a --deserialize database\n"
#endif
  "   -memtrace            trace all memory allocations and deallocations\n"
  "   -mmap N              default mmap size set to N\n"
#ifdef SQLITE_ENABLE_MULTIPLEX
  "   -multiplex           enable the multiplexor VFS\n"
#endif
  "   -newline SEP         set output row separator. Default: '\\n'\n"
  "   -nullvalue TEXT      set text string for NULL values. Default ''\n"
  "   -pagecache SIZE N    use N slots of SZ bytes each for page cache memory\n"
  "   -quote               set output mode to 'quote'\n"
  "   -readonly            open the database read-only\n"
  "   -separator SEP       set output column separator. Default: '|'\n"
#ifdef SQLITE_ENABLE_SORTER_REFERENCES
  "   -sorterref SIZE      sorter references threshold size\n"
#endif
  "   -stats               print memory stats before each finalize\n"
  "   -version             show SQLite version\n"
  "   -vfs NAME            use NAME as the default VFS\n"
#ifdef SQLITE_ENABLE_VFSTRACE
  "   -vfstrace            enable tracing of all VFS calls\n"
#endif
#ifdef SQLITE_HAVE_ZLIB
  "   -zip                 open the file as a ZIP Archive\n"
#endif
;
static void usage(int showDetail){
  utf8_printf(stderr,
      "Usage: %s [OPTIONS] FILENAME [SQL]\n"
      "FILENAME is the name of an SQLite database. A new database is created\n"
      "if the file does not previously exist.\n", Argv0);
  if( showDetail ){
    utf8_printf(stderr, "OPTIONS include:\n%s", zOptions);
  }else{
    raw_printf(stderr, "Use the -help option for additional information\n");
  }
  exit(1);
}

/*
** Internal check:  Verify that the SQLite is uninitialized.  Print a
** error message if it is initialized.
*/
static void verify_uninitialized(void){
  if( sqlite3_config(-1)==SQLITE_MISUSE ){
    utf8_printf(stdout, "WARNING: attempt to configure SQLite after"
                        " initialization.\n");
  }
}

/*
** Initialize the state information in data
*/
static void main_init(ShellState *data) {
  memset(data, 0, sizeof(*data));
  data->normalMode = data->cMode = data->mode = MODE_List;
  data->autoExplain = 1;
  memcpy(data->colSeparator,SEP_Column, 2);
  memcpy(data->rowSeparator,SEP_Row, 2);
  data->showHeader = 0;
  data->shellFlgs = SHFLG_Lookaside;
  verify_uninitialized();
  sqlite3_config(SQLITE_CONFIG_URI, 1);
  sqlite3_config(SQLITE_CONFIG_LOG, shellLog, data);
  sqlite3_config(SQLITE_CONFIG_MULTITHREAD);
  sqlite3_snprintf(sizeof(mainPrompt), mainPrompt,"sqlite> ");
  sqlite3_snprintf(sizeof(continuePrompt), continuePrompt,"   ...> ");
}

/*
** Output text to the console in a font that attracts extra attention.
*/
#ifdef _WIN32
static void printBold(const char *zText){
  HANDLE out = GetStdHandle(STD_OUTPUT_HANDLE);
  CONSOLE_SCREEN_BUFFER_INFO defaultScreenInfo;
  GetConsoleScreenBufferInfo(out, &defaultScreenInfo);
  SetConsoleTextAttribute(out,
         FOREGROUND_RED|FOREGROUND_INTENSITY
  );
  printf("%s", zText);
  SetConsoleTextAttribute(out, defaultScreenInfo.wAttributes);
}
#else
static void printBold(const char *zText){
  printf("\033[1m%s\033[0m", zText);
}
#endif

/*
** Get the argument to an --option.  Throw an error and die if no argument
** is available.
*/
static char *cmdline_option_value(int argc, char **argv, int i){
  if( i==argc ){
    utf8_printf(stderr, "%s: Error: missing argument to %s\n",
            argv[0], argv[argc-1]);
    exit(1);
  }
  return argv[i];
}

#ifndef SQLITE_SHELL_IS_UTF8
#  if (defined(_WIN32) || defined(WIN32)) && defined(_MSC_VER)
#    define SQLITE_SHELL_IS_UTF8          (0)
#  else
#    define SQLITE_SHELL_IS_UTF8          (1)
#  endif
#endif

#if SQLITE_SHELL_IS_UTF8
int SQLITE_CDECL main(int argc, char **argv){
#else
int SQLITE_CDECL wmain(int argc, wchar_t **wargv){
  char **argv;
#endif
  char *zErrMsg = 0;
  ShellState data;
  const char *zInitFile = 0;
  int i;
  int rc = 0;
  int warnInmemoryDb = 0;
  int readStdin = 1;
  int nCmd = 0;
  char **azCmd = 0;
  const char *zVfs = 0;           /* Value of -vfs command-line option */
#if !SQLITE_SHELL_IS_UTF8
  char **argvToFree = 0;
  int argcToFree = 0;
#endif

  setBinaryMode(stdin, 0);
  setvbuf(stderr, 0, _IONBF, 0); /* Make sure stderr is unbuffered */
  stdin_is_interactive = isatty(0);
  stdout_is_console = isatty(1);

#if !defined(_WIN32_WCE)
  if( getenv("SQLITE_DEBUG_BREAK") ){
    if( isatty(0) && isatty(2) ){
      fprintf(stderr,
          "attach debugger to process %d and press any key to continue.\n",
          GETPID());
      fgetc(stdin);
    }else{
#if defined(_WIN32) || defined(WIN32)
      DebugBreak();
#elif defined(SIGTRAP)
      raise(SIGTRAP);
#endif
    }
  }
#endif

#if USE_SYSTEM_SQLITE+0!=1
  if( strncmp(sqlite3_sourceid(),SQLITE_SOURCE_ID,60)!=0 ){
    utf8_printf(stderr, "SQLite header and source version mismatch\n%s\n%s\n",
            sqlite3_sourceid(), SQLITE_SOURCE_ID);
    exit(1);
  }
#endif
  main_init(&data);

  /* On Windows, we must translate command-line arguments into UTF-8.
  ** The SQLite memory allocator subsystem has to be enabled in order to
  ** do this.  But we want to run an sqlite3_shutdown() afterwards so that
  ** subsequent sqlite3_config() calls will work.  So copy all results into
  ** memory that does not come from the SQLite memory allocator.
  */
#if !SQLITE_SHELL_IS_UTF8
  sqlite3_initialize();
  argvToFree = malloc(sizeof(argv[0])*argc*2);
  argcToFree = argc;
  argv = argvToFree + argc;
  if( argv==0 ) shell_out_of_memory();
  for(i=0; i<argc; i++){
    char *z = sqlite3_win32_unicode_to_utf8(wargv[i]);
    int n;
    if( z==0 ) shell_out_of_memory();
    n = (int)strlen(z);
    argv[i] = malloc( n+1 );
    if( argv[i]==0 ) shell_out_of_memory();
    memcpy(argv[i], z, n+1);
    argvToFree[i] = argv[i];
    sqlite3_free(z);
  }
  sqlite3_shutdown();
#endif

  assert( argc>=1 && argv && argv[0] );
  Argv0 = argv[0];

  /* Make sure we have a valid signal handler early, before anything
  ** else is done.
  */
#ifdef SIGINT
  signal(SIGINT, interrupt_handler);
#elif (defined(_WIN32) || defined(WIN32)) && !defined(_WIN32_WCE)
  SetConsoleCtrlHandler(ConsoleCtrlHandler, TRUE);
#endif

#ifdef SQLITE_SHELL_DBNAME_PROC
  {
    /* If the SQLITE_SHELL_DBNAME_PROC macro is defined, then it is the name
    ** of a C-function that will provide the name of the database file.  Use
    ** this compile-time option to embed this shell program in larger
    ** applications. */
    extern void SQLITE_SHELL_DBNAME_PROC(const char**);
    SQLITE_SHELL_DBNAME_PROC(&data.zDbFilename);
    warnInmemoryDb = 0;
  }
#endif

  /* Do an initial pass through the command-line argument to locate
  ** the name of the database file, the name of the initialization file,
  ** the size of the alternative malloc heap,
  ** and the first command to execute.
  */
  verify_uninitialized();
  for(i=1; i<argc; i++){
    char *z;
    z = argv[i];
    if( z[0]!='-' ){
      if( data.zDbFilename==0 ){
        data.zDbFilename = z;
      }else{
        /* Excesss arguments are interpreted as SQL (or dot-commands) and
        ** mean that nothing is read from stdin */
        readStdin = 0;
        nCmd++;
        azCmd = realloc(azCmd, sizeof(azCmd[0])*nCmd);
        if( azCmd==0 ) shell_out_of_memory();
        azCmd[nCmd-1] = z;
      }
    }
    if( z[1]=='-' ) z++;
    if( strcmp(z,"-separator")==0
     || strcmp(z,"-nullvalue")==0
     || strcmp(z,"-newline")==0
     || strcmp(z,"-cmd")==0
    ){
      (void)cmdline_option_value(argc, argv, ++i);
    }else if( strcmp(z,"-init")==0 ){
      zInitFile = cmdline_option_value(argc, argv, ++i);
    }else if( strcmp(z,"-batch")==0 ){
      /* Need to check for batch mode here to so we can avoid printing
      ** informational messages (like from process_sqliterc) before
      ** we do the actual processing of arguments later in a second pass.
      */
      stdin_is_interactive = 0;
    }else if( strcmp(z,"-heap")==0 ){
#if defined(SQLITE_ENABLE_MEMSYS3) || defined(SQLITE_ENABLE_MEMSYS5)
      const char *zSize;
      sqlite3_int64 szHeap;

      zSize = cmdline_option_value(argc, argv, ++i);
      szHeap = integerValue(zSize);
      if( szHeap>0x7fff0000 ) szHeap = 0x7fff0000;
      sqlite3_config(SQLITE_CONFIG_HEAP, malloc((int)szHeap), (int)szHeap, 64);
#else
      (void)cmdline_option_value(argc, argv, ++i);
#endif
    }else if( strcmp(z,"-pagecache")==0 ){
      int n, sz;
      sz = (int)integerValue(cmdline_option_value(argc,argv,++i));
      if( sz>70000 ) sz = 70000;
      if( sz<0 ) sz = 0;
      n = (int)integerValue(cmdline_option_value(argc,argv,++i));
      sqlite3_config(SQLITE_CONFIG_PAGECACHE,
                    (n>0 && sz>0) ? malloc(n*sz) : 0, sz, n);
      data.shellFlgs |= SHFLG_Pagecache;
    }else if( strcmp(z,"-lookaside")==0 ){
      int n, sz;
      sz = (int)integerValue(cmdline_option_value(argc,argv,++i));
      if( sz<0 ) sz = 0;
      n = (int)integerValue(cmdline_option_value(argc,argv,++i));
      if( n<0 ) n = 0;
      sqlite3_config(SQLITE_CONFIG_LOOKASIDE, sz, n);
      if( sz*n==0 ) data.shellFlgs &= ~SHFLG_Lookaside;
#ifdef SQLITE_ENABLE_VFSTRACE
    }else if( strcmp(z,"-vfstrace")==0 ){
      extern int vfstrace_register(
         const char *zTraceName,
         const char *zOldVfsName,
         int (*xOut)(const char*,void*),
         void *pOutArg,
         int makeDefault
      );
      vfstrace_register("trace",0,(int(*)(const char*,void*))fputs,stderr,1);
#endif
#ifdef SQLITE_ENABLE_MULTIPLEX
    }else if( strcmp(z,"-multiplex")==0 ){
      extern int sqlite3_multiple_initialize(const char*,int);
      sqlite3_multiplex_initialize(0, 1);
#endif
    }else if( strcmp(z,"-mmap")==0 ){
      sqlite3_int64 sz = integerValue(cmdline_option_value(argc,argv,++i));
      sqlite3_config(SQLITE_CONFIG_MMAP_SIZE, sz, sz);
#ifdef SQLITE_ENABLE_SORTER_REFERENCES
    }else if( strcmp(z,"-sorterref")==0 ){
      sqlite3_int64 sz = integerValue(cmdline_option_value(argc,argv,++i));
      sqlite3_config(SQLITE_CONFIG_SORTERREF_SIZE, (int)sz);
#endif
    }else if( strcmp(z,"-vfs")==0 ){
      zVfs = cmdline_option_value(argc, argv, ++i);
#ifdef SQLITE_HAVE_ZLIB
    }else if( strcmp(z,"-zip")==0 ){
      data.openMode = SHELL_OPEN_ZIPFILE;
#endif
    }else if( strcmp(z,"-append")==0 ){
      data.openMode = SHELL_OPEN_APPENDVFS;
#ifdef SQLITE_ENABLE_DESERIALIZE
    }else if( strcmp(z,"-deserialize")==0 ){
      data.openMode = SHELL_OPEN_DESERIALIZE;
    }else if( strcmp(z,"-maxsize")==0 && i+1<argc ){
      data.szMax = integerValue(argv[++i]);
#endif
    }else if( strcmp(z,"-readonly")==0 ){
      data.openMode = SHELL_OPEN_READONLY;
    }else if( strcmp(z,"-reuseschema")==0 ){
      data.openMode = SHELL_OPEN_REUSESCHEMA;
#if !defined(SQLITE_OMIT_VIRTUALTABLE) && defined(SQLITE_HAVE_ZLIB)
    }else if( strncmp(z, "-A",2)==0 ){
      /* All remaining command-line arguments are passed to the ".archive"
      ** command, so ignore them */
      break;
#endif
    }else if( strcmp(z, "-memtrace")==0 ){
      sqlite3MemTraceActivate(stderr);
    }
  }
  verify_uninitialized();


#ifdef SQLITE_SHELL_INIT_PROC
  {
    /* If the SQLITE_SHELL_INIT_PROC macro is defined, then it is the name
    ** of a C-function that will perform initialization actions on SQLite that
    ** occur just before or after sqlite3_initialize(). Use this compile-time
    ** option to embed this shell program in larger applications. */
    extern void SQLITE_SHELL_INIT_PROC(void);
    SQLITE_SHELL_INIT_PROC();
  }
#else
  /* All the sqlite3_config() calls have now been made. So it is safe
  ** to call sqlite3_initialize() and process any command line -vfs option. */
  sqlite3_initialize();
#endif

  if( zVfs ){
    sqlite3_vfs *pVfs = sqlite3_vfs_find(zVfs);
    if( pVfs ){
      sqlite3_vfs_register(pVfs, 1);
    }else{
      utf8_printf(stderr, "no such VFS: \"%s\"\n", argv[i]);
      exit(1);
    }
  }

  if( data.zDbFilename==0 ){
#ifndef SQLITE_OMIT_MEMORYDB
    data.zDbFilename = ":memory:";
    warnInmemoryDb = argc==1;
#else
    utf8_printf(stderr,"%s: Error: no database filename specified\n", Argv0);
    return 1;
#endif
  }
  data.out = stdout;
  sqlite3_appendvfs_init(0,0,0);

  /* Go ahead and open the database file if it already exists.  If the
  ** file does not exist, delay opening it.  This prevents empty database
  ** files from being created if a user mistypes the database name argument
  ** to the sqlite command-line tool.
  */
  if( access(data.zDbFilename, 0)==0 ){
    open_db(&data, 0);
  }

  /* Process the initialization file if there is one.  If no -init option
  ** is given on the command line, look for a file named ~/.sqliterc and
  ** try to process it.
  */
  process_sqliterc(&data,zInitFile);

  /* Make a second pass through the command-line argument and set
  ** options.  This second pass is delayed until after the initialization
  ** file is processed so that the command-line arguments will override
  ** settings in the initialization file.
  */
  for(i=1; i<argc; i++){
    char *z = argv[i];
    if( z[0]!='-' ) continue;
    if( z[1]=='-' ){ z++; }
    if( strcmp(z,"-init")==0 ){
      i++;
    }else if( strcmp(z,"-html")==0 ){
      data.mode = MODE_Html;
    }else if( strcmp(z,"-list")==0 ){
      data.mode = MODE_List;
    }else if( strcmp(z,"-quote")==0 ){
      data.mode = MODE_Quote;
    }else if( strcmp(z,"-line")==0 ){
      data.mode = MODE_Line;
    }else if( strcmp(z,"-column")==0 ){
      data.mode = MODE_Column;
    }else if( strcmp(z,"-csv")==0 ){
      data.mode = MODE_Csv;
      memcpy(data.colSeparator,",",2);
#ifdef SQLITE_HAVE_ZLIB
    }else if( strcmp(z,"-zip")==0 ){
      data.openMode = SHELL_OPEN_ZIPFILE;
#endif
    }else if( strcmp(z,"-append")==0 ){
      data.openMode = SHELL_OPEN_APPENDVFS;
#ifdef SQLITE_ENABLE_DESERIALIZE
    }else if( strcmp(z,"-deserialize")==0 ){
      data.openMode = SHELL_OPEN_DESERIALIZE;
    }else if( strcmp(z,"-maxsize")==0 && i+1<argc ){
      data.szMax = integerValue(argv[++i]);
#endif
    }else if( strcmp(z,"-readonly")==0 ){
      data.openMode = SHELL_OPEN_READONLY;
    }else if( strcmp(z,"-reuseschema")==0 ){
      data.openMode = SHELL_OPEN_REUSESCHEMA;
    }else if( strcmp(z,"-ascii")==0 ){
      data.mode = MODE_Ascii;
      sqlite3_snprintf(sizeof(data.colSeparator), data.colSeparator,
                       SEP_Unit);
      sqlite3_snprintf(sizeof(data.rowSeparator), data.rowSeparator,
                       SEP_Record);
    }else if( strcmp(z,"-separator")==0 ){
      sqlite3_snprintf(sizeof(data.colSeparator), data.colSeparator,
                       "%s",cmdline_option_value(argc,argv,++i));
    }else if( strcmp(z,"-newline")==0 ){
      sqlite3_snprintf(sizeof(data.rowSeparator), data.rowSeparator,
                       "%s",cmdline_option_value(argc,argv,++i));
    }else if( strcmp(z,"-nullvalue")==0 ){
      sqlite3_snprintf(sizeof(data.nullValue), data.nullValue,
                       "%s",cmdline_option_value(argc,argv,++i));
    }else if( strcmp(z,"-header")==0 ){
      data.showHeader = 1;
    }else if( strcmp(z,"-noheader")==0 ){
      data.showHeader = 0;
    }else if( strcmp(z,"-echo")==0 ){
      ShellSetFlag(&data, SHFLG_Echo);
    }else if( strcmp(z,"-eqp")==0 ){
      data.autoEQP = AUTOEQP_on;
    }else if( strcmp(z,"-eqpfull")==0 ){
      data.autoEQP = AUTOEQP_full;
    }else if( strcmp(z,"-stats")==0 ){
      data.statsOn = 1;
    }else if( strcmp(z,"-scanstats")==0 ){
      data.scanstatsOn = 1;
    }else if( strcmp(z,"-backslash")==0 ){
      /* Undocumented command-line option: -backslash
      ** Causes C-style backslash escapes to be evaluated in SQL statements
      ** prior to sending the SQL into SQLite.  Useful for injecting
      ** crazy bytes in the middle of SQL statements for testing and debugging.
      */
      ShellSetFlag(&data, SHFLG_Backslash);
    }else if( strcmp(z,"-bail")==0 ){
      bail_on_error = 1;
    }else if( strcmp(z,"-version")==0 ){
      printf("%s %s\n", sqlite3_libversion(), sqlite3_sourceid());
      return 0;
    }else if( strcmp(z,"-interactive")==0 ){
      stdin_is_interactive = 1;
    }else if( strcmp(z,"-batch")==0 ){
      stdin_is_interactive = 0;
    }else if( strcmp(z,"-heap")==0 ){
      i++;
    }else if( strcmp(z,"-pagecache")==0 ){
      i+=2;
    }else if( strcmp(z,"-lookaside")==0 ){
      i+=2;
    }else if( strcmp(z,"-mmap")==0 ){
      i++;
    }else if( strcmp(z,"-memtrace")==0 ){
      i++;
#ifdef SQLITE_ENABLE_SORTER_REFERENCES
    }else if( strcmp(z,"-sorterref")==0 ){
      i++;
#endif
    }else if( strcmp(z,"-vfs")==0 ){
      i++;
#ifdef SQLITE_ENABLE_VFSTRACE
    }else if( strcmp(z,"-vfstrace")==0 ){
      i++;
#endif
#ifdef SQLITE_ENABLE_MULTIPLEX
    }else if( strcmp(z,"-multiplex")==0 ){
      i++;
#endif
    }else if( strcmp(z,"-help")==0 ){
      usage(1);
    }else if( strcmp(z,"-cmd")==0 ){
      /* Run commands that follow -cmd first and separately from commands
      ** that simply appear on the command-line.  This seems goofy.  It would
      ** be better if all commands ran in the order that they appear.  But
      ** we retain the goofy behavior for historical compatibility. */
      if( i==argc-1 ) break;
      z = cmdline_option_value(argc,argv,++i);
      if( z[0]=='.' ){
        rc = do_meta_command(z, &data);
        if( rc && bail_on_error ) return rc==2 ? 0 : rc;
      }else{
        open_db(&data, 0);
        rc = shell_exec(&data, z, &zErrMsg);
        if( zErrMsg!=0 ){
          utf8_printf(stderr,"Error: %s\n", zErrMsg);
          if( bail_on_error ) return rc!=0 ? rc : 1;
        }else if( rc!=0 ){
          utf8_printf(stderr,"Error: unable to process SQL \"%s\"\n", z);
          if( bail_on_error ) return rc;
        }
      }
#if !defined(SQLITE_OMIT_VIRTUALTABLE) && defined(SQLITE_HAVE_ZLIB)
    }else if( strncmp(z, "-A", 2)==0 ){
      if( nCmd>0 ){
        utf8_printf(stderr, "Error: cannot mix regular SQL or dot-commands"
                            " with \"%s\"\n", z);
        return 1;
      }
      open_db(&data, OPEN_DB_ZIPFILE);
      if( z[2] ){
        argv[i] = &z[2];
        arDotCommand(&data, 1, argv+(i-1), argc-(i-1));
      }else{
        arDotCommand(&data, 1, argv+i, argc-i);
      }
      readStdin = 0;
      break;
#endif
    }else{
      utf8_printf(stderr,"%s: Error: unknown option: %s\n", Argv0, z);
      raw_printf(stderr,"Use -help for a list of options.\n");
      return 1;
    }
    data.cMode = data.mode;
  }

  if( !readStdin ){
    /* Run all arguments that do not begin with '-' as if they were separate
    ** command-line inputs, except for the argToSkip argument which contains
    ** the database filename.
    */
    for(i=0; i<nCmd; i++){
      if( azCmd[i][0]=='.' ){
        rc = do_meta_command(azCmd[i], &data);
        if( rc ) return rc==2 ? 0 : rc;
      }else{
        open_db(&data, 0);
        rc = shell_exec(&data, azCmd[i], &zErrMsg);
        if( zErrMsg!=0 ){
          utf8_printf(stderr,"Error: %s\n", zErrMsg);
          return rc!=0 ? rc : 1;
        }else if( rc!=0 ){
          utf8_printf(stderr,"Error: unable to process SQL: %s\n", azCmd[i]);
          return rc;
        }
      }
    }
    free(azCmd);
  }else{
    /* Run commands received from standard input
    */
    if( stdin_is_interactive ){
      char *zHome;
      char *zHistory;
      int nHistory;
      printf(
        "SQLite version %s %.19s\n" /*extra-version-info*/
        "Enter \".help\" for usage hints.\n",
        sqlite3_libversion(), sqlite3_sourceid()
      );
      if( warnInmemoryDb ){
        printf("Connected to a ");
        printBold("transient in-memory database");
        printf(".\nUse \".open FILENAME\" to reopen on a "
               "persistent database.\n");
      }
      zHistory = getenv("SQLITE_HISTORY");
      if( zHistory ){
        zHistory = strdup(zHistory);
      }else if( (zHome = find_home_dir(0))!=0 ){
        nHistory = strlen30(zHome) + 20;
        if( (zHistory = malloc(nHistory))!=0 ){
          sqlite3_snprintf(nHistory, zHistory,"%s/.sqlite_history", zHome);
        }
      }
      if( zHistory ){ shell_read_history(zHistory); }
#if HAVE_READLINE || HAVE_EDITLINE
      rl_attempted_completion_function = readline_completion;
#elif HAVE_LINENOISE
      linenoiseSetCompletionCallback(linenoise_completion);
#endif
      data.in = 0;
      rc = process_input(&data);
      if( zHistory ){
        shell_stifle_history(2000);
        shell_write_history(zHistory);
        free(zHistory);
      }
    }else{
      data.in = stdin;
      rc = process_input(&data);
    }
  }
  set_table_name(&data, 0);
  if( data.db ){
    session_close_all(&data);
    close_db(data.db);
  }
  sqlite3_free(data.zFreeOnClose);
  find_home_dir(1);
  output_reset(&data);
  data.doXdgOpen = 0;
  clearTempFile(&data);
#if !SQLITE_SHELL_IS_UTF8
  for(i=0; i<argcToFree; i++) free(argvToFree[i]);
  free(argvToFree);
#endif
  /* Clear the global data structure so that valgrind will detect memory
  ** leaks */
  memset(&data, 0, sizeof(data));
  return rc;
}<|MERGE_RESOLUTION|>--- conflicted
+++ resolved
@@ -1077,10 +1077,8 @@
 #define SHELL_OPEN_ZIPFILE     3      /* Use the zipfile virtual table */
 #define SHELL_OPEN_READONLY    4      /* Open a normal database read-only */
 #define SHELL_OPEN_DESERIALIZE 5      /* Open using sqlite3_deserialize() */
-<<<<<<< HEAD
-#define SHELL_OPEN_REUSESCHEMA 6      /* Open for schema reuse */
-=======
 #define SHELL_OPEN_HEXDB       6      /* Use "dbtotxt" output as data source */
+#define SHELL_OPEN_REUSESCHEMA 7      /* Open for schema reuse */
 
 /* Allowed values for ShellState.eTraceType
 */
@@ -1094,7 +1092,6 @@
                                       ** callback limit is reached, and for each
                                       ** top-level SQL statement */
 #define PROGRESS_ONCE    0x04         /* Cancel the --limit after firing once */
->>>>>>> dee9be9b
 
 /*
 ** These are the allowed shellFlgs values
