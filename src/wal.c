--- conflicted
+++ resolved
@@ -2797,9 +2797,6 @@
   testcase( rc==SQLITE_PROTOCOL );
   testcase( rc==SQLITE_OK );
 
-<<<<<<< HEAD
-  pWal->nPriorFrame = pWal->hdr.mxFrame;
-=======
 #ifdef SQLITE_ENABLE_SETLK_TIMEOUT
   /* If they were disabled earlier and the read-transaction has been
   ** successfully opened, re-enable blocking locks. This is because the
@@ -2810,7 +2807,7 @@
   }
 #endif
 
->>>>>>> 43e86272
+  pWal->nPriorFrame = pWal->hdr.mxFrame;
 #ifdef SQLITE_ENABLE_SNAPSHOT
   if( rc==SQLITE_OK ){
     if( pSnapshot && memcmp(pSnapshot, &pWal->hdr, sizeof(WalIndexHdr))!=0 ){
