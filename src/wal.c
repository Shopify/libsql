--- conflicted
+++ resolved
@@ -302,43 +302,6 @@
 #define WAL_READ_LOCK(I)       (3+(I))
 #define WAL_NREADER            (SQLITE_SHM_NLOCK-3)
 
-<<<<<<< HEAD
-=======
-
-/* Object declarations */
-typedef struct WalIndexHdr WalIndexHdr;
-typedef struct WalIterator WalIterator;
-typedef struct WalCkptInfo WalCkptInfo;
-
-
-/*
-** The following object holds a copy of the wal-index header content.
-**
-** The actual header in the wal-index consists of two copies of this
-** object followed by one instance of the WalCkptInfo object.
-** For all versions of SQLite through 3.10.0 and probably beyond,
-** the locking bytes (WalCkptInfo.aLock) start at offset 120 and
-** the total header size is 136 bytes.
-**
-** The szPage value can be any power of 2 between 512 and 32768, inclusive.
-** Or it can be 1 to represent a 65536-byte page.  The latter case was
-** added in 3.7.1 when support for 64K pages was added.
-*/
-struct WalIndexHdr {
-  u32 iVersion;                   /* Wal-index version */
-  u32 unused;                     /* Unused (padding) field */
-  u32 iChange;                    /* Counter incremented each transaction */
-  u8 isInit;                      /* 1 when initialized */
-  u8 bigEndCksum;                 /* True if checksums in WAL are big-endian */
-  u16 szPage;                     /* Database page size in bytes. 1==64K */
-  u32 mxFrame;                    /* Index of last valid frame in the WAL */
-  u32 nPage;                      /* Size of database in pages */
-  u32 aFrameCksum[2];             /* Checksum of last frame in log */
-  u32 aSalt[2];                   /* Two salt values copied from WAL header */
-  u32 aCksum[2];                  /* Checksum over all prior fields */
-};
-
->>>>>>> 995f96f8
 /*
 ** A copy of the following object occurs in the wal-index immediately
 ** following the second copy of the WalIndexHdr.  This object stores
@@ -507,57 +470,6 @@
 )
 
 /*
-<<<<<<< HEAD
-=======
-** An open write-ahead log file is represented by an instance of the
-** following object.
-*/
-struct Wal {
-  sqlite3_vfs *pVfs;         /* The VFS used to create pDbFd */
-  sqlite3_file *pDbFd;       /* File handle for the database file */
-  sqlite3_file *pWalFd;      /* File handle for WAL file */
-  u32 iCallback;             /* Value to pass to log callback (or 0) */
-  i64 mxWalSize;             /* Truncate WAL to this size upon reset */
-  int nWiData;               /* Size of array apWiData */
-  int szFirstBlock;          /* Size of first block written to WAL file */
-  volatile u32 **apWiData;   /* Pointer to wal-index content in memory */
-  u32 szPage;                /* Database page size */
-  i16 readLock;              /* Which read lock is being held.  -1 for none */
-  u8 syncFlags;              /* Flags to use to sync header writes */
-  u8 exclusiveMode;          /* Non-zero if connection is in exclusive mode */
-  u8 writeLock;              /* True if in a write transaction */
-  u8 ckptLock;               /* True if holding a checkpoint lock */
-  u8 readOnly;               /* WAL_RDWR, WAL_RDONLY, or WAL_SHM_RDONLY */
-  u8 truncateOnCommit;       /* True to truncate WAL file on commit */
-  u8 syncHeader;             /* Fsync the WAL header if true */
-  u8 padToSectorBoundary;    /* Pad transactions out to the next sector */
-  u8 bShmUnreliable;         /* SHM content is read-only and unreliable */
-  WalIndexHdr hdr;           /* Wal-index header for current transaction */
-  u32 minFrame;              /* Ignore wal frames before this one */
-  u32 iReCksum;              /* On commit, recalculate checksums from here */
-  const char *zWalName;      /* Name of WAL file */
-  u32 nCkpt;                 /* Checkpoint sequence counter in the wal-header */
-#ifdef SQLITE_USE_SEH
-  u32 lockMask;              /* Mask of locks held */
-  void *pFree;               /* Pointer to sqlite3_free() if exception thrown */
-  u32 *pWiValue;             /* Value to write into apWiData[iWiPg] */
-  int iWiPg;                 /* Write pWiValue into apWiData[iWiPg] */
-  int iSysErrno;             /* System error code following exception */
-#endif
-#ifdef SQLITE_DEBUG
-  int nSehTry;               /* Number of nested SEH_TRY{} blocks */
-  u8 lockError;              /* True if a locking error has occurred */
-#endif
-#ifdef SQLITE_ENABLE_SNAPSHOT
-  WalIndexHdr *pSnapshot;    /* Start transaction here if not NULL */
-#endif
-#ifdef SQLITE_ENABLE_SETLK_TIMEOUT
-  sqlite3 *db;
-#endif
-};
-
-/*
->>>>>>> 995f96f8
 ** Candidate values for Wal.exclusiveMode.
 */
 #define WAL_NORMAL_MODE     0
@@ -640,96 +552,11 @@
 ** process to exit.
 */
 #ifdef SQLITE_USE_SEH
-#include <Windows.h>
-
-/* Beginning of a block of code in which an exception might occur */
-# define SEH_TRY    __try { \
-   assert( walAssertLockmask(pWal) && pWal->nSehTry==0 ); \
-   VVA_ONLY(pWal->nSehTry++);
-
-/* The end of a block of code in which an exception might occur */
-# define SEH_EXCEPT(X) \
-   VVA_ONLY(pWal->nSehTry--); \
-   assert( pWal->nSehTry==0 ); \
-   } __except( sehExceptionFilter(pWal, GetExceptionCode(), GetExceptionInformation() ) ){ X }
-
-/* Simulate a memory-mapping fault in the -shm file for testing purposes */
-# define SEH_INJECT_FAULT sehInjectFault(pWal) 
-
-/*
-** The second argument is the return value of GetExceptionCode() for the 
-** current exception. Return EXCEPTION_EXECUTE_HANDLER if the exception code
-** indicates that the exception may have been caused by accessing the *-shm 
-** file mapping. Or EXCEPTION_CONTINUE_SEARCH otherwise.
-*/
-static int sehExceptionFilter(Wal *pWal, int eCode, EXCEPTION_POINTERS *p){
-  VVA_ONLY(pWal->nSehTry--);
-  if( eCode==EXCEPTION_IN_PAGE_ERROR ){
-    if( p && p->ExceptionRecord && p->ExceptionRecord->NumberParameters>=3 ){
-      /* From MSDN: For this type of exception, the first element of the
-      ** ExceptionInformation[] array is a read-write flag - 0 if the exception
-      ** was thrown while reading, 1 if while writing. The second element is
-      ** the virtual address being accessed. The "third array element specifies
-      ** the underlying NTSTATUS code that resulted in the exception". */
-      pWal->iSysErrno = (int)p->ExceptionRecord->ExceptionInformation[2];
-    }
-    return EXCEPTION_EXECUTE_HANDLER;
-  }
-  return EXCEPTION_CONTINUE_SEARCH;
-}
-
-/*
-** If one is configured, invoke the xTestCallback callback with 650 as
-** the argument. If it returns true, throw the same exception that is
-** thrown by the system if the *-shm file mapping is accessed after it
-** has been invalidated.
-*/
-static void sehInjectFault(Wal *pWal){
-  int res;
-  assert( pWal->nSehTry>0 );
-
-  res = sqlite3FaultSim(650);
-  if( res!=0 ){
-    ULONG_PTR aArg[3];
-    aArg[0] = 0;
-    aArg[1] = 0;
-    aArg[2] = (ULONG_PTR)res;
-    RaiseException(EXCEPTION_IN_PAGE_ERROR, 0, 3, (const ULONG_PTR*)aArg);
-  }
-}
-
-/*
-** There are two ways to use this macro. To set a pointer to be freed
-** if an exception is thrown:
-**
-**   SEH_FREE_ON_ERROR(0, pPtr);
-**
-** and to cancel the same:
-**
-**   SEH_FREE_ON_ERROR(pPtr, 0);
-**
-** In the first case, there must not already be a pointer registered to
-** be freed. In the second case, pPtr must be the registered pointer.
-*/
-#define SEH_FREE_ON_ERROR(X,Y) \
-  assert( (X==0 || Y==0) && pWal->pFree==X ); pWal->pFree = Y
-
-/*
-** There are two ways to use this macro. To arrange for pWal->apWiData[iPg]
-** to be set to pValue if an exception is thrown:
-**
-**   SEH_SET_ON_ERROR(iPg, pValue);
-**
-** and to cancel the same:
-**
-**   SEH_SET_ON_ERROR(0, 0);
-*/
-#define SEH_SET_ON_ERROR(X,Y)  pWal->iWiPg = X; pWal->pWiValue = Y
-
+# error "SEH is not supported in libSQL due to virtual WAL backward compatibility!"
 #else
-# define SEH_TRY          VVA_ONLY(pWal->nSehTry++);
-# define SEH_EXCEPT(X)    VVA_ONLY(pWal->nSehTry--); assert( pWal->nSehTry==0 );
-# define SEH_INJECT_FAULT assert( pWal->nSehTry>0 );
+# define SEH_TRY          
+# define SEH_EXCEPT(X)    
+# define SEH_INJECT_FAULT
 # define SEH_FREE_ON_ERROR(X,Y)
 # define SEH_SET_ON_ERROR(X,Y)
 #endif /* ifdef SQLITE_USE_SEH */
@@ -1086,18 +913,12 @@
   WALTRACE(("WAL%p: acquire SHARED-%s %s\n", pWal,
             walLockName(lockIdx), rc ? "failed" : "ok"));
   VVA_ONLY( pWal->lockError = (u8)(rc!=SQLITE_OK && (rc&0xFF)!=SQLITE_BUSY); )
-#ifdef SQLITE_USE_SEH
-  if( rc==SQLITE_OK ) pWal->lockMask |= (1 << lockIdx);
-#endif
   return rc;
 }
 static void walUnlockShared(Wal *pWal, int lockIdx){
   if( pWal->exclusiveMode ) return;
   (void)sqlite3OsShmLock(pWal->pDbFd, lockIdx, 1,
                          SQLITE_SHM_UNLOCK | SQLITE_SHM_SHARED);
-#ifdef SQLITE_USE_SEH
-  pWal->lockMask &= ~(1 << lockIdx);
-#endif
   WALTRACE(("WAL%p: release SHARED-%s\n", pWal, walLockName(lockIdx)));
 }
 static int walLockExclusive(Wal *pWal, int lockIdx, int n){
@@ -1108,20 +929,12 @@
   WALTRACE(("WAL%p: acquire EXCLUSIVE-%s cnt=%d %s\n", pWal,
             walLockName(lockIdx), n, rc ? "failed" : "ok"));
   VVA_ONLY( pWal->lockError = (u8)(rc!=SQLITE_OK && (rc&0xFF)!=SQLITE_BUSY); )
-#ifdef SQLITE_USE_SEH
-  if( rc==SQLITE_OK ){
-    pWal->lockMask |= (((1<<n)-1) << (SQLITE_SHM_NLOCK+lockIdx));
-  }
-#endif
   return rc;
 }
 static void walUnlockExclusive(Wal *pWal, int lockIdx, int n){
   if( pWal->exclusiveMode ) return;
   (void)sqlite3OsShmLock(pWal->pDbFd, lockIdx, n,
                          SQLITE_SHM_UNLOCK | SQLITE_SHM_EXCLUSIVE);
-#ifdef SQLITE_USE_SEH
-  pWal->lockMask &= ~(((1<<n)-1) << (SQLITE_SHM_NLOCK+lockIdx));
-#endif
   WALTRACE(("WAL%p: release EXCLUSIVE-%s cnt=%d\n", pWal,
              walLockName(lockIdx), n));
 }
@@ -2401,88 +2214,7 @@
 }
 
 #ifdef SQLITE_USE_SEH
-/*
-** This is the "standard" exception handler used in a few places to handle 
-** an exception thrown by reading from the *-shm mapping after it has become
-** invalid in SQLITE_USE_SEH builds. It is used as follows:
-**
-**   SEH_TRY { ... }
-**   SEH_EXCEPT( rc = walHandleException(pWal); )
-**
-** This function does three things:
-**
-**   1) Determines the locks that should be held, based on the contents of
-**      the Wal.readLock, Wal.writeLock and Wal.ckptLock variables. All other
-**      held locks are assumed to be transient locks that would have been
-**      released had the exception not been thrown and are dropped.
-**
-**   2) Frees the pointer at Wal.pFree, if any, using sqlite3_free().
-**
-**   3) Set pWal->apWiData[pWal->iWiPg] to pWal->pWiValue if not NULL
-**
-**   4) Returns SQLITE_IOERR.
-*/
-static int walHandleException(Wal *pWal){
-  if( pWal->exclusiveMode==0 ){
-    static const int S = 1;
-    static const int E = (1<<SQLITE_SHM_NLOCK);
-    int ii;
-    u32 mUnlock = pWal->lockMask & ~(
-        (pWal->readLock<0 ? 0 : (S << WAL_READ_LOCK(pWal->readLock)))
-        | (pWal->writeLock ? (E << WAL_WRITE_LOCK) : 0)
-        | (pWal->ckptLock ? (E << WAL_CKPT_LOCK) : 0)
-        );
-    for(ii=0; ii<SQLITE_SHM_NLOCK; ii++){
-      if( (S<<ii) & mUnlock ) walUnlockShared(pWal, ii);
-      if( (E<<ii) & mUnlock ) walUnlockExclusive(pWal, ii, 1);
-    }
-  }
-  sqlite3_free(pWal->pFree);
-  pWal->pFree = 0;
-  if( pWal->pWiValue ){
-    pWal->apWiData[pWal->iWiPg] = pWal->pWiValue;
-    pWal->pWiValue = 0;
-  }
-  return SQLITE_IOERR_IN_PAGE;
-}
-
-/*
-** Assert that the Wal.lockMask mask, which indicates the locks held
-** by the connenction, is consistent with the Wal.readLock, Wal.writeLock
-** and Wal.ckptLock variables. To be used as:
-**
-**   assert( walAssertLockmask(pWal) );
-*/
-static int walAssertLockmask(Wal *pWal){
-  if( pWal->exclusiveMode==0 ){
-    static const int S = 1;
-    static const int E = (1<<SQLITE_SHM_NLOCK);
-    u32 mExpect = (
-        (pWal->readLock<0 ? 0 : (S << WAL_READ_LOCK(pWal->readLock)))
-      | (pWal->writeLock ? (E << WAL_WRITE_LOCK) : 0)
-      | (pWal->ckptLock ? (E << WAL_CKPT_LOCK) : 0)
-#ifdef SQLITE_ENABLE_SNAPSHOT
-      | (pWal->pSnapshot ? (pWal->lockMask & (1 << WAL_CKPT_LOCK)) : 0)
-#endif
-    );
-    assert( mExpect==pWal->lockMask );
-  }
-  return 1;
-}
-
-/*
-** Return and zero the "system error" field set when an 
-** EXCEPTION_IN_PAGE_ERROR exception is caught.
-*/
-int sqlite3WalSystemErrno(Wal *pWal){
-  int iRet = 0;
-  if( pWal ){
-    iRet = pWal->iSysErrno;
-    pWal->iSysErrno = 0;
-  }
-  return iRet;
-}
-
+# error "SEH is not supported in libSQL due to virtual WAL backward compatibility!"
 #else
 # define walAssertLockmask(x) 1
 #endif /* ifdef SQLITE_USE_SEH */
@@ -2517,11 +2249,7 @@
       if( pWal->exclusiveMode==WAL_NORMAL_MODE ){
         pWal->exclusiveMode = WAL_EXCLUSIVE_MODE;
       }
-<<<<<<< HEAD
       rc = pWal->pMethods->xCheckpoint(pWal, db, 
-=======
-      rc = sqlite3WalCheckpoint(pWal, db,
->>>>>>> 995f96f8
           SQLITE_CHECKPOINT_PASSIVE, 0, 0, sync_flags, nBuf, zBuf, 0, 0
       );
       if( rc==SQLITE_OK ){
@@ -3279,11 +3007,7 @@
 ** This function does the work of sqlite3WalBeginReadTransaction() (see 
 ** below). That function simply calls this one inside an SEH_TRY{...} block.
 */
-<<<<<<< HEAD
-static int sqlite3WalBeginReadTransaction(Wal *pWal, int *pChanged){
-=======
 static int walBeginReadTransaction(Wal *pWal, int *pChanged){
->>>>>>> 995f96f8
   int rc;                         /* Return code */
   int cnt = 0;                    /* Number of TryBeginRead attempts */
 #ifdef SQLITE_ENABLE_SNAPSHOT
@@ -3293,7 +3017,6 @@
 #endif
 
   assert( pWal->ckptLock==0 );
-  assert( pWal->nSehTry>0 );
 
 #ifdef SQLITE_ENABLE_SNAPSHOT
   if( pSnapshot ){
@@ -3402,7 +3125,7 @@
 ** Pager layer will use this to know that its cache is stale and
 ** needs to be flushed.
 */
-int sqlite3WalBeginReadTransaction(Wal *pWal, int *pChanged){
+static int sqlite3WalBeginReadTransaction(Wal *pWal, int *pChanged){
   int rc;
   SEH_TRY {
     rc = walBeginReadTransaction(pWal, pChanged);
@@ -3431,11 +3154,7 @@
 ** Return SQLITE_OK if successful, or an error code if an error occurs. If an
 ** error does occur, the final value of *piRead is undefined.
 */
-<<<<<<< HEAD
-static int sqlite3WalFindFrame(
-=======
 static int walFindFrame(
->>>>>>> 995f96f8
   Wal *pWal,                      /* WAL handle */
   Pgno pgno,                      /* Database page number to read data for */
   u32 *piRead                     /* OUT: Frame number (or zero) */
@@ -3940,11 +3659,7 @@
 ** Write a set of frames to the log. The caller must hold the write-lock
 ** on the log file (obtained using sqlite3WalBeginWriteTransaction()).
 */
-<<<<<<< HEAD
-static int sqlite3WalFrames(
-=======
 static int walFrames(
->>>>>>> 995f96f8
   Wal *pWal,                      /* Wal handle to write to */
   int szPage,                     /* Database page-size in bytes */
   PgHdr *pList,                   /* List of dirty pages to write */
@@ -4055,11 +3770,7 @@
     ** checksums must be recomputed when the transaction is committed.  */
     if( iFirst && (p->pDirty || isCommit==0) ){
       u32 iWrite = 0;
-<<<<<<< HEAD
       VVA_ONLY(rc =) pWal->pMethods->xFindFrame(pWal, p->pgno, &iWrite);
-=======
-      VVA_ONLY(rc =) walFindFrame(pWal, p->pgno, &iWrite);
->>>>>>> 995f96f8
       assert( rc==SQLITE_OK || iWrite==0 );
       if( iWrite>=iFirst ){
         i64 iOff = walFrameOffset(iWrite, szPage) + WAL_FRAME_HDRSIZE;
@@ -4383,9 +4094,7 @@
   ** locks are taken in this case). Nor should the pager attempt to
   ** upgrade to exclusive-mode following such an error.
   */
-#ifndef SQLITE_USE_SEH
   assert( pWal->readLock>=0 || pWal->lockError );
-#endif
   assert( pWal->readLock>=0 || (op<=0 && pWal->exclusiveMode==0) );
 
   if( op==0 ){
@@ -4449,13 +4158,8 @@
 
 /* Try to open on pSnapshot when the next read-transaction starts
 */
-<<<<<<< HEAD
 static void sqlite3WalSnapshotOpen(
   Wal *pWal, 
-=======
-void sqlite3WalSnapshotOpen(
-  Wal *pWal,
->>>>>>> 995f96f8
   sqlite3_snapshot *pSnapshot
 ){
   pWal->pSnapshot = (WalIndexHdr*)pSnapshot;
