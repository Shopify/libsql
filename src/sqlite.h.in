/*
** 2001 September 15
**
** The author disclaims copyright to this source code.  In place of
** a legal notice, here is a blessing:
**
**    May you do good and not evil.
**    May you find forgiveness for yourself and forgive others.
**    May you share freely, never taking more than you give.
**
*************************************************************************
** This header file defines the interface that the SQLite library
** presents to client programs.  If a C-function, structure, datatype,
** or constant definition does not appear in this file, then it is
** not a published API of SQLite, is subject to change without
** notice, and should not be referenced by programs that use SQLite.
**
** Some of the definitions that are in this file are marked as
** "experimental".  Experimental interfaces are normally new
** features recently added to SQLite.  We do not anticipate changes
** to experimental interfaces but reserve the right to make minor changes
** if experience from use "in the wild" suggest such changes are prudent.
**
** The official C-language API documentation for SQLite is derived
** from comments in this file.  This file is the authoritative source
** on how SQLite interfaces are supposed to operate.
**
** The name of this file under configuration management is "sqlite.h.in".
** The makefile makes some minor changes to this file (such as inserting
** the version number) and changes its name to "sqlite3.h" as
** part of the build process.
*/
#ifndef _SQLITE3_H_
#define _SQLITE3_H_
#include <stdarg.h>     /* Needed for the definition of va_list */

/*
** Make sure we can call this stuff from C++.
*/
#ifdef __cplusplus
extern "C" {
#endif


/*
** Provide the ability to override linkage features of the interface.
*/
#ifndef SQLITE_EXTERN
# define SQLITE_EXTERN extern
#endif
#ifndef SQLITE_API
# define SQLITE_API
#endif
#ifndef SQLITE_CDECL
# define SQLITE_CDECL
#endif
#ifndef SQLITE_STDCALL
# define SQLITE_STDCALL
#endif

/*
** These no-op macros are used in front of interfaces to mark those
** interfaces as either deprecated or experimental.  New applications
** should not use deprecated interfaces - they are supported for backwards
** compatibility only.  Application writers should be aware that
** experimental interfaces are subject to change in point releases.
**
** These macros used to resolve to various kinds of compiler magic that
** would generate warning messages when they were used.  But that
** compiler magic ended up generating such a flurry of bug reports
** that we have taken it all out and gone back to using simple
** noop macros.
*/
#define SQLITE_DEPRECATED
#define SQLITE_EXPERIMENTAL

/*
** Ensure these symbols were not defined by some previous header file.
*/
#ifdef SQLITE_VERSION
# undef SQLITE_VERSION
#endif
#ifdef SQLITE_VERSION_NUMBER
# undef SQLITE_VERSION_NUMBER
#endif

/*
** CAPI3REF: Compile-Time Library Version Numbers
**
** ^(The [SQLITE_VERSION] C preprocessor macro in the sqlite3.h header
** evaluates to a string literal that is the SQLite version in the
** format "X.Y.Z" where X is the major version number (always 3 for
** SQLite3) and Y is the minor version number and Z is the release number.)^
** ^(The [SQLITE_VERSION_NUMBER] C preprocessor macro resolves to an integer
** with the value (X*1000000 + Y*1000 + Z) where X, Y, and Z are the same
** numbers used in [SQLITE_VERSION].)^
** The SQLITE_VERSION_NUMBER for any given release of SQLite will also
** be larger than the release from which it is derived.  Either Y will
** be held constant and Z will be incremented or else Y will be incremented
** and Z will be reset to zero.
**
** Since version 3.6.18, SQLite source code has been stored in the
** <a href="http://www.fossil-scm.org/">Fossil configuration management
** system</a>.  ^The SQLITE_SOURCE_ID macro evaluates to
** a string which identifies a particular check-in of SQLite
** within its configuration management system.  ^The SQLITE_SOURCE_ID
** string contains the date and time of the check-in (UTC) and an SHA1
** hash of the entire source tree.
**
** See also: [sqlite3_libversion()],
** [sqlite3_libversion_number()], [sqlite3_sourceid()],
** [sqlite_version()] and [sqlite_source_id()].
*/
#define SQLITE_VERSION        "--VERS--"
#define SQLITE_VERSION_NUMBER --VERSION-NUMBER--
#define SQLITE_SOURCE_ID      "--SOURCE-ID--"

/*
** CAPI3REF: Run-Time Library Version Numbers
** KEYWORDS: sqlite3_version, sqlite3_sourceid
**
** These interfaces provide the same information as the [SQLITE_VERSION],
** [SQLITE_VERSION_NUMBER], and [SQLITE_SOURCE_ID] C preprocessor macros
** but are associated with the library instead of the header file.  ^(Cautious
** programmers might include assert() statements in their application to
** verify that values returned by these interfaces match the macros in
** the header, and thus ensure that the application is
** compiled with matching library and header files.
**
** <blockquote><pre>
** assert( sqlite3_libversion_number()==SQLITE_VERSION_NUMBER );
** assert( strcmp(sqlite3_sourceid(),SQLITE_SOURCE_ID)==0 );
** assert( strcmp(sqlite3_libversion(),SQLITE_VERSION)==0 );
** </pre></blockquote>)^
**
** ^The sqlite3_version[] string constant contains the text of [SQLITE_VERSION]
** macro.  ^The sqlite3_libversion() function returns a pointer to the
** to the sqlite3_version[] string constant.  The sqlite3_libversion()
** function is provided for use in DLLs since DLL users usually do not have
** direct access to string constants within the DLL.  ^The
** sqlite3_libversion_number() function returns an integer equal to
** [SQLITE_VERSION_NUMBER].  ^The sqlite3_sourceid() function returns 
** a pointer to a string constant whose value is the same as the 
** [SQLITE_SOURCE_ID] C preprocessor macro.
**
** See also: [sqlite_version()] and [sqlite_source_id()].
*/
SQLITE_EXTERN const char sqlite3_version[];
const char *sqlite3_libversion(void);
const char *sqlite3_sourceid(void);
int sqlite3_libversion_number(void);

/*
** CAPI3REF: Run-Time Library Compilation Options Diagnostics
**
** ^The sqlite3_compileoption_used() function returns 0 or 1 
** indicating whether the specified option was defined at 
** compile time.  ^The SQLITE_ prefix may be omitted from the 
** option name passed to sqlite3_compileoption_used().  
**
** ^The sqlite3_compileoption_get() function allows iterating
** over the list of options that were defined at compile time by
** returning the N-th compile time option string.  ^If N is out of range,
** sqlite3_compileoption_get() returns a NULL pointer.  ^The SQLITE_ 
** prefix is omitted from any strings returned by 
** sqlite3_compileoption_get().
**
** ^Support for the diagnostic functions sqlite3_compileoption_used()
** and sqlite3_compileoption_get() may be omitted by specifying the 
** [SQLITE_OMIT_COMPILEOPTION_DIAGS] option at compile time.
**
** See also: SQL functions [sqlite_compileoption_used()] and
** [sqlite_compileoption_get()] and the [compile_options pragma].
*/
#ifndef SQLITE_OMIT_COMPILEOPTION_DIAGS
int sqlite3_compileoption_used(const char *zOptName);
const char *sqlite3_compileoption_get(int N);
#endif

/*
** CAPI3REF: Test To See If The Library Is Threadsafe
**
** ^The sqlite3_threadsafe() function returns zero if and only if
** SQLite was compiled with mutexing code omitted due to the
** [SQLITE_THREADSAFE] compile-time option being set to 0.
**
** SQLite can be compiled with or without mutexes.  When
** the [SQLITE_THREADSAFE] C preprocessor macro is 1 or 2, mutexes
** are enabled and SQLite is threadsafe.  When the
** [SQLITE_THREADSAFE] macro is 0, 
** the mutexes are omitted.  Without the mutexes, it is not safe
** to use SQLite concurrently from more than one thread.
**
** Enabling mutexes incurs a measurable performance penalty.
** So if speed is of utmost importance, it makes sense to disable
** the mutexes.  But for maximum safety, mutexes should be enabled.
** ^The default behavior is for mutexes to be enabled.
**
** This interface can be used by an application to make sure that the
** version of SQLite that it is linking against was compiled with
** the desired setting of the [SQLITE_THREADSAFE] macro.
**
** This interface only reports on the compile-time mutex setting
** of the [SQLITE_THREADSAFE] flag.  If SQLite is compiled with
** SQLITE_THREADSAFE=1 or =2 then mutexes are enabled by default but
** can be fully or partially disabled using a call to [sqlite3_config()]
** with the verbs [SQLITE_CONFIG_SINGLETHREAD], [SQLITE_CONFIG_MULTITHREAD],
** or [SQLITE_CONFIG_SERIALIZED].  ^(The return value of the
** sqlite3_threadsafe() function shows only the compile-time setting of
** thread safety, not any run-time changes to that setting made by
** sqlite3_config(). In other words, the return value from sqlite3_threadsafe()
** is unchanged by calls to sqlite3_config().)^
**
** See the [threading mode] documentation for additional information.
*/
int sqlite3_threadsafe(void);

/*
** CAPI3REF: Database Connection Handle
** KEYWORDS: {database connection} {database connections}
**
** Each open SQLite database is represented by a pointer to an instance of
** the opaque structure named "sqlite3".  It is useful to think of an sqlite3
** pointer as an object.  The [sqlite3_open()], [sqlite3_open16()], and
** [sqlite3_open_v2()] interfaces are its constructors, and [sqlite3_close()]
** and [sqlite3_close_v2()] are its destructors.  There are many other
** interfaces (such as
** [sqlite3_prepare_v2()], [sqlite3_create_function()], and
** [sqlite3_busy_timeout()] to name but three) that are methods on an
** sqlite3 object.
*/
typedef struct sqlite3 sqlite3;

/*
** CAPI3REF: 64-Bit Integer Types
** KEYWORDS: sqlite_int64 sqlite_uint64
**
** Because there is no cross-platform way to specify 64-bit integer types
** SQLite includes typedefs for 64-bit signed and unsigned integers.
**
** The sqlite3_int64 and sqlite3_uint64 are the preferred type definitions.
** The sqlite_int64 and sqlite_uint64 types are supported for backwards
** compatibility only.
**
** ^The sqlite3_int64 and sqlite_int64 types can store integer values
** between -9223372036854775808 and +9223372036854775807 inclusive.  ^The
** sqlite3_uint64 and sqlite_uint64 types can store integer values 
** between 0 and +18446744073709551615 inclusive.
*/
#ifdef SQLITE_INT64_TYPE
  typedef SQLITE_INT64_TYPE sqlite_int64;
  typedef unsigned SQLITE_INT64_TYPE sqlite_uint64;
#elif defined(_MSC_VER) || defined(__BORLANDC__)
  typedef __int64 sqlite_int64;
  typedef unsigned __int64 sqlite_uint64;
#else
  typedef long long int sqlite_int64;
  typedef unsigned long long int sqlite_uint64;
#endif
typedef sqlite_int64 sqlite3_int64;
typedef sqlite_uint64 sqlite3_uint64;

/*
** If compiling for a processor that lacks floating point support,
** substitute integer for floating-point.
*/
#ifdef SQLITE_OMIT_FLOATING_POINT
# define double sqlite3_int64
#endif

/*
** CAPI3REF: Closing A Database Connection
** DESTRUCTOR: sqlite3
**
** ^The sqlite3_close() and sqlite3_close_v2() routines are destructors
** for the [sqlite3] object.
** ^Calls to sqlite3_close() and sqlite3_close_v2() return [SQLITE_OK] if
** the [sqlite3] object is successfully destroyed and all associated
** resources are deallocated.
**
** ^If the database connection is associated with unfinalized prepared
** statements or unfinished sqlite3_backup objects then sqlite3_close()
** will leave the database connection open and return [SQLITE_BUSY].
** ^If sqlite3_close_v2() is called with unfinalized prepared statements
** and/or unfinished sqlite3_backups, then the database connection becomes
** an unusable "zombie" which will automatically be deallocated when the
** last prepared statement is finalized or the last sqlite3_backup is
** finished.  The sqlite3_close_v2() interface is intended for use with
** host languages that are garbage collected, and where the order in which
** destructors are called is arbitrary.
**
** Applications should [sqlite3_finalize | finalize] all [prepared statements],
** [sqlite3_blob_close | close] all [BLOB handles], and 
** [sqlite3_backup_finish | finish] all [sqlite3_backup] objects associated
** with the [sqlite3] object prior to attempting to close the object.  ^If
** sqlite3_close_v2() is called on a [database connection] that still has
** outstanding [prepared statements], [BLOB handles], and/or
** [sqlite3_backup] objects then it returns [SQLITE_OK] and the deallocation
** of resources is deferred until all [prepared statements], [BLOB handles],
** and [sqlite3_backup] objects are also destroyed.
**
** ^If an [sqlite3] object is destroyed while a transaction is open,
** the transaction is automatically rolled back.
**
** The C parameter to [sqlite3_close(C)] and [sqlite3_close_v2(C)]
** must be either a NULL
** pointer or an [sqlite3] object pointer obtained
** from [sqlite3_open()], [sqlite3_open16()], or
** [sqlite3_open_v2()], and not previously closed.
** ^Calling sqlite3_close() or sqlite3_close_v2() with a NULL pointer
** argument is a harmless no-op.
*/
int sqlite3_close(sqlite3*);
int sqlite3_close_v2(sqlite3*);

/*
** The type for a callback function.
** This is legacy and deprecated.  It is included for historical
** compatibility and is not documented.
*/
typedef int (*sqlite3_callback)(void*,int,char**, char**);

/*
** CAPI3REF: One-Step Query Execution Interface
** METHOD: sqlite3
**
** The sqlite3_exec() interface is a convenience wrapper around
** [sqlite3_prepare_v2()], [sqlite3_step()], and [sqlite3_finalize()],
** that allows an application to run multiple statements of SQL
** without having to use a lot of C code. 
**
** ^The sqlite3_exec() interface runs zero or more UTF-8 encoded,
** semicolon-separate SQL statements passed into its 2nd argument,
** in the context of the [database connection] passed in as its 1st
** argument.  ^If the callback function of the 3rd argument to
** sqlite3_exec() is not NULL, then it is invoked for each result row
** coming out of the evaluated SQL statements.  ^The 4th argument to
** sqlite3_exec() is relayed through to the 1st argument of each
** callback invocation.  ^If the callback pointer to sqlite3_exec()
** is NULL, then no callback is ever invoked and result rows are
** ignored.
**
** ^If an error occurs while evaluating the SQL statements passed into
** sqlite3_exec(), then execution of the current statement stops and
** subsequent statements are skipped.  ^If the 5th parameter to sqlite3_exec()
** is not NULL then any error message is written into memory obtained
** from [sqlite3_malloc()] and passed back through the 5th parameter.
** To avoid memory leaks, the application should invoke [sqlite3_free()]
** on error message strings returned through the 5th parameter of
** sqlite3_exec() after the error message string is no longer needed.
** ^If the 5th parameter to sqlite3_exec() is not NULL and no errors
** occur, then sqlite3_exec() sets the pointer in its 5th parameter to
** NULL before returning.
**
** ^If an sqlite3_exec() callback returns non-zero, the sqlite3_exec()
** routine returns SQLITE_ABORT without invoking the callback again and
** without running any subsequent SQL statements.
**
** ^The 2nd argument to the sqlite3_exec() callback function is the
** number of columns in the result.  ^The 3rd argument to the sqlite3_exec()
** callback is an array of pointers to strings obtained as if from
** [sqlite3_column_text()], one for each column.  ^If an element of a
** result row is NULL then the corresponding string pointer for the
** sqlite3_exec() callback is a NULL pointer.  ^The 4th argument to the
** sqlite3_exec() callback is an array of pointers to strings where each
** entry represents the name of corresponding result column as obtained
** from [sqlite3_column_name()].
**
** ^If the 2nd parameter to sqlite3_exec() is a NULL pointer, a pointer
** to an empty string, or a pointer that contains only whitespace and/or 
** SQL comments, then no SQL statements are evaluated and the database
** is not changed.
**
** Restrictions:
**
** <ul>
** <li> The application must ensure that the 1st parameter to sqlite3_exec()
**      is a valid and open [database connection].
** <li> The application must not close the [database connection] specified by
**      the 1st parameter to sqlite3_exec() while sqlite3_exec() is running.
** <li> The application must not modify the SQL statement text passed into
**      the 2nd parameter of sqlite3_exec() while sqlite3_exec() is running.
** </ul>
*/
int sqlite3_exec(
  sqlite3*,                                  /* An open database */
  const char *sql,                           /* SQL to be evaluated */
  int (*callback)(void*,int,char**,char**),  /* Callback function */
  void *,                                    /* 1st argument to callback */
  char **errmsg                              /* Error msg written here */
);

/*
** CAPI3REF: Result Codes
** KEYWORDS: {result code definitions}
**
** Many SQLite functions return an integer result code from the set shown
** here in order to indicate success or failure.
**
** New error codes may be added in future versions of SQLite.
**
** See also: [extended result code definitions]
*/
#define SQLITE_OK           0   /* Successful result */
/* beginning-of-error-codes */
#define SQLITE_ERROR        1   /* SQL error or missing database */
#define SQLITE_INTERNAL     2   /* Internal logic error in SQLite */
#define SQLITE_PERM         3   /* Access permission denied */
#define SQLITE_ABORT        4   /* Callback routine requested an abort */
#define SQLITE_BUSY         5   /* The database file is locked */
#define SQLITE_LOCKED       6   /* A table in the database is locked */
#define SQLITE_NOMEM        7   /* A malloc() failed */
#define SQLITE_READONLY     8   /* Attempt to write a readonly database */
#define SQLITE_INTERRUPT    9   /* Operation terminated by sqlite3_interrupt()*/
#define SQLITE_IOERR       10   /* Some kind of disk I/O error occurred */
#define SQLITE_CORRUPT     11   /* The database disk image is malformed */
#define SQLITE_NOTFOUND    12   /* Unknown opcode in sqlite3_file_control() */
#define SQLITE_FULL        13   /* Insertion failed because database is full */
#define SQLITE_CANTOPEN    14   /* Unable to open the database file */
#define SQLITE_PROTOCOL    15   /* Database lock protocol error */
#define SQLITE_EMPTY       16   /* Database is empty */
#define SQLITE_SCHEMA      17   /* The database schema changed */
#define SQLITE_TOOBIG      18   /* String or BLOB exceeds size limit */
#define SQLITE_CONSTRAINT  19   /* Abort due to constraint violation */
#define SQLITE_MISMATCH    20   /* Data type mismatch */
#define SQLITE_MISUSE      21   /* Library used incorrectly */
#define SQLITE_NOLFS       22   /* Uses OS features not supported on host */
#define SQLITE_AUTH        23   /* Authorization denied */
#define SQLITE_FORMAT      24   /* Auxiliary database format error */
#define SQLITE_RANGE       25   /* 2nd parameter to sqlite3_bind out of range */
#define SQLITE_NOTADB      26   /* File opened that is not a database file */
#define SQLITE_NOTICE      27   /* Notifications from sqlite3_log() */
#define SQLITE_WARNING     28   /* Warnings from sqlite3_log() */
#define SQLITE_ROW         100  /* sqlite3_step() has another row ready */
#define SQLITE_DONE        101  /* sqlite3_step() has finished executing */
/* end-of-error-codes */

/*
** CAPI3REF: Extended Result Codes
** KEYWORDS: {extended result code definitions}
**
** In its default configuration, SQLite API routines return one of 30 integer
** [result codes].  However, experience has shown that many of
** these result codes are too coarse-grained.  They do not provide as
** much information about problems as programmers might like.  In an effort to
** address this, newer versions of SQLite (version 3.3.8 and later) include
** support for additional result codes that provide more detailed information
** about errors. These [extended result codes] are enabled or disabled
** on a per database connection basis using the
** [sqlite3_extended_result_codes()] API.  Or, the extended code for
** the most recent error can be obtained using
** [sqlite3_extended_errcode()].
*/
#define SQLITE_IOERR_READ              (SQLITE_IOERR | (1<<8))
#define SQLITE_IOERR_SHORT_READ        (SQLITE_IOERR | (2<<8))
#define SQLITE_IOERR_WRITE             (SQLITE_IOERR | (3<<8))
#define SQLITE_IOERR_FSYNC             (SQLITE_IOERR | (4<<8))
#define SQLITE_IOERR_DIR_FSYNC         (SQLITE_IOERR | (5<<8))
#define SQLITE_IOERR_TRUNCATE          (SQLITE_IOERR | (6<<8))
#define SQLITE_IOERR_FSTAT             (SQLITE_IOERR | (7<<8))
#define SQLITE_IOERR_UNLOCK            (SQLITE_IOERR | (8<<8))
#define SQLITE_IOERR_RDLOCK            (SQLITE_IOERR | (9<<8))
#define SQLITE_IOERR_DELETE            (SQLITE_IOERR | (10<<8))
#define SQLITE_IOERR_BLOCKED           (SQLITE_IOERR | (11<<8))
#define SQLITE_IOERR_NOMEM             (SQLITE_IOERR | (12<<8))
#define SQLITE_IOERR_ACCESS            (SQLITE_IOERR | (13<<8))
#define SQLITE_IOERR_CHECKRESERVEDLOCK (SQLITE_IOERR | (14<<8))
#define SQLITE_IOERR_LOCK              (SQLITE_IOERR | (15<<8))
#define SQLITE_IOERR_CLOSE             (SQLITE_IOERR | (16<<8))
#define SQLITE_IOERR_DIR_CLOSE         (SQLITE_IOERR | (17<<8))
#define SQLITE_IOERR_SHMOPEN           (SQLITE_IOERR | (18<<8))
#define SQLITE_IOERR_SHMSIZE           (SQLITE_IOERR | (19<<8))
#define SQLITE_IOERR_SHMLOCK           (SQLITE_IOERR | (20<<8))
#define SQLITE_IOERR_SHMMAP            (SQLITE_IOERR | (21<<8))
#define SQLITE_IOERR_SEEK              (SQLITE_IOERR | (22<<8))
#define SQLITE_IOERR_DELETE_NOENT      (SQLITE_IOERR | (23<<8))
#define SQLITE_IOERR_MMAP              (SQLITE_IOERR | (24<<8))
#define SQLITE_IOERR_GETTEMPPATH       (SQLITE_IOERR | (25<<8))
#define SQLITE_IOERR_CONVPATH          (SQLITE_IOERR | (26<<8))
#define SQLITE_IOERR_VNODE             (SQLITE_IOERR | (27<<8))
#define SQLITE_IOERR_AUTH              (SQLITE_IOERR | (28<<8))
#define SQLITE_LOCKED_SHAREDCACHE      (SQLITE_LOCKED |  (1<<8))
#define SQLITE_BUSY_RECOVERY           (SQLITE_BUSY   |  (1<<8))
#define SQLITE_BUSY_SNAPSHOT           (SQLITE_BUSY   |  (2<<8))
#define SQLITE_CANTOPEN_NOTEMPDIR      (SQLITE_CANTOPEN | (1<<8))
#define SQLITE_CANTOPEN_ISDIR          (SQLITE_CANTOPEN | (2<<8))
#define SQLITE_CANTOPEN_FULLPATH       (SQLITE_CANTOPEN | (3<<8))
#define SQLITE_CANTOPEN_CONVPATH       (SQLITE_CANTOPEN | (4<<8))
#define SQLITE_CORRUPT_VTAB            (SQLITE_CORRUPT | (1<<8))
#define SQLITE_READONLY_RECOVERY       (SQLITE_READONLY | (1<<8))
#define SQLITE_READONLY_CANTLOCK       (SQLITE_READONLY | (2<<8))
#define SQLITE_READONLY_ROLLBACK       (SQLITE_READONLY | (3<<8))
#define SQLITE_READONLY_DBMOVED        (SQLITE_READONLY | (4<<8))
#define SQLITE_ABORT_ROLLBACK          (SQLITE_ABORT | (2<<8))
#define SQLITE_CONSTRAINT_CHECK        (SQLITE_CONSTRAINT | (1<<8))
#define SQLITE_CONSTRAINT_COMMITHOOK   (SQLITE_CONSTRAINT | (2<<8))
#define SQLITE_CONSTRAINT_FOREIGNKEY   (SQLITE_CONSTRAINT | (3<<8))
#define SQLITE_CONSTRAINT_FUNCTION     (SQLITE_CONSTRAINT | (4<<8))
#define SQLITE_CONSTRAINT_NOTNULL      (SQLITE_CONSTRAINT | (5<<8))
#define SQLITE_CONSTRAINT_PRIMARYKEY   (SQLITE_CONSTRAINT | (6<<8))
#define SQLITE_CONSTRAINT_TRIGGER      (SQLITE_CONSTRAINT | (7<<8))
#define SQLITE_CONSTRAINT_UNIQUE       (SQLITE_CONSTRAINT | (8<<8))
#define SQLITE_CONSTRAINT_VTAB         (SQLITE_CONSTRAINT | (9<<8))
#define SQLITE_CONSTRAINT_ROWID        (SQLITE_CONSTRAINT |(10<<8))
#define SQLITE_NOTICE_RECOVER_WAL      (SQLITE_NOTICE | (1<<8))
#define SQLITE_NOTICE_RECOVER_ROLLBACK (SQLITE_NOTICE | (2<<8))
#define SQLITE_WARNING_AUTOINDEX       (SQLITE_WARNING | (1<<8))
#define SQLITE_AUTH_USER               (SQLITE_AUTH | (1<<8))

/*
** CAPI3REF: Flags For File Open Operations
**
** These bit values are intended for use in the
** 3rd parameter to the [sqlite3_open_v2()] interface and
** in the 4th parameter to the [sqlite3_vfs.xOpen] method.
*/
#define SQLITE_OPEN_READONLY         0x00000001  /* Ok for sqlite3_open_v2() */
#define SQLITE_OPEN_READWRITE        0x00000002  /* Ok for sqlite3_open_v2() */
#define SQLITE_OPEN_CREATE           0x00000004  /* Ok for sqlite3_open_v2() */
#define SQLITE_OPEN_DELETEONCLOSE    0x00000008  /* VFS only */
#define SQLITE_OPEN_EXCLUSIVE        0x00000010  /* VFS only */
#define SQLITE_OPEN_AUTOPROXY        0x00000020  /* VFS only */
#define SQLITE_OPEN_URI              0x00000040  /* Ok for sqlite3_open_v2() */
#define SQLITE_OPEN_MEMORY           0x00000080  /* Ok for sqlite3_open_v2() */
#define SQLITE_OPEN_MAIN_DB          0x00000100  /* VFS only */
#define SQLITE_OPEN_TEMP_DB          0x00000200  /* VFS only */
#define SQLITE_OPEN_TRANSIENT_DB     0x00000400  /* VFS only */
#define SQLITE_OPEN_MAIN_JOURNAL     0x00000800  /* VFS only */
#define SQLITE_OPEN_TEMP_JOURNAL     0x00001000  /* VFS only */
#define SQLITE_OPEN_SUBJOURNAL       0x00002000  /* VFS only */
#define SQLITE_OPEN_MASTER_JOURNAL   0x00004000  /* VFS only */
#define SQLITE_OPEN_NOMUTEX          0x00008000  /* Ok for sqlite3_open_v2() */
#define SQLITE_OPEN_FULLMUTEX        0x00010000  /* Ok for sqlite3_open_v2() */
#define SQLITE_OPEN_SHAREDCACHE      0x00020000  /* Ok for sqlite3_open_v2() */
#define SQLITE_OPEN_PRIVATECACHE     0x00040000  /* Ok for sqlite3_open_v2() */
#define SQLITE_OPEN_WAL              0x00080000  /* VFS only */

/* Reserved:                         0x00F00000 */

/*
** CAPI3REF: Device Characteristics
**
** The xDeviceCharacteristics method of the [sqlite3_io_methods]
** object returns an integer which is a vector of these
** bit values expressing I/O characteristics of the mass storage
** device that holds the file that the [sqlite3_io_methods]
** refers to.
**
** The SQLITE_IOCAP_ATOMIC property means that all writes of
** any size are atomic.  The SQLITE_IOCAP_ATOMICnnn values
** mean that writes of blocks that are nnn bytes in size and
** are aligned to an address which is an integer multiple of
** nnn are atomic.  The SQLITE_IOCAP_SAFE_APPEND value means
** that when data is appended to a file, the data is appended
** first then the size of the file is extended, never the other
** way around.  The SQLITE_IOCAP_SEQUENTIAL property means that
** information is written to disk in the same order as calls
** to xWrite().  The SQLITE_IOCAP_POWERSAFE_OVERWRITE property means that
** after reboot following a crash or power loss, the only bytes in a
** file that were written at the application level might have changed
** and that adjacent bytes, even bytes within the same sector are
** guaranteed to be unchanged.  The SQLITE_IOCAP_UNDELETABLE_WHEN_OPEN
** flag indicate that a file cannot be deleted when open.  The
** SQLITE_IOCAP_IMMUTABLE flag indicates that the file is on
** read-only media and cannot be changed even by processes with
** elevated privileges.
*/
#define SQLITE_IOCAP_ATOMIC                 0x00000001
#define SQLITE_IOCAP_ATOMIC512              0x00000002
#define SQLITE_IOCAP_ATOMIC1K               0x00000004
#define SQLITE_IOCAP_ATOMIC2K               0x00000008
#define SQLITE_IOCAP_ATOMIC4K               0x00000010
#define SQLITE_IOCAP_ATOMIC8K               0x00000020
#define SQLITE_IOCAP_ATOMIC16K              0x00000040
#define SQLITE_IOCAP_ATOMIC32K              0x00000080
#define SQLITE_IOCAP_ATOMIC64K              0x00000100
#define SQLITE_IOCAP_SAFE_APPEND            0x00000200
#define SQLITE_IOCAP_SEQUENTIAL             0x00000400
#define SQLITE_IOCAP_UNDELETABLE_WHEN_OPEN  0x00000800
#define SQLITE_IOCAP_POWERSAFE_OVERWRITE    0x00001000
#define SQLITE_IOCAP_IMMUTABLE              0x00002000

/*
** CAPI3REF: File Locking Levels
**
** SQLite uses one of these integer values as the second
** argument to calls it makes to the xLock() and xUnlock() methods
** of an [sqlite3_io_methods] object.
*/
#define SQLITE_LOCK_NONE          0
#define SQLITE_LOCK_SHARED        1
#define SQLITE_LOCK_RESERVED      2
#define SQLITE_LOCK_PENDING       3
#define SQLITE_LOCK_EXCLUSIVE     4

/*
** CAPI3REF: Synchronization Type Flags
**
** When SQLite invokes the xSync() method of an
** [sqlite3_io_methods] object it uses a combination of
** these integer values as the second argument.
**
** When the SQLITE_SYNC_DATAONLY flag is used, it means that the
** sync operation only needs to flush data to mass storage.  Inode
** information need not be flushed. If the lower four bits of the flag
** equal SQLITE_SYNC_NORMAL, that means to use normal fsync() semantics.
** If the lower four bits equal SQLITE_SYNC_FULL, that means
** to use Mac OS X style fullsync instead of fsync().
**
** Do not confuse the SQLITE_SYNC_NORMAL and SQLITE_SYNC_FULL flags
** with the [PRAGMA synchronous]=NORMAL and [PRAGMA synchronous]=FULL
** settings.  The [synchronous pragma] determines when calls to the
** xSync VFS method occur and applies uniformly across all platforms.
** The SQLITE_SYNC_NORMAL and SQLITE_SYNC_FULL flags determine how
** energetic or rigorous or forceful the sync operations are and
** only make a difference on Mac OSX for the default SQLite code.
** (Third-party VFS implementations might also make the distinction
** between SQLITE_SYNC_NORMAL and SQLITE_SYNC_FULL, but among the
** operating systems natively supported by SQLite, only Mac OSX
** cares about the difference.)
*/
#define SQLITE_SYNC_NORMAL        0x00002
#define SQLITE_SYNC_FULL          0x00003
#define SQLITE_SYNC_DATAONLY      0x00010

/*
** CAPI3REF: OS Interface Open File Handle
**
** An [sqlite3_file] object represents an open file in the 
** [sqlite3_vfs | OS interface layer].  Individual OS interface
** implementations will
** want to subclass this object by appending additional fields
** for their own use.  The pMethods entry is a pointer to an
** [sqlite3_io_methods] object that defines methods for performing
** I/O operations on the open file.
*/
typedef struct sqlite3_file sqlite3_file;
struct sqlite3_file {
  const struct sqlite3_io_methods *pMethods;  /* Methods for an open file */
};

/*
** CAPI3REF: OS Interface File Virtual Methods Object
**
** Every file opened by the [sqlite3_vfs.xOpen] method populates an
** [sqlite3_file] object (or, more commonly, a subclass of the
** [sqlite3_file] object) with a pointer to an instance of this object.
** This object defines the methods used to perform various operations
** against the open file represented by the [sqlite3_file] object.
**
** If the [sqlite3_vfs.xOpen] method sets the sqlite3_file.pMethods element 
** to a non-NULL pointer, then the sqlite3_io_methods.xClose method
** may be invoked even if the [sqlite3_vfs.xOpen] reported that it failed.  The
** only way to prevent a call to xClose following a failed [sqlite3_vfs.xOpen]
** is for the [sqlite3_vfs.xOpen] to set the sqlite3_file.pMethods element
** to NULL.
**
** The flags argument to xSync may be one of [SQLITE_SYNC_NORMAL] or
** [SQLITE_SYNC_FULL].  The first choice is the normal fsync().
** The second choice is a Mac OS X style fullsync.  The [SQLITE_SYNC_DATAONLY]
** flag may be ORed in to indicate that only the data of the file
** and not its inode needs to be synced.
**
** The integer values to xLock() and xUnlock() are one of
** <ul>
** <li> [SQLITE_LOCK_NONE],
** <li> [SQLITE_LOCK_SHARED],
** <li> [SQLITE_LOCK_RESERVED],
** <li> [SQLITE_LOCK_PENDING], or
** <li> [SQLITE_LOCK_EXCLUSIVE].
** </ul>
** xLock() increases the lock. xUnlock() decreases the lock.
** The xCheckReservedLock() method checks whether any database connection,
** either in this process or in some other process, is holding a RESERVED,
** PENDING, or EXCLUSIVE lock on the file.  It returns true
** if such a lock exists and false otherwise.
**
** The xFileControl() method is a generic interface that allows custom
** VFS implementations to directly control an open file using the
** [sqlite3_file_control()] interface.  The second "op" argument is an
** integer opcode.  The third argument is a generic pointer intended to
** point to a structure that may contain arguments or space in which to
** write return values.  Potential uses for xFileControl() might be
** functions to enable blocking locks with timeouts, to change the
** locking strategy (for example to use dot-file locks), to inquire
** about the status of a lock, or to break stale locks.  The SQLite
** core reserves all opcodes less than 100 for its own use.
** A [file control opcodes | list of opcodes] less than 100 is available.
** Applications that define a custom xFileControl method should use opcodes
** greater than 100 to avoid conflicts.  VFS implementations should
** return [SQLITE_NOTFOUND] for file control opcodes that they do not
** recognize.
**
** The xSectorSize() method returns the sector size of the
** device that underlies the file.  The sector size is the
** minimum write that can be performed without disturbing
** other bytes in the file.  The xDeviceCharacteristics()
** method returns a bit vector describing behaviors of the
** underlying device:
**
** <ul>
** <li> [SQLITE_IOCAP_ATOMIC]
** <li> [SQLITE_IOCAP_ATOMIC512]
** <li> [SQLITE_IOCAP_ATOMIC1K]
** <li> [SQLITE_IOCAP_ATOMIC2K]
** <li> [SQLITE_IOCAP_ATOMIC4K]
** <li> [SQLITE_IOCAP_ATOMIC8K]
** <li> [SQLITE_IOCAP_ATOMIC16K]
** <li> [SQLITE_IOCAP_ATOMIC32K]
** <li> [SQLITE_IOCAP_ATOMIC64K]
** <li> [SQLITE_IOCAP_SAFE_APPEND]
** <li> [SQLITE_IOCAP_SEQUENTIAL]
** </ul>
**
** The SQLITE_IOCAP_ATOMIC property means that all writes of
** any size are atomic.  The SQLITE_IOCAP_ATOMICnnn values
** mean that writes of blocks that are nnn bytes in size and
** are aligned to an address which is an integer multiple of
** nnn are atomic.  The SQLITE_IOCAP_SAFE_APPEND value means
** that when data is appended to a file, the data is appended
** first then the size of the file is extended, never the other
** way around.  The SQLITE_IOCAP_SEQUENTIAL property means that
** information is written to disk in the same order as calls
** to xWrite().
**
** If xRead() returns SQLITE_IOERR_SHORT_READ it must also fill
** in the unread portions of the buffer with zeros.  A VFS that
** fails to zero-fill short reads might seem to work.  However,
** failure to zero-fill short reads will eventually lead to
** database corruption.
*/
typedef struct sqlite3_io_methods sqlite3_io_methods;
struct sqlite3_io_methods {
  int iVersion;
  int (*xClose)(sqlite3_file*);
  int (*xRead)(sqlite3_file*, void*, int iAmt, sqlite3_int64 iOfst);
  int (*xWrite)(sqlite3_file*, const void*, int iAmt, sqlite3_int64 iOfst);
  int (*xTruncate)(sqlite3_file*, sqlite3_int64 size);
  int (*xSync)(sqlite3_file*, int flags);
  int (*xFileSize)(sqlite3_file*, sqlite3_int64 *pSize);
  int (*xLock)(sqlite3_file*, int);
  int (*xUnlock)(sqlite3_file*, int);
  int (*xCheckReservedLock)(sqlite3_file*, int *pResOut);
  int (*xFileControl)(sqlite3_file*, int op, void *pArg);
  int (*xSectorSize)(sqlite3_file*);
  int (*xDeviceCharacteristics)(sqlite3_file*);
  /* Methods above are valid for version 1 */
  int (*xShmMap)(sqlite3_file*, int iPg, int pgsz, int, void volatile**);
  int (*xShmLock)(sqlite3_file*, int offset, int n, int flags);
  void (*xShmBarrier)(sqlite3_file*);
  int (*xShmUnmap)(sqlite3_file*, int deleteFlag);
  /* Methods above are valid for version 2 */
  int (*xFetch)(sqlite3_file*, sqlite3_int64 iOfst, int iAmt, void **pp);
  int (*xUnfetch)(sqlite3_file*, sqlite3_int64 iOfst, void *p);
  /* Methods above are valid for version 3 */
  /* Additional methods may be added in future releases */
};

/*
** CAPI3REF: Standard File Control Opcodes
** KEYWORDS: {file control opcodes} {file control opcode}
**
** These integer constants are opcodes for the xFileControl method
** of the [sqlite3_io_methods] object and for the [sqlite3_file_control()]
** interface.
**
** <ul>
** <li>[[SQLITE_FCNTL_LOCKSTATE]]
** The [SQLITE_FCNTL_LOCKSTATE] opcode is used for debugging.  This
** opcode causes the xFileControl method to write the current state of
** the lock (one of [SQLITE_LOCK_NONE], [SQLITE_LOCK_SHARED],
** [SQLITE_LOCK_RESERVED], [SQLITE_LOCK_PENDING], or [SQLITE_LOCK_EXCLUSIVE])
** into an integer that the pArg argument points to. This capability
** is used during testing and is only available when the SQLITE_TEST
** compile-time option is used.
**
** <li>[[SQLITE_FCNTL_SIZE_HINT]]
** The [SQLITE_FCNTL_SIZE_HINT] opcode is used by SQLite to give the VFS
** layer a hint of how large the database file will grow to be during the
** current transaction.  This hint is not guaranteed to be accurate but it
** is often close.  The underlying VFS might choose to preallocate database
** file space based on this hint in order to help writes to the database
** file run faster.
**
** <li>[[SQLITE_FCNTL_CHUNK_SIZE]]
** The [SQLITE_FCNTL_CHUNK_SIZE] opcode is used to request that the VFS
** extends and truncates the database file in chunks of a size specified
** by the user. The fourth argument to [sqlite3_file_control()] should 
** point to an integer (type int) containing the new chunk-size to use
** for the nominated database. Allocating database file space in large
** chunks (say 1MB at a time), may reduce file-system fragmentation and
** improve performance on some systems.
**
** <li>[[SQLITE_FCNTL_FILE_POINTER]]
** The [SQLITE_FCNTL_FILE_POINTER] opcode is used to obtain a pointer
** to the [sqlite3_file] object associated with a particular database
** connection.  See also [SQLITE_FCNTL_JOURNAL_POINTER].
**
** <li>[[SQLITE_FCNTL_JOURNAL_POINTER]]
** The [SQLITE_FCNTL_JOURNAL_POINTER] opcode is used to obtain a pointer
** to the [sqlite3_file] object associated with the journal file (either
** the [rollback journal] or the [write-ahead log]) for a particular database
** connection.  See also [SQLITE_FCNTL_FILE_POINTER].
**
** <li>[[SQLITE_FCNTL_SYNC_OMITTED]]
** No longer in use.
**
** <li>[[SQLITE_FCNTL_SYNC]]
** The [SQLITE_FCNTL_SYNC] opcode is generated internally by SQLite and
** sent to the VFS immediately before the xSync method is invoked on a
** database file descriptor. Or, if the xSync method is not invoked 
** because the user has configured SQLite with 
** [PRAGMA synchronous | PRAGMA synchronous=OFF] it is invoked in place 
** of the xSync method. In most cases, the pointer argument passed with
** this file-control is NULL. However, if the database file is being synced
** as part of a multi-database commit, the argument points to a nul-terminated
** string containing the transactions master-journal file name. VFSes that 
** do not need this signal should silently ignore this opcode. Applications 
** should not call [sqlite3_file_control()] with this opcode as doing so may 
** disrupt the operation of the specialized VFSes that do require it.  
**
** <li>[[SQLITE_FCNTL_COMMIT_PHASETWO]]
** The [SQLITE_FCNTL_COMMIT_PHASETWO] opcode is generated internally by SQLite
** and sent to the VFS after a transaction has been committed immediately
** but before the database is unlocked. VFSes that do not need this signal
** should silently ignore this opcode. Applications should not call
** [sqlite3_file_control()] with this opcode as doing so may disrupt the 
** operation of the specialized VFSes that do require it.  
**
** <li>[[SQLITE_FCNTL_WIN32_AV_RETRY]]
** ^The [SQLITE_FCNTL_WIN32_AV_RETRY] opcode is used to configure automatic
** retry counts and intervals for certain disk I/O operations for the
** windows [VFS] in order to provide robustness in the presence of
** anti-virus programs.  By default, the windows VFS will retry file read,
** file write, and file delete operations up to 10 times, with a delay
** of 25 milliseconds before the first retry and with the delay increasing
** by an additional 25 milliseconds with each subsequent retry.  This
** opcode allows these two values (10 retries and 25 milliseconds of delay)
** to be adjusted.  The values are changed for all database connections
** within the same process.  The argument is a pointer to an array of two
** integers where the first integer i the new retry count and the second
** integer is the delay.  If either integer is negative, then the setting
** is not changed but instead the prior value of that setting is written
** into the array entry, allowing the current retry settings to be
** interrogated.  The zDbName parameter is ignored.
**
** <li>[[SQLITE_FCNTL_PERSIST_WAL]]
** ^The [SQLITE_FCNTL_PERSIST_WAL] opcode is used to set or query the
** persistent [WAL | Write Ahead Log] setting.  By default, the auxiliary
** write ahead log and shared memory files used for transaction control
** are automatically deleted when the latest connection to the database
** closes.  Setting persistent WAL mode causes those files to persist after
** close.  Persisting the files is useful when other processes that do not
** have write permission on the directory containing the database file want
** to read the database file, as the WAL and shared memory files must exist
** in order for the database to be readable.  The fourth parameter to
** [sqlite3_file_control()] for this opcode should be a pointer to an integer.
** That integer is 0 to disable persistent WAL mode or 1 to enable persistent
** WAL mode.  If the integer is -1, then it is overwritten with the current
** WAL persistence setting.
**
** <li>[[SQLITE_FCNTL_POWERSAFE_OVERWRITE]]
** ^The [SQLITE_FCNTL_POWERSAFE_OVERWRITE] opcode is used to set or query the
** persistent "powersafe-overwrite" or "PSOW" setting.  The PSOW setting
** determines the [SQLITE_IOCAP_POWERSAFE_OVERWRITE] bit of the
** xDeviceCharacteristics methods. The fourth parameter to
** [sqlite3_file_control()] for this opcode should be a pointer to an integer.
** That integer is 0 to disable zero-damage mode or 1 to enable zero-damage
** mode.  If the integer is -1, then it is overwritten with the current
** zero-damage mode setting.
**
** <li>[[SQLITE_FCNTL_OVERWRITE]]
** ^The [SQLITE_FCNTL_OVERWRITE] opcode is invoked by SQLite after opening
** a write transaction to indicate that, unless it is rolled back for some
** reason, the entire database file will be overwritten by the current 
** transaction. This is used by VACUUM operations.
**
** <li>[[SQLITE_FCNTL_VFSNAME]]
** ^The [SQLITE_FCNTL_VFSNAME] opcode can be used to obtain the names of
** all [VFSes] in the VFS stack.  The names are of all VFS shims and the
** final bottom-level VFS are written into memory obtained from 
** [sqlite3_malloc()] and the result is stored in the char* variable
** that the fourth parameter of [sqlite3_file_control()] points to.
** The caller is responsible for freeing the memory when done.  As with
** all file-control actions, there is no guarantee that this will actually
** do anything.  Callers should initialize the char* variable to a NULL
** pointer in case this file-control is not implemented.  This file-control
** is intended for diagnostic use only.
**
** <li>[[SQLITE_FCNTL_VFS_POINTER]]
** ^The [SQLITE_FCNTL_VFS_POINTER] opcode finds a pointer to the top-level
** [VFSes] currently in use.  ^(The argument X in
** sqlite3_file_control(db,SQLITE_FCNTL_VFS_POINTER,X) must be
** of type "[sqlite3_vfs] **".  This opcodes will set *X
** to a pointer to the top-level VFS.)^
** ^When there are multiple VFS shims in the stack, this opcode finds the
** upper-most shim only.
**
** <li>[[SQLITE_FCNTL_PRAGMA]]
** ^Whenever a [PRAGMA] statement is parsed, an [SQLITE_FCNTL_PRAGMA] 
** file control is sent to the open [sqlite3_file] object corresponding
** to the database file to which the pragma statement refers. ^The argument
** to the [SQLITE_FCNTL_PRAGMA] file control is an array of
** pointers to strings (char**) in which the second element of the array
** is the name of the pragma and the third element is the argument to the
** pragma or NULL if the pragma has no argument.  ^The handler for an
** [SQLITE_FCNTL_PRAGMA] file control can optionally make the first element
** of the char** argument point to a string obtained from [sqlite3_mprintf()]
** or the equivalent and that string will become the result of the pragma or
** the error message if the pragma fails. ^If the
** [SQLITE_FCNTL_PRAGMA] file control returns [SQLITE_NOTFOUND], then normal 
** [PRAGMA] processing continues.  ^If the [SQLITE_FCNTL_PRAGMA]
** file control returns [SQLITE_OK], then the parser assumes that the
** VFS has handled the PRAGMA itself and the parser generates a no-op
** prepared statement if result string is NULL, or that returns a copy
** of the result string if the string is non-NULL.
** ^If the [SQLITE_FCNTL_PRAGMA] file control returns
** any result code other than [SQLITE_OK] or [SQLITE_NOTFOUND], that means
** that the VFS encountered an error while handling the [PRAGMA] and the
** compilation of the PRAGMA fails with an error.  ^The [SQLITE_FCNTL_PRAGMA]
** file control occurs at the beginning of pragma statement analysis and so
** it is able to override built-in [PRAGMA] statements.
**
** <li>[[SQLITE_FCNTL_BUSYHANDLER]]
** ^The [SQLITE_FCNTL_BUSYHANDLER]
** file-control may be invoked by SQLite on the database file handle
** shortly after it is opened in order to provide a custom VFS with access
** to the connections busy-handler callback. The argument is of type (void **)
** - an array of two (void *) values. The first (void *) actually points
** to a function of type (int (*)(void *)). In order to invoke the connections
** busy-handler, this function should be invoked with the second (void *) in
** the array as the only argument. If it returns non-zero, then the operation
** should be retried. If it returns zero, the custom VFS should abandon the
** current operation.
**
** <li>[[SQLITE_FCNTL_TEMPFILENAME]]
** ^Application can invoke the [SQLITE_FCNTL_TEMPFILENAME] file-control
** to have SQLite generate a
** temporary filename using the same algorithm that is followed to generate
** temporary filenames for TEMP tables and other internal uses.  The
** argument should be a char** which will be filled with the filename
** written into memory obtained from [sqlite3_malloc()].  The caller should
** invoke [sqlite3_free()] on the result to avoid a memory leak.
**
** <li>[[SQLITE_FCNTL_MMAP_SIZE]]
** The [SQLITE_FCNTL_MMAP_SIZE] file control is used to query or set the
** maximum number of bytes that will be used for memory-mapped I/O.
** The argument is a pointer to a value of type sqlite3_int64 that
** is an advisory maximum number of bytes in the file to memory map.  The
** pointer is overwritten with the old value.  The limit is not changed if
** the value originally pointed to is negative, and so the current limit 
** can be queried by passing in a pointer to a negative number.  This
** file-control is used internally to implement [PRAGMA mmap_size].
**
** <li>[[SQLITE_FCNTL_TRACE]]
** The [SQLITE_FCNTL_TRACE] file control provides advisory information
** to the VFS about what the higher layers of the SQLite stack are doing.
** This file control is used by some VFS activity tracing [shims].
** The argument is a zero-terminated string.  Higher layers in the
** SQLite stack may generate instances of this file control if
** the [SQLITE_USE_FCNTL_TRACE] compile-time option is enabled.
**
** <li>[[SQLITE_FCNTL_HAS_MOVED]]
** The [SQLITE_FCNTL_HAS_MOVED] file control interprets its argument as a
** pointer to an integer and it writes a boolean into that integer depending
** on whether or not the file has been renamed, moved, or deleted since it
** was first opened.
**
** <li>[[SQLITE_FCNTL_WIN32_SET_HANDLE]]
** The [SQLITE_FCNTL_WIN32_SET_HANDLE] opcode is used for debugging.  This
** opcode causes the xFileControl method to swap the file handle with the one
** pointed to by the pArg argument.  This capability is used during testing
** and only needs to be supported when SQLITE_TEST is defined.
**
** <li>[[SQLITE_FCNTL_WAL_BLOCK]]
** The [SQLITE_FCNTL_WAL_BLOCK] is a signal to the VFS layer that it might
** be advantageous to block on the next WAL lock if the lock is not immediately
** available.  The WAL subsystem issues this signal during rare
** circumstances in order to fix a problem with priority inversion.
** Applications should <em>not</em> use this file-control.
**
** <li>[[SQLITE_FCNTL_ZIPVFS]]
** The [SQLITE_FCNTL_ZIPVFS] opcode is implemented by zipvfs only. All other
** VFS should return SQLITE_NOTFOUND for this opcode.
**
** <li>[[SQLITE_FCNTL_RBU]]
** The [SQLITE_FCNTL_RBU] opcode is implemented by the special VFS used by
** the RBU extension only.  All other VFS should return SQLITE_NOTFOUND for
** this opcode.  
** </ul>
*/
#define SQLITE_FCNTL_LOCKSTATE               1
#define SQLITE_FCNTL_GET_LOCKPROXYFILE       2
#define SQLITE_FCNTL_SET_LOCKPROXYFILE       3
#define SQLITE_FCNTL_LAST_ERRNO              4
#define SQLITE_FCNTL_SIZE_HINT               5
#define SQLITE_FCNTL_CHUNK_SIZE              6
#define SQLITE_FCNTL_FILE_POINTER            7
#define SQLITE_FCNTL_SYNC_OMITTED            8
#define SQLITE_FCNTL_WIN32_AV_RETRY          9
#define SQLITE_FCNTL_PERSIST_WAL            10
#define SQLITE_FCNTL_OVERWRITE              11
#define SQLITE_FCNTL_VFSNAME                12
#define SQLITE_FCNTL_POWERSAFE_OVERWRITE    13
#define SQLITE_FCNTL_PRAGMA                 14
#define SQLITE_FCNTL_BUSYHANDLER            15
#define SQLITE_FCNTL_TEMPFILENAME           16
#define SQLITE_FCNTL_MMAP_SIZE              18
#define SQLITE_FCNTL_TRACE                  19
#define SQLITE_FCNTL_HAS_MOVED              20
#define SQLITE_FCNTL_SYNC                   21
#define SQLITE_FCNTL_COMMIT_PHASETWO        22
#define SQLITE_FCNTL_WIN32_SET_HANDLE       23
#define SQLITE_FCNTL_WAL_BLOCK              24
#define SQLITE_FCNTL_ZIPVFS                 25
#define SQLITE_FCNTL_RBU                    26
#define SQLITE_FCNTL_VFS_POINTER            27
#define SQLITE_FCNTL_JOURNAL_POINTER        28

/* deprecated names */
#define SQLITE_GET_LOCKPROXYFILE      SQLITE_FCNTL_GET_LOCKPROXYFILE
#define SQLITE_SET_LOCKPROXYFILE      SQLITE_FCNTL_SET_LOCKPROXYFILE
#define SQLITE_LAST_ERRNO             SQLITE_FCNTL_LAST_ERRNO


/*
** CAPI3REF: Mutex Handle
**
** The mutex module within SQLite defines [sqlite3_mutex] to be an
** abstract type for a mutex object.  The SQLite core never looks
** at the internal representation of an [sqlite3_mutex].  It only
** deals with pointers to the [sqlite3_mutex] object.
**
** Mutexes are created using [sqlite3_mutex_alloc()].
*/
typedef struct sqlite3_mutex sqlite3_mutex;

/*
** CAPI3REF: OS Interface Object
**
** An instance of the sqlite3_vfs object defines the interface between
** the SQLite core and the underlying operating system.  The "vfs"
** in the name of the object stands for "virtual file system".  See
** the [VFS | VFS documentation] for further information.
**
** The value of the iVersion field is initially 1 but may be larger in
** future versions of SQLite.  Additional fields may be appended to this
** object when the iVersion value is increased.  Note that the structure
** of the sqlite3_vfs object changes in the transaction between
** SQLite version 3.5.9 and 3.6.0 and yet the iVersion field was not
** modified.
**
** The szOsFile field is the size of the subclassed [sqlite3_file]
** structure used by this VFS.  mxPathname is the maximum length of
** a pathname in this VFS.
**
** Registered sqlite3_vfs objects are kept on a linked list formed by
** the pNext pointer.  The [sqlite3_vfs_register()]
** and [sqlite3_vfs_unregister()] interfaces manage this list
** in a thread-safe way.  The [sqlite3_vfs_find()] interface
** searches the list.  Neither the application code nor the VFS
** implementation should use the pNext pointer.
**
** The pNext field is the only field in the sqlite3_vfs
** structure that SQLite will ever modify.  SQLite will only access
** or modify this field while holding a particular static mutex.
** The application should never modify anything within the sqlite3_vfs
** object once the object has been registered.
**
** The zName field holds the name of the VFS module.  The name must
** be unique across all VFS modules.
**
** [[sqlite3_vfs.xOpen]]
** ^SQLite guarantees that the zFilename parameter to xOpen
** is either a NULL pointer or string obtained
** from xFullPathname() with an optional suffix added.
** ^If a suffix is added to the zFilename parameter, it will
** consist of a single "-" character followed by no more than
** 11 alphanumeric and/or "-" characters.
** ^SQLite further guarantees that
** the string will be valid and unchanged until xClose() is
** called. Because of the previous sentence,
** the [sqlite3_file] can safely store a pointer to the
** filename if it needs to remember the filename for some reason.
** If the zFilename parameter to xOpen is a NULL pointer then xOpen
** must invent its own temporary name for the file.  ^Whenever the 
** xFilename parameter is NULL it will also be the case that the
** flags parameter will include [SQLITE_OPEN_DELETEONCLOSE].
**
** The flags argument to xOpen() includes all bits set in
** the flags argument to [sqlite3_open_v2()].  Or if [sqlite3_open()]
** or [sqlite3_open16()] is used, then flags includes at least
** [SQLITE_OPEN_READWRITE] | [SQLITE_OPEN_CREATE]. 
** If xOpen() opens a file read-only then it sets *pOutFlags to
** include [SQLITE_OPEN_READONLY].  Other bits in *pOutFlags may be set.
**
** ^(SQLite will also add one of the following flags to the xOpen()
** call, depending on the object being opened:
**
** <ul>
** <li>  [SQLITE_OPEN_MAIN_DB]
** <li>  [SQLITE_OPEN_MAIN_JOURNAL]
** <li>  [SQLITE_OPEN_TEMP_DB]
** <li>  [SQLITE_OPEN_TEMP_JOURNAL]
** <li>  [SQLITE_OPEN_TRANSIENT_DB]
** <li>  [SQLITE_OPEN_SUBJOURNAL]
** <li>  [SQLITE_OPEN_MASTER_JOURNAL]
** <li>  [SQLITE_OPEN_WAL]
** </ul>)^
**
** The file I/O implementation can use the object type flags to
** change the way it deals with files.  For example, an application
** that does not care about crash recovery or rollback might make
** the open of a journal file a no-op.  Writes to this journal would
** also be no-ops, and any attempt to read the journal would return
** SQLITE_IOERR.  Or the implementation might recognize that a database
** file will be doing page-aligned sector reads and writes in a random
** order and set up its I/O subsystem accordingly.
**
** SQLite might also add one of the following flags to the xOpen method:
**
** <ul>
** <li> [SQLITE_OPEN_DELETEONCLOSE]
** <li> [SQLITE_OPEN_EXCLUSIVE]
** </ul>
**
** The [SQLITE_OPEN_DELETEONCLOSE] flag means the file should be
** deleted when it is closed.  ^The [SQLITE_OPEN_DELETEONCLOSE]
** will be set for TEMP databases and their journals, transient
** databases, and subjournals.
**
** ^The [SQLITE_OPEN_EXCLUSIVE] flag is always used in conjunction
** with the [SQLITE_OPEN_CREATE] flag, which are both directly
** analogous to the O_EXCL and O_CREAT flags of the POSIX open()
** API.  The SQLITE_OPEN_EXCLUSIVE flag, when paired with the 
** SQLITE_OPEN_CREATE, is used to indicate that file should always
** be created, and that it is an error if it already exists.
** It is <i>not</i> used to indicate the file should be opened 
** for exclusive access.
**
** ^At least szOsFile bytes of memory are allocated by SQLite
** to hold the  [sqlite3_file] structure passed as the third
** argument to xOpen.  The xOpen method does not have to
** allocate the structure; it should just fill it in.  Note that
** the xOpen method must set the sqlite3_file.pMethods to either
** a valid [sqlite3_io_methods] object or to NULL.  xOpen must do
** this even if the open fails.  SQLite expects that the sqlite3_file.pMethods
** element will be valid after xOpen returns regardless of the success
** or failure of the xOpen call.
**
** [[sqlite3_vfs.xAccess]]
** ^The flags argument to xAccess() may be [SQLITE_ACCESS_EXISTS]
** to test for the existence of a file, or [SQLITE_ACCESS_READWRITE] to
** test whether a file is readable and writable, or [SQLITE_ACCESS_READ]
** to test whether a file is at least readable.   The file can be a
** directory.
**
** ^SQLite will always allocate at least mxPathname+1 bytes for the
** output buffer xFullPathname.  The exact size of the output buffer
** is also passed as a parameter to both  methods. If the output buffer
** is not large enough, [SQLITE_CANTOPEN] should be returned. Since this is
** handled as a fatal error by SQLite, vfs implementations should endeavor
** to prevent this by setting mxPathname to a sufficiently large value.
**
** The xRandomness(), xSleep(), xCurrentTime(), and xCurrentTimeInt64()
** interfaces are not strictly a part of the filesystem, but they are
** included in the VFS structure for completeness.
** The xRandomness() function attempts to return nBytes bytes
** of good-quality randomness into zOut.  The return value is
** the actual number of bytes of randomness obtained.
** The xSleep() method causes the calling thread to sleep for at
** least the number of microseconds given.  ^The xCurrentTime()
** method returns a Julian Day Number for the current date and time as
** a floating point value.
** ^The xCurrentTimeInt64() method returns, as an integer, the Julian
** Day Number multiplied by 86400000 (the number of milliseconds in 
** a 24-hour day).  
** ^SQLite will use the xCurrentTimeInt64() method to get the current
** date and time if that method is available (if iVersion is 2 or 
** greater and the function pointer is not NULL) and will fall back
** to xCurrentTime() if xCurrentTimeInt64() is unavailable.
**
** ^The xSetSystemCall(), xGetSystemCall(), and xNestSystemCall() interfaces
** are not used by the SQLite core.  These optional interfaces are provided
** by some VFSes to facilitate testing of the VFS code. By overriding 
** system calls with functions under its control, a test program can
** simulate faults and error conditions that would otherwise be difficult
** or impossible to induce.  The set of system calls that can be overridden
** varies from one VFS to another, and from one version of the same VFS to the
** next.  Applications that use these interfaces must be prepared for any
** or all of these interfaces to be NULL or for their behavior to change
** from one release to the next.  Applications must not attempt to access
** any of these methods if the iVersion of the VFS is less than 3.
*/
typedef struct sqlite3_vfs sqlite3_vfs;
typedef void (*sqlite3_syscall_ptr)(void);
struct sqlite3_vfs {
  int iVersion;            /* Structure version number (currently 3) */
  int szOsFile;            /* Size of subclassed sqlite3_file */
  int mxPathname;          /* Maximum file pathname length */
  sqlite3_vfs *pNext;      /* Next registered VFS */
  const char *zName;       /* Name of this virtual file system */
  void *pAppData;          /* Pointer to application-specific data */
  int (*xOpen)(sqlite3_vfs*, const char *zName, sqlite3_file*,
               int flags, int *pOutFlags);
  int (*xDelete)(sqlite3_vfs*, const char *zName, int syncDir);
  int (*xAccess)(sqlite3_vfs*, const char *zName, int flags, int *pResOut);
  int (*xFullPathname)(sqlite3_vfs*, const char *zName, int nOut, char *zOut);
  void *(*xDlOpen)(sqlite3_vfs*, const char *zFilename);
  void (*xDlError)(sqlite3_vfs*, int nByte, char *zErrMsg);
  void (*(*xDlSym)(sqlite3_vfs*,void*, const char *zSymbol))(void);
  void (*xDlClose)(sqlite3_vfs*, void*);
  int (*xRandomness)(sqlite3_vfs*, int nByte, char *zOut);
  int (*xSleep)(sqlite3_vfs*, int microseconds);
  int (*xCurrentTime)(sqlite3_vfs*, double*);
  int (*xGetLastError)(sqlite3_vfs*, int, char *);
  /*
  ** The methods above are in version 1 of the sqlite_vfs object
  ** definition.  Those that follow are added in version 2 or later
  */
  int (*xCurrentTimeInt64)(sqlite3_vfs*, sqlite3_int64*);
  /*
  ** The methods above are in versions 1 and 2 of the sqlite_vfs object.
  ** Those below are for version 3 and greater.
  */
  int (*xSetSystemCall)(sqlite3_vfs*, const char *zName, sqlite3_syscall_ptr);
  sqlite3_syscall_ptr (*xGetSystemCall)(sqlite3_vfs*, const char *zName);
  const char *(*xNextSystemCall)(sqlite3_vfs*, const char *zName);
  /*
  ** The methods above are in versions 1 through 3 of the sqlite_vfs object.
  ** New fields may be appended in future versions.  The iVersion
  ** value will increment whenever this happens. 
  */
};

/*
** CAPI3REF: Flags for the xAccess VFS method
**
** These integer constants can be used as the third parameter to
** the xAccess method of an [sqlite3_vfs] object.  They determine
** what kind of permissions the xAccess method is looking for.
** With SQLITE_ACCESS_EXISTS, the xAccess method
** simply checks whether the file exists.
** With SQLITE_ACCESS_READWRITE, the xAccess method
** checks whether the named directory is both readable and writable
** (in other words, if files can be added, removed, and renamed within
** the directory).
** The SQLITE_ACCESS_READWRITE constant is currently used only by the
** [temp_store_directory pragma], though this could change in a future
** release of SQLite.
** With SQLITE_ACCESS_READ, the xAccess method
** checks whether the file is readable.  The SQLITE_ACCESS_READ constant is
** currently unused, though it might be used in a future release of
** SQLite.
*/
#define SQLITE_ACCESS_EXISTS    0
#define SQLITE_ACCESS_READWRITE 1   /* Used by PRAGMA temp_store_directory */
#define SQLITE_ACCESS_READ      2   /* Unused */

/*
** CAPI3REF: Flags for the xShmLock VFS method
**
** These integer constants define the various locking operations
** allowed by the xShmLock method of [sqlite3_io_methods].  The
** following are the only legal combinations of flags to the
** xShmLock method:
**
** <ul>
** <li>  SQLITE_SHM_LOCK | SQLITE_SHM_SHARED
** <li>  SQLITE_SHM_LOCK | SQLITE_SHM_EXCLUSIVE
** <li>  SQLITE_SHM_UNLOCK | SQLITE_SHM_SHARED
** <li>  SQLITE_SHM_UNLOCK | SQLITE_SHM_EXCLUSIVE
** </ul>
**
** When unlocking, the same SHARED or EXCLUSIVE flag must be supplied as
** was given on the corresponding lock.  
**
** The xShmLock method can transition between unlocked and SHARED or
** between unlocked and EXCLUSIVE.  It cannot transition between SHARED
** and EXCLUSIVE.
*/
#define SQLITE_SHM_UNLOCK       1
#define SQLITE_SHM_LOCK         2
#define SQLITE_SHM_SHARED       4
#define SQLITE_SHM_EXCLUSIVE    8

/*
** CAPI3REF: Maximum xShmLock index
**
** The xShmLock method on [sqlite3_io_methods] may use values
** between 0 and this upper bound as its "offset" argument.
** The SQLite core will never attempt to acquire or release a
** lock outside of this range
*/
#define SQLITE_SHM_NLOCK        8


/*
** CAPI3REF: Initialize The SQLite Library
**
** ^The sqlite3_initialize() routine initializes the
** SQLite library.  ^The sqlite3_shutdown() routine
** deallocates any resources that were allocated by sqlite3_initialize().
** These routines are designed to aid in process initialization and
** shutdown on embedded systems.  Workstation applications using
** SQLite normally do not need to invoke either of these routines.
**
** A call to sqlite3_initialize() is an "effective" call if it is
** the first time sqlite3_initialize() is invoked during the lifetime of
** the process, or if it is the first time sqlite3_initialize() is invoked
** following a call to sqlite3_shutdown().  ^(Only an effective call
** of sqlite3_initialize() does any initialization.  All other calls
** are harmless no-ops.)^
**
** A call to sqlite3_shutdown() is an "effective" call if it is the first
** call to sqlite3_shutdown() since the last sqlite3_initialize().  ^(Only
** an effective call to sqlite3_shutdown() does any deinitialization.
** All other valid calls to sqlite3_shutdown() are harmless no-ops.)^
**
** The sqlite3_initialize() interface is threadsafe, but sqlite3_shutdown()
** is not.  The sqlite3_shutdown() interface must only be called from a
** single thread.  All open [database connections] must be closed and all
** other SQLite resources must be deallocated prior to invoking
** sqlite3_shutdown().
**
** Among other things, ^sqlite3_initialize() will invoke
** sqlite3_os_init().  Similarly, ^sqlite3_shutdown()
** will invoke sqlite3_os_end().
**
** ^The sqlite3_initialize() routine returns [SQLITE_OK] on success.
** ^If for some reason, sqlite3_initialize() is unable to initialize
** the library (perhaps it is unable to allocate a needed resource such
** as a mutex) it returns an [error code] other than [SQLITE_OK].
**
** ^The sqlite3_initialize() routine is called internally by many other
** SQLite interfaces so that an application usually does not need to
** invoke sqlite3_initialize() directly.  For example, [sqlite3_open()]
** calls sqlite3_initialize() so the SQLite library will be automatically
** initialized when [sqlite3_open()] is called if it has not be initialized
** already.  ^However, if SQLite is compiled with the [SQLITE_OMIT_AUTOINIT]
** compile-time option, then the automatic calls to sqlite3_initialize()
** are omitted and the application must call sqlite3_initialize() directly
** prior to using any other SQLite interface.  For maximum portability,
** it is recommended that applications always invoke sqlite3_initialize()
** directly prior to using any other SQLite interface.  Future releases
** of SQLite may require this.  In other words, the behavior exhibited
** when SQLite is compiled with [SQLITE_OMIT_AUTOINIT] might become the
** default behavior in some future release of SQLite.
**
** The sqlite3_os_init() routine does operating-system specific
** initialization of the SQLite library.  The sqlite3_os_end()
** routine undoes the effect of sqlite3_os_init().  Typical tasks
** performed by these routines include allocation or deallocation
** of static resources, initialization of global variables,
** setting up a default [sqlite3_vfs] module, or setting up
** a default configuration using [sqlite3_config()].
**
** The application should never invoke either sqlite3_os_init()
** or sqlite3_os_end() directly.  The application should only invoke
** sqlite3_initialize() and sqlite3_shutdown().  The sqlite3_os_init()
** interface is called automatically by sqlite3_initialize() and
** sqlite3_os_end() is called by sqlite3_shutdown().  Appropriate
** implementations for sqlite3_os_init() and sqlite3_os_end()
** are built into SQLite when it is compiled for Unix, Windows, or OS/2.
** When [custom builds | built for other platforms]
** (using the [SQLITE_OS_OTHER=1] compile-time
** option) the application must supply a suitable implementation for
** sqlite3_os_init() and sqlite3_os_end().  An application-supplied
** implementation of sqlite3_os_init() or sqlite3_os_end()
** must return [SQLITE_OK] on success and some other [error code] upon
** failure.
*/
int sqlite3_initialize(void);
int sqlite3_shutdown(void);
int sqlite3_os_init(void);
int sqlite3_os_end(void);

/*
** CAPI3REF: Configuring The SQLite Library
**
** The sqlite3_config() interface is used to make global configuration
** changes to SQLite in order to tune SQLite to the specific needs of
** the application.  The default configuration is recommended for most
** applications and so this routine is usually not necessary.  It is
** provided to support rare applications with unusual needs.
**
** <b>The sqlite3_config() interface is not threadsafe. The application
** must ensure that no other SQLite interfaces are invoked by other
** threads while sqlite3_config() is running.</b>
**
** The sqlite3_config() interface
** may only be invoked prior to library initialization using
** [sqlite3_initialize()] or after shutdown by [sqlite3_shutdown()].
** ^If sqlite3_config() is called after [sqlite3_initialize()] and before
** [sqlite3_shutdown()] then it will return SQLITE_MISUSE.
** Note, however, that ^sqlite3_config() can be called as part of the
** implementation of an application-defined [sqlite3_os_init()].
**
** The first argument to sqlite3_config() is an integer
** [configuration option] that determines
** what property of SQLite is to be configured.  Subsequent arguments
** vary depending on the [configuration option]
** in the first argument.
**
** ^When a configuration option is set, sqlite3_config() returns [SQLITE_OK].
** ^If the option is unknown or SQLite is unable to set the option
** then this routine returns a non-zero [error code].
*/
int sqlite3_config(int, ...);

/*
** CAPI3REF: Configure database connections
** METHOD: sqlite3
**
** The sqlite3_db_config() interface is used to make configuration
** changes to a [database connection].  The interface is similar to
** [sqlite3_config()] except that the changes apply to a single
** [database connection] (specified in the first argument).
**
** The second argument to sqlite3_db_config(D,V,...)  is the
** [SQLITE_DBCONFIG_LOOKASIDE | configuration verb] - an integer code 
** that indicates what aspect of the [database connection] is being configured.
** Subsequent arguments vary depending on the configuration verb.
**
** ^Calls to sqlite3_db_config() return SQLITE_OK if and only if
** the call is considered successful.
*/
int sqlite3_db_config(sqlite3*, int op, ...);

/*
** CAPI3REF: Memory Allocation Routines
**
** An instance of this object defines the interface between SQLite
** and low-level memory allocation routines.
**
** This object is used in only one place in the SQLite interface.
** A pointer to an instance of this object is the argument to
** [sqlite3_config()] when the configuration option is
** [SQLITE_CONFIG_MALLOC] or [SQLITE_CONFIG_GETMALLOC].  
** By creating an instance of this object
** and passing it to [sqlite3_config]([SQLITE_CONFIG_MALLOC])
** during configuration, an application can specify an alternative
** memory allocation subsystem for SQLite to use for all of its
** dynamic memory needs.
**
** Note that SQLite comes with several [built-in memory allocators]
** that are perfectly adequate for the overwhelming majority of applications
** and that this object is only useful to a tiny minority of applications
** with specialized memory allocation requirements.  This object is
** also used during testing of SQLite in order to specify an alternative
** memory allocator that simulates memory out-of-memory conditions in
** order to verify that SQLite recovers gracefully from such
** conditions.
**
** The xMalloc, xRealloc, and xFree methods must work like the
** malloc(), realloc() and free() functions from the standard C library.
** ^SQLite guarantees that the second argument to
** xRealloc is always a value returned by a prior call to xRoundup.
**
** xSize should return the allocated size of a memory allocation
** previously obtained from xMalloc or xRealloc.  The allocated size
** is always at least as big as the requested size but may be larger.
**
** The xRoundup method returns what would be the allocated size of
** a memory allocation given a particular requested size.  Most memory
** allocators round up memory allocations at least to the next multiple
** of 8.  Some allocators round up to a larger multiple or to a power of 2.
** Every memory allocation request coming in through [sqlite3_malloc()]
** or [sqlite3_realloc()] first calls xRoundup.  If xRoundup returns 0, 
** that causes the corresponding memory allocation to fail.
**
** The xInit method initializes the memory allocator.  For example,
** it might allocate any require mutexes or initialize internal data
** structures.  The xShutdown method is invoked (indirectly) by
** [sqlite3_shutdown()] and should deallocate any resources acquired
** by xInit.  The pAppData pointer is used as the only parameter to
** xInit and xShutdown.
**
** SQLite holds the [SQLITE_MUTEX_STATIC_MASTER] mutex when it invokes
** the xInit method, so the xInit method need not be threadsafe.  The
** xShutdown method is only called from [sqlite3_shutdown()] so it does
** not need to be threadsafe either.  For all other methods, SQLite
** holds the [SQLITE_MUTEX_STATIC_MEM] mutex as long as the
** [SQLITE_CONFIG_MEMSTATUS] configuration option is turned on (which
** it is by default) and so the methods are automatically serialized.
** However, if [SQLITE_CONFIG_MEMSTATUS] is disabled, then the other
** methods must be threadsafe or else make their own arrangements for
** serialization.
**
** SQLite will never invoke xInit() more than once without an intervening
** call to xShutdown().
*/
typedef struct sqlite3_mem_methods sqlite3_mem_methods;
struct sqlite3_mem_methods {
  void *(*xMalloc)(int);         /* Memory allocation function */
  void (*xFree)(void*);          /* Free a prior allocation */
  void *(*xRealloc)(void*,int);  /* Resize an allocation */
  int (*xSize)(void*);           /* Return the size of an allocation */
  int (*xRoundup)(int);          /* Round up request size to allocation size */
  int (*xInit)(void*);           /* Initialize the memory allocator */
  void (*xShutdown)(void*);      /* Deinitialize the memory allocator */
  void *pAppData;                /* Argument to xInit() and xShutdown() */
};

/*
** CAPI3REF: Configuration Options
** KEYWORDS: {configuration option}
**
** These constants are the available integer configuration options that
** can be passed as the first argument to the [sqlite3_config()] interface.
**
** New configuration options may be added in future releases of SQLite.
** Existing configuration options might be discontinued.  Applications
** should check the return code from [sqlite3_config()] to make sure that
** the call worked.  The [sqlite3_config()] interface will return a
** non-zero [error code] if a discontinued or unsupported configuration option
** is invoked.
**
** <dl>
** [[SQLITE_CONFIG_SINGLETHREAD]] <dt>SQLITE_CONFIG_SINGLETHREAD</dt>
** <dd>There are no arguments to this option.  ^This option sets the
** [threading mode] to Single-thread.  In other words, it disables
** all mutexing and puts SQLite into a mode where it can only be used
** by a single thread.   ^If SQLite is compiled with
** the [SQLITE_THREADSAFE | SQLITE_THREADSAFE=0] compile-time option then
** it is not possible to change the [threading mode] from its default
** value of Single-thread and so [sqlite3_config()] will return 
** [SQLITE_ERROR] if called with the SQLITE_CONFIG_SINGLETHREAD
** configuration option.</dd>
**
** [[SQLITE_CONFIG_MULTITHREAD]] <dt>SQLITE_CONFIG_MULTITHREAD</dt>
** <dd>There are no arguments to this option.  ^This option sets the
** [threading mode] to Multi-thread.  In other words, it disables
** mutexing on [database connection] and [prepared statement] objects.
** The application is responsible for serializing access to
** [database connections] and [prepared statements].  But other mutexes
** are enabled so that SQLite will be safe to use in a multi-threaded
** environment as long as no two threads attempt to use the same
** [database connection] at the same time.  ^If SQLite is compiled with
** the [SQLITE_THREADSAFE | SQLITE_THREADSAFE=0] compile-time option then
** it is not possible to set the Multi-thread [threading mode] and
** [sqlite3_config()] will return [SQLITE_ERROR] if called with the
** SQLITE_CONFIG_MULTITHREAD configuration option.</dd>
**
** [[SQLITE_CONFIG_SERIALIZED]] <dt>SQLITE_CONFIG_SERIALIZED</dt>
** <dd>There are no arguments to this option.  ^This option sets the
** [threading mode] to Serialized. In other words, this option enables
** all mutexes including the recursive
** mutexes on [database connection] and [prepared statement] objects.
** In this mode (which is the default when SQLite is compiled with
** [SQLITE_THREADSAFE=1]) the SQLite library will itself serialize access
** to [database connections] and [prepared statements] so that the
** application is free to use the same [database connection] or the
** same [prepared statement] in different threads at the same time.
** ^If SQLite is compiled with
** the [SQLITE_THREADSAFE | SQLITE_THREADSAFE=0] compile-time option then
** it is not possible to set the Serialized [threading mode] and
** [sqlite3_config()] will return [SQLITE_ERROR] if called with the
** SQLITE_CONFIG_SERIALIZED configuration option.</dd>
**
** [[SQLITE_CONFIG_MALLOC]] <dt>SQLITE_CONFIG_MALLOC</dt>
** <dd> ^(The SQLITE_CONFIG_MALLOC option takes a single argument which is 
** a pointer to an instance of the [sqlite3_mem_methods] structure.
** The argument specifies
** alternative low-level memory allocation routines to be used in place of
** the memory allocation routines built into SQLite.)^ ^SQLite makes
** its own private copy of the content of the [sqlite3_mem_methods] structure
** before the [sqlite3_config()] call returns.</dd>
**
** [[SQLITE_CONFIG_GETMALLOC]] <dt>SQLITE_CONFIG_GETMALLOC</dt>
** <dd> ^(The SQLITE_CONFIG_GETMALLOC option takes a single argument which
** is a pointer to an instance of the [sqlite3_mem_methods] structure.
** The [sqlite3_mem_methods]
** structure is filled with the currently defined memory allocation routines.)^
** This option can be used to overload the default memory allocation
** routines with a wrapper that simulations memory allocation failure or
** tracks memory usage, for example. </dd>
**
** [[SQLITE_CONFIG_MEMSTATUS]] <dt>SQLITE_CONFIG_MEMSTATUS</dt>
** <dd> ^The SQLITE_CONFIG_MEMSTATUS option takes single argument of type int,
** interpreted as a boolean, which enables or disables the collection of
** memory allocation statistics. ^(When memory allocation statistics are
** disabled, the following SQLite interfaces become non-operational:
**   <ul>
**   <li> [sqlite3_memory_used()]
**   <li> [sqlite3_memory_highwater()]
**   <li> [sqlite3_soft_heap_limit64()]
**   <li> [sqlite3_status64()]
**   </ul>)^
** ^Memory allocation statistics are enabled by default unless SQLite is
** compiled with [SQLITE_DEFAULT_MEMSTATUS]=0 in which case memory
** allocation statistics are disabled by default.
** </dd>
**
** [[SQLITE_CONFIG_SCRATCH]] <dt>SQLITE_CONFIG_SCRATCH</dt>
** <dd> ^The SQLITE_CONFIG_SCRATCH option specifies a static memory buffer
** that SQLite can use for scratch memory.  ^(There are three arguments
** to SQLITE_CONFIG_SCRATCH:  A pointer an 8-byte
** aligned memory buffer from which the scratch allocations will be
** drawn, the size of each scratch allocation (sz),
** and the maximum number of scratch allocations (N).)^
** The first argument must be a pointer to an 8-byte aligned buffer
** of at least sz*N bytes of memory.
** ^SQLite will not use more than one scratch buffers per thread.
** ^SQLite will never request a scratch buffer that is more than 6
** times the database page size.
** ^If SQLite needs needs additional
** scratch memory beyond what is provided by this configuration option, then 
** [sqlite3_malloc()] will be used to obtain the memory needed.<p>
** ^When the application provides any amount of scratch memory using
** SQLITE_CONFIG_SCRATCH, SQLite avoids unnecessary large
** [sqlite3_malloc|heap allocations].
** This can help [Robson proof|prevent memory allocation failures] due to heap
** fragmentation in low-memory embedded systems.
** </dd>
**
** [[SQLITE_CONFIG_PAGECACHE]] <dt>SQLITE_CONFIG_PAGECACHE</dt>
** <dd> ^The SQLITE_CONFIG_PAGECACHE option specifies a memory pool
** that SQLite can use for the database page cache with the default page
** cache implementation.  
** This configuration option is a no-op if an application-define page
** cache implementation is loaded using the [SQLITE_CONFIG_PCACHE2].
** ^There are three arguments to SQLITE_CONFIG_PAGECACHE: A pointer to
** 8-byte aligned memory (pMem), the size of each page cache line (sz),
** and the number of cache lines (N).
** The sz argument should be the size of the largest database page
** (a power of two between 512 and 65536) plus some extra bytes for each
** page header.  ^The number of extra bytes needed by the page header
** can be determined using [SQLITE_CONFIG_PCACHE_HDRSZ].
** ^It is harmless, apart from the wasted memory,
** for the sz parameter to be larger than necessary.  The pMem
** argument must be either a NULL pointer or a pointer to an 8-byte
** aligned block of memory of at least sz*N bytes, otherwise
** subsequent behavior is undefined.
** ^When pMem is not NULL, SQLite will strive to use the memory provided
** to satisfy page cache needs, falling back to [sqlite3_malloc()] if
** a page cache line is larger than sz bytes or if all of the pMem buffer
** is exhausted.
** ^If pMem is NULL and N is non-zero, then each database connection
** does an initial bulk allocation for page cache memory
** from [sqlite3_malloc()] sufficient for N cache lines if N is positive or
** of -1024*N bytes if N is negative, . ^If additional
** page cache memory is needed beyond what is provided by the initial
** allocation, then SQLite goes to [sqlite3_malloc()] separately for each
** additional cache line. </dd>
**
** [[SQLITE_CONFIG_HEAP]] <dt>SQLITE_CONFIG_HEAP</dt>
** <dd> ^The SQLITE_CONFIG_HEAP option specifies a static memory buffer 
** that SQLite will use for all of its dynamic memory allocation needs
** beyond those provided for by [SQLITE_CONFIG_SCRATCH] and
** [SQLITE_CONFIG_PAGECACHE].
** ^The SQLITE_CONFIG_HEAP option is only available if SQLite is compiled
** with either [SQLITE_ENABLE_MEMSYS3] or [SQLITE_ENABLE_MEMSYS5] and returns
** [SQLITE_ERROR] if invoked otherwise.
** ^There are three arguments to SQLITE_CONFIG_HEAP:
** An 8-byte aligned pointer to the memory,
** the number of bytes in the memory buffer, and the minimum allocation size.
** ^If the first pointer (the memory pointer) is NULL, then SQLite reverts
** to using its default memory allocator (the system malloc() implementation),
** undoing any prior invocation of [SQLITE_CONFIG_MALLOC].  ^If the
** memory pointer is not NULL then the alternative memory
** allocator is engaged to handle all of SQLites memory allocation needs.
** The first pointer (the memory pointer) must be aligned to an 8-byte
** boundary or subsequent behavior of SQLite will be undefined.
** The minimum allocation size is capped at 2**12. Reasonable values
** for the minimum allocation size are 2**5 through 2**8.</dd>
**
** [[SQLITE_CONFIG_MUTEX]] <dt>SQLITE_CONFIG_MUTEX</dt>
** <dd> ^(The SQLITE_CONFIG_MUTEX option takes a single argument which is a
** pointer to an instance of the [sqlite3_mutex_methods] structure.
** The argument specifies alternative low-level mutex routines to be used
** in place the mutex routines built into SQLite.)^  ^SQLite makes a copy of
** the content of the [sqlite3_mutex_methods] structure before the call to
** [sqlite3_config()] returns. ^If SQLite is compiled with
** the [SQLITE_THREADSAFE | SQLITE_THREADSAFE=0] compile-time option then
** the entire mutexing subsystem is omitted from the build and hence calls to
** [sqlite3_config()] with the SQLITE_CONFIG_MUTEX configuration option will
** return [SQLITE_ERROR].</dd>
**
** [[SQLITE_CONFIG_GETMUTEX]] <dt>SQLITE_CONFIG_GETMUTEX</dt>
** <dd> ^(The SQLITE_CONFIG_GETMUTEX option takes a single argument which
** is a pointer to an instance of the [sqlite3_mutex_methods] structure.  The
** [sqlite3_mutex_methods]
** structure is filled with the currently defined mutex routines.)^
** This option can be used to overload the default mutex allocation
** routines with a wrapper used to track mutex usage for performance
** profiling or testing, for example.   ^If SQLite is compiled with
** the [SQLITE_THREADSAFE | SQLITE_THREADSAFE=0] compile-time option then
** the entire mutexing subsystem is omitted from the build and hence calls to
** [sqlite3_config()] with the SQLITE_CONFIG_GETMUTEX configuration option will
** return [SQLITE_ERROR].</dd>
**
** [[SQLITE_CONFIG_LOOKASIDE]] <dt>SQLITE_CONFIG_LOOKASIDE</dt>
** <dd> ^(The SQLITE_CONFIG_LOOKASIDE option takes two arguments that determine
** the default size of lookaside memory on each [database connection].
** The first argument is the
** size of each lookaside buffer slot and the second is the number of
** slots allocated to each database connection.)^  ^(SQLITE_CONFIG_LOOKASIDE
** sets the <i>default</i> lookaside size. The [SQLITE_DBCONFIG_LOOKASIDE]
** option to [sqlite3_db_config()] can be used to change the lookaside
** configuration on individual connections.)^ </dd>
**
** [[SQLITE_CONFIG_PCACHE2]] <dt>SQLITE_CONFIG_PCACHE2</dt>
** <dd> ^(The SQLITE_CONFIG_PCACHE2 option takes a single argument which is 
** a pointer to an [sqlite3_pcache_methods2] object.  This object specifies
** the interface to a custom page cache implementation.)^
** ^SQLite makes a copy of the [sqlite3_pcache_methods2] object.</dd>
**
** [[SQLITE_CONFIG_GETPCACHE2]] <dt>SQLITE_CONFIG_GETPCACHE2</dt>
** <dd> ^(The SQLITE_CONFIG_GETPCACHE2 option takes a single argument which
** is a pointer to an [sqlite3_pcache_methods2] object.  SQLite copies of
** the current page cache implementation into that object.)^ </dd>
**
** [[SQLITE_CONFIG_LOG]] <dt>SQLITE_CONFIG_LOG</dt>
** <dd> The SQLITE_CONFIG_LOG option is used to configure the SQLite
** global [error log].
** (^The SQLITE_CONFIG_LOG option takes two arguments: a pointer to a
** function with a call signature of void(*)(void*,int,const char*), 
** and a pointer to void. ^If the function pointer is not NULL, it is
** invoked by [sqlite3_log()] to process each logging event.  ^If the
** function pointer is NULL, the [sqlite3_log()] interface becomes a no-op.
** ^The void pointer that is the second argument to SQLITE_CONFIG_LOG is
** passed through as the first parameter to the application-defined logger
** function whenever that function is invoked.  ^The second parameter to
** the logger function is a copy of the first parameter to the corresponding
** [sqlite3_log()] call and is intended to be a [result code] or an
** [extended result code].  ^The third parameter passed to the logger is
** log message after formatting via [sqlite3_snprintf()].
** The SQLite logging interface is not reentrant; the logger function
** supplied by the application must not invoke any SQLite interface.
** In a multi-threaded application, the application-defined logger
** function must be threadsafe. </dd>
**
** [[SQLITE_CONFIG_URI]] <dt>SQLITE_CONFIG_URI
** <dd>^(The SQLITE_CONFIG_URI option takes a single argument of type int.
** If non-zero, then URI handling is globally enabled. If the parameter is zero,
** then URI handling is globally disabled.)^ ^If URI handling is globally
** enabled, all filenames passed to [sqlite3_open()], [sqlite3_open_v2()],
** [sqlite3_open16()] or
** specified as part of [ATTACH] commands are interpreted as URIs, regardless
** of whether or not the [SQLITE_OPEN_URI] flag is set when the database
** connection is opened. ^If it is globally disabled, filenames are
** only interpreted as URIs if the SQLITE_OPEN_URI flag is set when the
** database connection is opened. ^(By default, URI handling is globally
** disabled. The default value may be changed by compiling with the
** [SQLITE_USE_URI] symbol defined.)^
**
** [[SQLITE_CONFIG_COVERING_INDEX_SCAN]] <dt>SQLITE_CONFIG_COVERING_INDEX_SCAN
** <dd>^The SQLITE_CONFIG_COVERING_INDEX_SCAN option takes a single integer
** argument which is interpreted as a boolean in order to enable or disable
** the use of covering indices for full table scans in the query optimizer.
** ^The default setting is determined
** by the [SQLITE_ALLOW_COVERING_INDEX_SCAN] compile-time option, or is "on"
** if that compile-time option is omitted.
** The ability to disable the use of covering indices for full table scans
** is because some incorrectly coded legacy applications might malfunction
** when the optimization is enabled.  Providing the ability to
** disable the optimization allows the older, buggy application code to work
** without change even with newer versions of SQLite.
**
** [[SQLITE_CONFIG_PCACHE]] [[SQLITE_CONFIG_GETPCACHE]]
** <dt>SQLITE_CONFIG_PCACHE and SQLITE_CONFIG_GETPCACHE
** <dd> These options are obsolete and should not be used by new code.
** They are retained for backwards compatibility but are now no-ops.
** </dd>
**
** [[SQLITE_CONFIG_SQLLOG]]
** <dt>SQLITE_CONFIG_SQLLOG
** <dd>This option is only available if sqlite is compiled with the
** [SQLITE_ENABLE_SQLLOG] pre-processor macro defined. The first argument should
** be a pointer to a function of type void(*)(void*,sqlite3*,const char*, int).
** The second should be of type (void*). The callback is invoked by the library
** in three separate circumstances, identified by the value passed as the
** fourth parameter. If the fourth parameter is 0, then the database connection
** passed as the second argument has just been opened. The third argument
** points to a buffer containing the name of the main database file. If the
** fourth parameter is 1, then the SQL statement that the third parameter
** points to has just been executed. Or, if the fourth parameter is 2, then
** the connection being passed as the second parameter is being closed. The
** third parameter is passed NULL In this case.  An example of using this
** configuration option can be seen in the "test_sqllog.c" source file in
** the canonical SQLite source tree.</dd>
**
** [[SQLITE_CONFIG_MMAP_SIZE]]
** <dt>SQLITE_CONFIG_MMAP_SIZE
** <dd>^SQLITE_CONFIG_MMAP_SIZE takes two 64-bit integer (sqlite3_int64) values
** that are the default mmap size limit (the default setting for
** [PRAGMA mmap_size]) and the maximum allowed mmap size limit.
** ^The default setting can be overridden by each database connection using
** either the [PRAGMA mmap_size] command, or by using the
** [SQLITE_FCNTL_MMAP_SIZE] file control.  ^(The maximum allowed mmap size
** will be silently truncated if necessary so that it does not exceed the
** compile-time maximum mmap size set by the
** [SQLITE_MAX_MMAP_SIZE] compile-time option.)^
** ^If either argument to this option is negative, then that argument is
** changed to its compile-time default.
**
** [[SQLITE_CONFIG_WIN32_HEAPSIZE]]
** <dt>SQLITE_CONFIG_WIN32_HEAPSIZE
** <dd>^The SQLITE_CONFIG_WIN32_HEAPSIZE option is only available if SQLite is
** compiled for Windows with the [SQLITE_WIN32_MALLOC] pre-processor macro
** defined. ^SQLITE_CONFIG_WIN32_HEAPSIZE takes a 32-bit unsigned integer value
** that specifies the maximum size of the created heap.
**
** [[SQLITE_CONFIG_PCACHE_HDRSZ]]
** <dt>SQLITE_CONFIG_PCACHE_HDRSZ
** <dd>^The SQLITE_CONFIG_PCACHE_HDRSZ option takes a single parameter which
** is a pointer to an integer and writes into that integer the number of extra
** bytes per page required for each page in [SQLITE_CONFIG_PAGECACHE].
** The amount of extra space required can change depending on the compiler,
** target platform, and SQLite version.
**
** [[SQLITE_CONFIG_PMASZ]]
** <dt>SQLITE_CONFIG_PMASZ
** <dd>^The SQLITE_CONFIG_PMASZ option takes a single parameter which
** is an unsigned integer and sets the "Minimum PMA Size" for the multithreaded
** sorter to that integer.  The default minimum PMA Size is set by the
** [SQLITE_SORTER_PMASZ] compile-time option.  New threads are launched
** to help with sort operations when multithreaded sorting
** is enabled (using the [PRAGMA threads] command) and the amount of content
** to be sorted exceeds the page size times the minimum of the
** [PRAGMA cache_size] setting and this value.
**
** [[SQLITE_CONFIG_STMTJRNL_SPILL]]
** <dt>SQLITE_CONFIG_STMTJRNL_SPILL
** <dd>^The SQLITE_CONFIG_STMTJRNL_SPILL option takes a single parameter which
** becomes the [statement journal] spill-to-disk threshold.  
** [Statement journals] are held in memory until their size (in bytes)
** exceeds this threshold, at which point they are written to disk.
** Or if the threshold is -1, statement journals are always held
** exclusively in memory.
** Since many statement journals never become large, setting the spill
** threshold to a value such as 64KiB can greatly reduce the amount of
** I/O required to support statement rollback.
** The default value for this setting is controlled by the
** [SQLITE_STMTJRNL_SPILL] compile-time option.
** </dl>
*/
#define SQLITE_CONFIG_SINGLETHREAD  1  /* nil */
#define SQLITE_CONFIG_MULTITHREAD   2  /* nil */
#define SQLITE_CONFIG_SERIALIZED    3  /* nil */
#define SQLITE_CONFIG_MALLOC        4  /* sqlite3_mem_methods* */
#define SQLITE_CONFIG_GETMALLOC     5  /* sqlite3_mem_methods* */
#define SQLITE_CONFIG_SCRATCH       6  /* void*, int sz, int N */
#define SQLITE_CONFIG_PAGECACHE     7  /* void*, int sz, int N */
#define SQLITE_CONFIG_HEAP          8  /* void*, int nByte, int min */
#define SQLITE_CONFIG_MEMSTATUS     9  /* boolean */
#define SQLITE_CONFIG_MUTEX        10  /* sqlite3_mutex_methods* */
#define SQLITE_CONFIG_GETMUTEX     11  /* sqlite3_mutex_methods* */
/* previously SQLITE_CONFIG_CHUNKALLOC 12 which is now unused. */ 
#define SQLITE_CONFIG_LOOKASIDE    13  /* int int */
#define SQLITE_CONFIG_PCACHE       14  /* no-op */
#define SQLITE_CONFIG_GETPCACHE    15  /* no-op */
#define SQLITE_CONFIG_LOG          16  /* xFunc, void* */
#define SQLITE_CONFIG_URI          17  /* int */
#define SQLITE_CONFIG_PCACHE2      18  /* sqlite3_pcache_methods2* */
#define SQLITE_CONFIG_GETPCACHE2   19  /* sqlite3_pcache_methods2* */
#define SQLITE_CONFIG_COVERING_INDEX_SCAN 20  /* int */
#define SQLITE_CONFIG_SQLLOG       21  /* xSqllog, void* */
#define SQLITE_CONFIG_MMAP_SIZE    22  /* sqlite3_int64, sqlite3_int64 */
#define SQLITE_CONFIG_WIN32_HEAPSIZE      23  /* int nByte */
#define SQLITE_CONFIG_PCACHE_HDRSZ        24  /* int *psz */
#define SQLITE_CONFIG_PMASZ               25  /* unsigned int szPma */
#define SQLITE_CONFIG_STMTJRNL_SPILL      26  /* int nByte */

/*
** CAPI3REF: Database Connection Configuration Options
**
** These constants are the available integer configuration options that
** can be passed as the second argument to the [sqlite3_db_config()] interface.
**
** New configuration options may be added in future releases of SQLite.
** Existing configuration options might be discontinued.  Applications
** should check the return code from [sqlite3_db_config()] to make sure that
** the call worked.  ^The [sqlite3_db_config()] interface will return a
** non-zero [error code] if a discontinued or unsupported configuration option
** is invoked.
**
** <dl>
** <dt>SQLITE_DBCONFIG_LOOKASIDE</dt>
** <dd> ^This option takes three additional arguments that determine the 
** [lookaside memory allocator] configuration for the [database connection].
** ^The first argument (the third parameter to [sqlite3_db_config()] is a
** pointer to a memory buffer to use for lookaside memory.
** ^The first argument after the SQLITE_DBCONFIG_LOOKASIDE verb
** may be NULL in which case SQLite will allocate the
** lookaside buffer itself using [sqlite3_malloc()]. ^The second argument is the
** size of each lookaside buffer slot.  ^The third argument is the number of
** slots.  The size of the buffer in the first argument must be greater than
** or equal to the product of the second and third arguments.  The buffer
** must be aligned to an 8-byte boundary.  ^If the second argument to
** SQLITE_DBCONFIG_LOOKASIDE is not a multiple of 8, it is internally
** rounded down to the next smaller multiple of 8.  ^(The lookaside memory
** configuration for a database connection can only be changed when that
** connection is not currently using lookaside memory, or in other words
** when the "current value" returned by
** [sqlite3_db_status](D,[SQLITE_CONFIG_LOOKASIDE],...) is zero.
** Any attempt to change the lookaside memory configuration when lookaside
** memory is in use leaves the configuration unchanged and returns 
** [SQLITE_BUSY].)^</dd>
**
** <dt>SQLITE_DBCONFIG_ENABLE_FKEY</dt>
** <dd> ^This option is used to enable or disable the enforcement of
** [foreign key constraints].  There should be two additional arguments.
** The first argument is an integer which is 0 to disable FK enforcement,
** positive to enable FK enforcement or negative to leave FK enforcement
** unchanged.  The second parameter is a pointer to an integer into which
** is written 0 or 1 to indicate whether FK enforcement is off or on
** following this call.  The second parameter may be a NULL pointer, in
** which case the FK enforcement setting is not reported back. </dd>
**
** <dt>SQLITE_DBCONFIG_ENABLE_TRIGGER</dt>
** <dd> ^This option is used to enable or disable [CREATE TRIGGER | triggers].
** There should be two additional arguments.
** The first argument is an integer which is 0 to disable triggers,
** positive to enable triggers or negative to leave the setting unchanged.
** The second parameter is a pointer to an integer into which
** is written 0 or 1 to indicate whether triggers are disabled or enabled
** following this call.  The second parameter may be a NULL pointer, in
** which case the trigger setting is not reported back. </dd>
**
** <dt>SQLITE_DBCONFIG_ENABLE_FTS3_TOKENIZER</dt>
** <dd> ^This option is used to enable or disable the two-argument
** version of the [fts3_tokenizer()] function which is part of the
** [FTS3] full-text search engine extension.
** There should be two additional arguments.
** The first argument is an integer which is 0 to disable fts3_tokenizer() or
** positive to enable fts3_tokenizer() or negative to leave the setting
** unchanged.
** The second parameter is a pointer to an integer into which
** is written 0 or 1 to indicate whether fts3_tokenizer is disabled or enabled
** following this call.  The second parameter may be a NULL pointer, in
** which case the new setting is not reported back. </dd>
**
** </dl>
*/
#define SQLITE_DBCONFIG_LOOKASIDE             1001 /* void* int int */
#define SQLITE_DBCONFIG_ENABLE_FKEY           1002 /* int int* */
#define SQLITE_DBCONFIG_ENABLE_TRIGGER        1003 /* int int* */
#define SQLITE_DBCONFIG_ENABLE_FTS3_TOKENIZER 1004 /* int int* */


/*
** CAPI3REF: Enable Or Disable Extended Result Codes
** METHOD: sqlite3
**
** ^The sqlite3_extended_result_codes() routine enables or disables the
** [extended result codes] feature of SQLite. ^The extended result
** codes are disabled by default for historical compatibility.
*/
int sqlite3_extended_result_codes(sqlite3*, int onoff);

/*
** CAPI3REF: Last Insert Rowid
** METHOD: sqlite3
**
** ^Each entry in most SQLite tables (except for [WITHOUT ROWID] tables)
** has a unique 64-bit signed
** integer key called the [ROWID | "rowid"]. ^The rowid is always available
** as an undeclared column named ROWID, OID, or _ROWID_ as long as those
** names are not also used by explicitly declared columns. ^If
** the table has a column of type [INTEGER PRIMARY KEY] then that column
** is another alias for the rowid.
**
** ^The sqlite3_last_insert_rowid(D) interface returns the [rowid] of the 
** most recent successful [INSERT] into a rowid table or [virtual table]
** on database connection D.
** ^Inserts into [WITHOUT ROWID] tables are not recorded.
** ^If no successful [INSERT]s into rowid tables
** have ever occurred on the database connection D, 
** then sqlite3_last_insert_rowid(D) returns zero.
**
** ^(If an [INSERT] occurs within a trigger or within a [virtual table]
** method, then this routine will return the [rowid] of the inserted
** row as long as the trigger or virtual table method is running.
** But once the trigger or virtual table method ends, the value returned 
** by this routine reverts to what it was before the trigger or virtual
** table method began.)^
**
** ^An [INSERT] that fails due to a constraint violation is not a
** successful [INSERT] and does not change the value returned by this
** routine.  ^Thus INSERT OR FAIL, INSERT OR IGNORE, INSERT OR ROLLBACK,
** and INSERT OR ABORT make no changes to the return value of this
** routine when their insertion fails.  ^(When INSERT OR REPLACE
** encounters a constraint violation, it does not fail.  The
** INSERT continues to completion after deleting rows that caused
** the constraint problem so INSERT OR REPLACE will always change
** the return value of this interface.)^
**
** ^For the purposes of this routine, an [INSERT] is considered to
** be successful even if it is subsequently rolled back.
**
** This function is accessible to SQL statements via the
** [last_insert_rowid() SQL function].
**
** If a separate thread performs a new [INSERT] on the same
** database connection while the [sqlite3_last_insert_rowid()]
** function is running and thus changes the last insert [rowid],
** then the value returned by [sqlite3_last_insert_rowid()] is
** unpredictable and might not equal either the old or the new
** last insert [rowid].
*/
sqlite3_int64 sqlite3_last_insert_rowid(sqlite3*);

/*
** CAPI3REF: Count The Number Of Rows Modified
** METHOD: sqlite3
**
** ^This function returns the number of rows modified, inserted or
** deleted by the most recently completed INSERT, UPDATE or DELETE
** statement on the database connection specified by the only parameter.
** ^Executing any other type of SQL statement does not modify the value
** returned by this function.
**
** ^Only changes made directly by the INSERT, UPDATE or DELETE statement are
** considered - auxiliary changes caused by [CREATE TRIGGER | triggers], 
** [foreign key actions] or [REPLACE] constraint resolution are not counted.
** 
** Changes to a view that are intercepted by 
** [INSTEAD OF trigger | INSTEAD OF triggers] are not counted. ^The value 
** returned by sqlite3_changes() immediately after an INSERT, UPDATE or 
** DELETE statement run on a view is always zero. Only changes made to real 
** tables are counted.
**
** Things are more complicated if the sqlite3_changes() function is
** executed while a trigger program is running. This may happen if the
** program uses the [changes() SQL function], or if some other callback
** function invokes sqlite3_changes() directly. Essentially:
** 
** <ul>
**   <li> ^(Before entering a trigger program the value returned by
**        sqlite3_changes() function is saved. After the trigger program 
**        has finished, the original value is restored.)^
** 
**   <li> ^(Within a trigger program each INSERT, UPDATE and DELETE 
**        statement sets the value returned by sqlite3_changes() 
**        upon completion as normal. Of course, this value will not include 
**        any changes performed by sub-triggers, as the sqlite3_changes() 
**        value will be saved and restored after each sub-trigger has run.)^
** </ul>
** 
** ^This means that if the changes() SQL function (or similar) is used
** by the first INSERT, UPDATE or DELETE statement within a trigger, it 
** returns the value as set when the calling statement began executing.
** ^If it is used by the second or subsequent such statement within a trigger 
** program, the value returned reflects the number of rows modified by the 
** previous INSERT, UPDATE or DELETE statement within the same trigger.
**
** See also the [sqlite3_total_changes()] interface, the
** [count_changes pragma], and the [changes() SQL function].
**
** If a separate thread makes changes on the same database connection
** while [sqlite3_changes()] is running then the value returned
** is unpredictable and not meaningful.
*/
int sqlite3_changes(sqlite3*);

/*
** CAPI3REF: Total Number Of Rows Modified
** METHOD: sqlite3
**
** ^This function returns the total number of rows inserted, modified or
** deleted by all [INSERT], [UPDATE] or [DELETE] statements completed
** since the database connection was opened, including those executed as
** part of trigger programs. ^Executing any other type of SQL statement
** does not affect the value returned by sqlite3_total_changes().
** 
** ^Changes made as part of [foreign key actions] are included in the
** count, but those made as part of REPLACE constraint resolution are
** not. ^Changes to a view that are intercepted by INSTEAD OF triggers 
** are not counted.
** 
** See also the [sqlite3_changes()] interface, the
** [count_changes pragma], and the [total_changes() SQL function].
**
** If a separate thread makes changes on the same database connection
** while [sqlite3_total_changes()] is running then the value
** returned is unpredictable and not meaningful.
*/
int sqlite3_total_changes(sqlite3*);

/*
** CAPI3REF: Interrupt A Long-Running Query
** METHOD: sqlite3
**
** ^This function causes any pending database operation to abort and
** return at its earliest opportunity. This routine is typically
** called in response to a user action such as pressing "Cancel"
** or Ctrl-C where the user wants a long query operation to halt
** immediately.
**
** ^It is safe to call this routine from a thread different from the
** thread that is currently running the database operation.  But it
** is not safe to call this routine with a [database connection] that
** is closed or might close before sqlite3_interrupt() returns.
**
** ^If an SQL operation is very nearly finished at the time when
** sqlite3_interrupt() is called, then it might not have an opportunity
** to be interrupted and might continue to completion.
**
** ^An SQL operation that is interrupted will return [SQLITE_INTERRUPT].
** ^If the interrupted SQL operation is an INSERT, UPDATE, or DELETE
** that is inside an explicit transaction, then the entire transaction
** will be rolled back automatically.
**
** ^The sqlite3_interrupt(D) call is in effect until all currently running
** SQL statements on [database connection] D complete.  ^Any new SQL statements
** that are started after the sqlite3_interrupt() call and before the 
** running statements reaches zero are interrupted as if they had been
** running prior to the sqlite3_interrupt() call.  ^New SQL statements
** that are started after the running statement count reaches zero are
** not effected by the sqlite3_interrupt().
** ^A call to sqlite3_interrupt(D) that occurs when there are no running
** SQL statements is a no-op and has no effect on SQL statements
** that are started after the sqlite3_interrupt() call returns.
**
** If the database connection closes while [sqlite3_interrupt()]
** is running then bad things will likely happen.
*/
void sqlite3_interrupt(sqlite3*);

/*
** CAPI3REF: Determine If An SQL Statement Is Complete
**
** These routines are useful during command-line input to determine if the
** currently entered text seems to form a complete SQL statement or
** if additional input is needed before sending the text into
** SQLite for parsing.  ^These routines return 1 if the input string
** appears to be a complete SQL statement.  ^A statement is judged to be
** complete if it ends with a semicolon token and is not a prefix of a
** well-formed CREATE TRIGGER statement.  ^Semicolons that are embedded within
** string literals or quoted identifier names or comments are not
** independent tokens (they are part of the token in which they are
** embedded) and thus do not count as a statement terminator.  ^Whitespace
** and comments that follow the final semicolon are ignored.
**
** ^These routines return 0 if the statement is incomplete.  ^If a
** memory allocation fails, then SQLITE_NOMEM is returned.
**
** ^These routines do not parse the SQL statements thus
** will not detect syntactically incorrect SQL.
**
** ^(If SQLite has not been initialized using [sqlite3_initialize()] prior 
** to invoking sqlite3_complete16() then sqlite3_initialize() is invoked
** automatically by sqlite3_complete16().  If that initialization fails,
** then the return value from sqlite3_complete16() will be non-zero
** regardless of whether or not the input SQL is complete.)^
**
** The input to [sqlite3_complete()] must be a zero-terminated
** UTF-8 string.
**
** The input to [sqlite3_complete16()] must be a zero-terminated
** UTF-16 string in native byte order.
*/
int sqlite3_complete(const char *sql);
int sqlite3_complete16(const void *sql);

/*
** CAPI3REF: Register A Callback To Handle SQLITE_BUSY Errors
** KEYWORDS: {busy-handler callback} {busy handler}
** METHOD: sqlite3
**
** ^The sqlite3_busy_handler(D,X,P) routine sets a callback function X
** that might be invoked with argument P whenever
** an attempt is made to access a database table associated with
** [database connection] D when another thread
** or process has the table locked.
** The sqlite3_busy_handler() interface is used to implement
** [sqlite3_busy_timeout()] and [PRAGMA busy_timeout].
**
** ^If the busy callback is NULL, then [SQLITE_BUSY]
** is returned immediately upon encountering the lock.  ^If the busy callback
** is not NULL, then the callback might be invoked with two arguments.
**
** ^The first argument to the busy handler is a copy of the void* pointer which
** is the third argument to sqlite3_busy_handler().  ^The second argument to
** the busy handler callback is the number of times that the busy handler has
** been invoked previously for the same locking event.  ^If the
** busy callback returns 0, then no additional attempts are made to
** access the database and [SQLITE_BUSY] is returned
** to the application.
** ^If the callback returns non-zero, then another attempt
** is made to access the database and the cycle repeats.
**
** The presence of a busy handler does not guarantee that it will be invoked
** when there is lock contention. ^If SQLite determines that invoking the busy
** handler could result in a deadlock, it will go ahead and return [SQLITE_BUSY]
** to the application instead of invoking the 
** busy handler.
** Consider a scenario where one process is holding a read lock that
** it is trying to promote to a reserved lock and
** a second process is holding a reserved lock that it is trying
** to promote to an exclusive lock.  The first process cannot proceed
** because it is blocked by the second and the second process cannot
** proceed because it is blocked by the first.  If both processes
** invoke the busy handlers, neither will make any progress.  Therefore,
** SQLite returns [SQLITE_BUSY] for the first process, hoping that this
** will induce the first process to release its read lock and allow
** the second process to proceed.
**
** ^The default busy callback is NULL.
**
** ^(There can only be a single busy handler defined for each
** [database connection].  Setting a new busy handler clears any
** previously set handler.)^  ^Note that calling [sqlite3_busy_timeout()]
** or evaluating [PRAGMA busy_timeout=N] will change the
** busy handler and thus clear any previously set busy handler.
**
** The busy callback should not take any actions which modify the
** database connection that invoked the busy handler.  In other words,
** the busy handler is not reentrant.  Any such actions
** result in undefined behavior.
** 
** A busy handler must not close the database connection
** or [prepared statement] that invoked the busy handler.
*/
int sqlite3_busy_handler(sqlite3*, int(*)(void*,int), void*);

/*
** CAPI3REF: Set A Busy Timeout
** METHOD: sqlite3
**
** ^This routine sets a [sqlite3_busy_handler | busy handler] that sleeps
** for a specified amount of time when a table is locked.  ^The handler
** will sleep multiple times until at least "ms" milliseconds of sleeping
** have accumulated.  ^After at least "ms" milliseconds of sleeping,
** the handler returns 0 which causes [sqlite3_step()] to return
** [SQLITE_BUSY].
**
** ^Calling this routine with an argument less than or equal to zero
** turns off all busy handlers.
**
** ^(There can only be a single busy handler for a particular
** [database connection] at any given moment.  If another busy handler
** was defined  (using [sqlite3_busy_handler()]) prior to calling
** this routine, that other busy handler is cleared.)^
**
** See also:  [PRAGMA busy_timeout]
*/
int sqlite3_busy_timeout(sqlite3*, int ms);

/*
** CAPI3REF: Convenience Routines For Running Queries
** METHOD: sqlite3
**
** This is a legacy interface that is preserved for backwards compatibility.
** Use of this interface is not recommended.
**
** Definition: A <b>result table</b> is memory data structure created by the
** [sqlite3_get_table()] interface.  A result table records the
** complete query results from one or more queries.
**
** The table conceptually has a number of rows and columns.  But
** these numbers are not part of the result table itself.  These
** numbers are obtained separately.  Let N be the number of rows
** and M be the number of columns.
**
** A result table is an array of pointers to zero-terminated UTF-8 strings.
** There are (N+1)*M elements in the array.  The first M pointers point
** to zero-terminated strings that  contain the names of the columns.
** The remaining entries all point to query results.  NULL values result
** in NULL pointers.  All other values are in their UTF-8 zero-terminated
** string representation as returned by [sqlite3_column_text()].
**
** A result table might consist of one or more memory allocations.
** It is not safe to pass a result table directly to [sqlite3_free()].
** A result table should be deallocated using [sqlite3_free_table()].
**
** ^(As an example of the result table format, suppose a query result
** is as follows:
**
** <blockquote><pre>
**        Name        | Age
**        -----------------------
**        Alice       | 43
**        Bob         | 28
**        Cindy       | 21
** </pre></blockquote>
**
** There are two column (M==2) and three rows (N==3).  Thus the
** result table has 8 entries.  Suppose the result table is stored
** in an array names azResult.  Then azResult holds this content:
**
** <blockquote><pre>
**        azResult&#91;0] = "Name";
**        azResult&#91;1] = "Age";
**        azResult&#91;2] = "Alice";
**        azResult&#91;3] = "43";
**        azResult&#91;4] = "Bob";
**        azResult&#91;5] = "28";
**        azResult&#91;6] = "Cindy";
**        azResult&#91;7] = "21";
** </pre></blockquote>)^
**
** ^The sqlite3_get_table() function evaluates one or more
** semicolon-separated SQL statements in the zero-terminated UTF-8
** string of its 2nd parameter and returns a result table to the
** pointer given in its 3rd parameter.
**
** After the application has finished with the result from sqlite3_get_table(),
** it must pass the result table pointer to sqlite3_free_table() in order to
** release the memory that was malloced.  Because of the way the
** [sqlite3_malloc()] happens within sqlite3_get_table(), the calling
** function must not try to call [sqlite3_free()] directly.  Only
** [sqlite3_free_table()] is able to release the memory properly and safely.
**
** The sqlite3_get_table() interface is implemented as a wrapper around
** [sqlite3_exec()].  The sqlite3_get_table() routine does not have access
** to any internal data structures of SQLite.  It uses only the public
** interface defined here.  As a consequence, errors that occur in the
** wrapper layer outside of the internal [sqlite3_exec()] call are not
** reflected in subsequent calls to [sqlite3_errcode()] or
** [sqlite3_errmsg()].
*/
int sqlite3_get_table(
  sqlite3 *db,          /* An open database */
  const char *zSql,     /* SQL to be evaluated */
  char ***pazResult,    /* Results of the query */
  int *pnRow,           /* Number of result rows written here */
  int *pnColumn,        /* Number of result columns written here */
  char **pzErrmsg       /* Error msg written here */
);
void sqlite3_free_table(char **result);

/*
** CAPI3REF: Formatted String Printing Functions
**
** These routines are work-alikes of the "printf()" family of functions
** from the standard C library.
** These routines understand most of the common K&R formatting options,
** plus some additional non-standard formats, detailed below.
** Note that some of the more obscure formatting options from recent
** C-library standards are omitted from this implementation.
**
** ^The sqlite3_mprintf() and sqlite3_vmprintf() routines write their
** results into memory obtained from [sqlite3_malloc()].
** The strings returned by these two routines should be
** released by [sqlite3_free()].  ^Both routines return a
** NULL pointer if [sqlite3_malloc()] is unable to allocate enough
** memory to hold the resulting string.
**
** ^(The sqlite3_snprintf() routine is similar to "snprintf()" from
** the standard C library.  The result is written into the
** buffer supplied as the second parameter whose size is given by
** the first parameter. Note that the order of the
** first two parameters is reversed from snprintf().)^  This is an
** historical accident that cannot be fixed without breaking
** backwards compatibility.  ^(Note also that sqlite3_snprintf()
** returns a pointer to its buffer instead of the number of
** characters actually written into the buffer.)^  We admit that
** the number of characters written would be a more useful return
** value but we cannot change the implementation of sqlite3_snprintf()
** now without breaking compatibility.
**
** ^As long as the buffer size is greater than zero, sqlite3_snprintf()
** guarantees that the buffer is always zero-terminated.  ^The first
** parameter "n" is the total size of the buffer, including space for
** the zero terminator.  So the longest string that can be completely
** written will be n-1 characters.
**
** ^The sqlite3_vsnprintf() routine is a varargs version of sqlite3_snprintf().
**
** These routines all implement some additional formatting
** options that are useful for constructing SQL statements.
** All of the usual printf() formatting options apply.  In addition, there
** is are "%q", "%Q", "%w" and "%z" options.
**
** ^(The %q option works like %s in that it substitutes a nul-terminated
** string from the argument list.  But %q also doubles every '\'' character.
** %q is designed for use inside a string literal.)^  By doubling each '\''
** character it escapes that character and allows it to be inserted into
** the string.
**
** For example, assume the string variable zText contains text as follows:
**
** <blockquote><pre>
**  char *zText = "It's a happy day!";
** </pre></blockquote>
**
** One can use this text in an SQL statement as follows:
**
** <blockquote><pre>
**  char *zSQL = sqlite3_mprintf("INSERT INTO table VALUES('%q')", zText);
**  sqlite3_exec(db, zSQL, 0, 0, 0);
**  sqlite3_free(zSQL);
** </pre></blockquote>
**
** Because the %q format string is used, the '\'' character in zText
** is escaped and the SQL generated is as follows:
**
** <blockquote><pre>
**  INSERT INTO table1 VALUES('It''s a happy day!')
** </pre></blockquote>
**
** This is correct.  Had we used %s instead of %q, the generated SQL
** would have looked like this:
**
** <blockquote><pre>
**  INSERT INTO table1 VALUES('It's a happy day!');
** </pre></blockquote>
**
** This second example is an SQL syntax error.  As a general rule you should
** always use %q instead of %s when inserting text into a string literal.
**
** ^(The %Q option works like %q except it also adds single quotes around
** the outside of the total string.  Additionally, if the parameter in the
** argument list is a NULL pointer, %Q substitutes the text "NULL" (without
** single quotes).)^  So, for example, one could say:
**
** <blockquote><pre>
**  char *zSQL = sqlite3_mprintf("INSERT INTO table VALUES(%Q)", zText);
**  sqlite3_exec(db, zSQL, 0, 0, 0);
**  sqlite3_free(zSQL);
** </pre></blockquote>
**
** The code above will render a correct SQL statement in the zSQL
** variable even if the zText variable is a NULL pointer.
**
** ^(The "%w" formatting option is like "%q" except that it expects to
** be contained within double-quotes instead of single quotes, and it
** escapes the double-quote character instead of the single-quote
** character.)^  The "%w" formatting option is intended for safely inserting
** table and column names into a constructed SQL statement.
**
** ^(The "%z" formatting option works like "%s" but with the
** addition that after the string has been read and copied into
** the result, [sqlite3_free()] is called on the input string.)^
*/
char *sqlite3_mprintf(const char*,...);
char *sqlite3_vmprintf(const char*, va_list);
char *sqlite3_snprintf(int,char*,const char*, ...);
char *sqlite3_vsnprintf(int,char*,const char*, va_list);

/*
** CAPI3REF: Memory Allocation Subsystem
**
** The SQLite core uses these three routines for all of its own
** internal memory allocation needs. "Core" in the previous sentence
** does not include operating-system specific VFS implementation.  The
** Windows VFS uses native malloc() and free() for some operations.
**
** ^The sqlite3_malloc() routine returns a pointer to a block
** of memory at least N bytes in length, where N is the parameter.
** ^If sqlite3_malloc() is unable to obtain sufficient free
** memory, it returns a NULL pointer.  ^If the parameter N to
** sqlite3_malloc() is zero or negative then sqlite3_malloc() returns
** a NULL pointer.
**
** ^The sqlite3_malloc64(N) routine works just like
** sqlite3_malloc(N) except that N is an unsigned 64-bit integer instead
** of a signed 32-bit integer.
**
** ^Calling sqlite3_free() with a pointer previously returned
** by sqlite3_malloc() or sqlite3_realloc() releases that memory so
** that it might be reused.  ^The sqlite3_free() routine is
** a no-op if is called with a NULL pointer.  Passing a NULL pointer
** to sqlite3_free() is harmless.  After being freed, memory
** should neither be read nor written.  Even reading previously freed
** memory might result in a segmentation fault or other severe error.
** Memory corruption, a segmentation fault, or other severe error
** might result if sqlite3_free() is called with a non-NULL pointer that
** was not obtained from sqlite3_malloc() or sqlite3_realloc().
**
** ^The sqlite3_realloc(X,N) interface attempts to resize a
** prior memory allocation X to be at least N bytes.
** ^If the X parameter to sqlite3_realloc(X,N)
** is a NULL pointer then its behavior is identical to calling
** sqlite3_malloc(N).
** ^If the N parameter to sqlite3_realloc(X,N) is zero or
** negative then the behavior is exactly the same as calling
** sqlite3_free(X).
** ^sqlite3_realloc(X,N) returns a pointer to a memory allocation
** of at least N bytes in size or NULL if insufficient memory is available.
** ^If M is the size of the prior allocation, then min(N,M) bytes
** of the prior allocation are copied into the beginning of buffer returned
** by sqlite3_realloc(X,N) and the prior allocation is freed.
** ^If sqlite3_realloc(X,N) returns NULL and N is positive, then the
** prior allocation is not freed.
**
** ^The sqlite3_realloc64(X,N) interfaces works the same as
** sqlite3_realloc(X,N) except that N is a 64-bit unsigned integer instead
** of a 32-bit signed integer.
**
** ^If X is a memory allocation previously obtained from sqlite3_malloc(),
** sqlite3_malloc64(), sqlite3_realloc(), or sqlite3_realloc64(), then
** sqlite3_msize(X) returns the size of that memory allocation in bytes.
** ^The value returned by sqlite3_msize(X) might be larger than the number
** of bytes requested when X was allocated.  ^If X is a NULL pointer then
** sqlite3_msize(X) returns zero.  If X points to something that is not
** the beginning of memory allocation, or if it points to a formerly
** valid memory allocation that has now been freed, then the behavior
** of sqlite3_msize(X) is undefined and possibly harmful.
**
** ^The memory returned by sqlite3_malloc(), sqlite3_realloc(),
** sqlite3_malloc64(), and sqlite3_realloc64()
** is always aligned to at least an 8 byte boundary, or to a
** 4 byte boundary if the [SQLITE_4_BYTE_ALIGNED_MALLOC] compile-time
** option is used.
**
** In SQLite version 3.5.0 and 3.5.1, it was possible to define
** the SQLITE_OMIT_MEMORY_ALLOCATION which would cause the built-in
** implementation of these routines to be omitted.  That capability
** is no longer provided.  Only built-in memory allocators can be used.
**
** Prior to SQLite version 3.7.10, the Windows OS interface layer called
** the system malloc() and free() directly when converting
** filenames between the UTF-8 encoding used by SQLite
** and whatever filename encoding is used by the particular Windows
** installation.  Memory allocation errors were detected, but
** they were reported back as [SQLITE_CANTOPEN] or
** [SQLITE_IOERR] rather than [SQLITE_NOMEM].
**
** The pointer arguments to [sqlite3_free()] and [sqlite3_realloc()]
** must be either NULL or else pointers obtained from a prior
** invocation of [sqlite3_malloc()] or [sqlite3_realloc()] that have
** not yet been released.
**
** The application must not read or write any part of
** a block of memory after it has been released using
** [sqlite3_free()] or [sqlite3_realloc()].
*/
void *sqlite3_malloc(int);
void *sqlite3_malloc64(sqlite3_uint64);
void *sqlite3_realloc(void*, int);
void *sqlite3_realloc64(void*, sqlite3_uint64);
void sqlite3_free(void*);
sqlite3_uint64 sqlite3_msize(void*);

/*
** CAPI3REF: Memory Allocator Statistics
**
** SQLite provides these two interfaces for reporting on the status
** of the [sqlite3_malloc()], [sqlite3_free()], and [sqlite3_realloc()]
** routines, which form the built-in memory allocation subsystem.
**
** ^The [sqlite3_memory_used()] routine returns the number of bytes
** of memory currently outstanding (malloced but not freed).
** ^The [sqlite3_memory_highwater()] routine returns the maximum
** value of [sqlite3_memory_used()] since the high-water mark
** was last reset.  ^The values returned by [sqlite3_memory_used()] and
** [sqlite3_memory_highwater()] include any overhead
** added by SQLite in its implementation of [sqlite3_malloc()],
** but not overhead added by the any underlying system library
** routines that [sqlite3_malloc()] may call.
**
** ^The memory high-water mark is reset to the current value of
** [sqlite3_memory_used()] if and only if the parameter to
** [sqlite3_memory_highwater()] is true.  ^The value returned
** by [sqlite3_memory_highwater(1)] is the high-water mark
** prior to the reset.
*/
sqlite3_int64 sqlite3_memory_used(void);
sqlite3_int64 sqlite3_memory_highwater(int resetFlag);

/*
** CAPI3REF: Pseudo-Random Number Generator
**
** SQLite contains a high-quality pseudo-random number generator (PRNG) used to
** select random [ROWID | ROWIDs] when inserting new records into a table that
** already uses the largest possible [ROWID].  The PRNG is also used for
** the build-in random() and randomblob() SQL functions.  This interface allows
** applications to access the same PRNG for other purposes.
**
** ^A call to this routine stores N bytes of randomness into buffer P.
** ^The P parameter can be a NULL pointer.
**
** ^If this routine has not been previously called or if the previous
** call had N less than one or a NULL pointer for P, then the PRNG is
** seeded using randomness obtained from the xRandomness method of
** the default [sqlite3_vfs] object.
** ^If the previous call to this routine had an N of 1 or more and a
** non-NULL P then the pseudo-randomness is generated
** internally and without recourse to the [sqlite3_vfs] xRandomness
** method.
*/
void sqlite3_randomness(int N, void *P);

/*
** CAPI3REF: Compile-Time Authorization Callbacks
** METHOD: sqlite3
**
** ^This routine registers an authorizer callback with a particular
** [database connection], supplied in the first argument.
** ^The authorizer callback is invoked as SQL statements are being compiled
** by [sqlite3_prepare()] or its variants [sqlite3_prepare_v2()],
** [sqlite3_prepare16()] and [sqlite3_prepare16_v2()].  ^At various
** points during the compilation process, as logic is being created
** to perform various actions, the authorizer callback is invoked to
** see if those actions are allowed.  ^The authorizer callback should
** return [SQLITE_OK] to allow the action, [SQLITE_IGNORE] to disallow the
** specific action but allow the SQL statement to continue to be
** compiled, or [SQLITE_DENY] to cause the entire SQL statement to be
** rejected with an error.  ^If the authorizer callback returns
** any value other than [SQLITE_IGNORE], [SQLITE_OK], or [SQLITE_DENY]
** then the [sqlite3_prepare_v2()] or equivalent call that triggered
** the authorizer will fail with an error message.
**
** When the callback returns [SQLITE_OK], that means the operation
** requested is ok.  ^When the callback returns [SQLITE_DENY], the
** [sqlite3_prepare_v2()] or equivalent call that triggered the
** authorizer will fail with an error message explaining that
** access is denied. 
**
** ^The first parameter to the authorizer callback is a copy of the third
** parameter to the sqlite3_set_authorizer() interface. ^The second parameter
** to the callback is an integer [SQLITE_COPY | action code] that specifies
** the particular action to be authorized. ^The third through sixth parameters
** to the callback are zero-terminated strings that contain additional
** details about the action to be authorized.
**
** ^If the action code is [SQLITE_READ]
** and the callback returns [SQLITE_IGNORE] then the
** [prepared statement] statement is constructed to substitute
** a NULL value in place of the table column that would have
** been read if [SQLITE_OK] had been returned.  The [SQLITE_IGNORE]
** return can be used to deny an untrusted user access to individual
** columns of a table.
** ^If the action code is [SQLITE_DELETE] and the callback returns
** [SQLITE_IGNORE] then the [DELETE] operation proceeds but the
** [truncate optimization] is disabled and all rows are deleted individually.
**
** An authorizer is used when [sqlite3_prepare | preparing]
** SQL statements from an untrusted source, to ensure that the SQL statements
** do not try to access data they are not allowed to see, or that they do not
** try to execute malicious statements that damage the database.  For
** example, an application may allow a user to enter arbitrary
** SQL queries for evaluation by a database.  But the application does
** not want the user to be able to make arbitrary changes to the
** database.  An authorizer could then be put in place while the
** user-entered SQL is being [sqlite3_prepare | prepared] that
** disallows everything except [SELECT] statements.
**
** Applications that need to process SQL from untrusted sources
** might also consider lowering resource limits using [sqlite3_limit()]
** and limiting database size using the [max_page_count] [PRAGMA]
** in addition to using an authorizer.
**
** ^(Only a single authorizer can be in place on a database connection
** at a time.  Each call to sqlite3_set_authorizer overrides the
** previous call.)^  ^Disable the authorizer by installing a NULL callback.
** The authorizer is disabled by default.
**
** The authorizer callback must not do anything that will modify
** the database connection that invoked the authorizer callback.
** Note that [sqlite3_prepare_v2()] and [sqlite3_step()] both modify their
** database connections for the meaning of "modify" in this paragraph.
**
** ^When [sqlite3_prepare_v2()] is used to prepare a statement, the
** statement might be re-prepared during [sqlite3_step()] due to a 
** schema change.  Hence, the application should ensure that the
** correct authorizer callback remains in place during the [sqlite3_step()].
**
** ^Note that the authorizer callback is invoked only during
** [sqlite3_prepare()] or its variants.  Authorization is not
** performed during statement evaluation in [sqlite3_step()], unless
** as stated in the previous paragraph, sqlite3_step() invokes
** sqlite3_prepare_v2() to reprepare a statement after a schema change.
*/
int sqlite3_set_authorizer(
  sqlite3*,
  int (*xAuth)(void*,int,const char*,const char*,const char*,const char*),
  void *pUserData
);

/*
** CAPI3REF: Authorizer Return Codes
**
** The [sqlite3_set_authorizer | authorizer callback function] must
** return either [SQLITE_OK] or one of these two constants in order
** to signal SQLite whether or not the action is permitted.  See the
** [sqlite3_set_authorizer | authorizer documentation] for additional
** information.
**
** Note that SQLITE_IGNORE is also used as a [conflict resolution mode]
** returned from the [sqlite3_vtab_on_conflict()] interface.
*/
#define SQLITE_DENY   1   /* Abort the SQL statement with an error */
#define SQLITE_IGNORE 2   /* Don't allow access, but don't generate an error */

/*
** CAPI3REF: Authorizer Action Codes
**
** The [sqlite3_set_authorizer()] interface registers a callback function
** that is invoked to authorize certain SQL statement actions.  The
** second parameter to the callback is an integer code that specifies
** what action is being authorized.  These are the integer action codes that
** the authorizer callback may be passed.
**
** These action code values signify what kind of operation is to be
** authorized.  The 3rd and 4th parameters to the authorization
** callback function will be parameters or NULL depending on which of these
** codes is used as the second parameter.  ^(The 5th parameter to the
** authorizer callback is the name of the database ("main", "temp",
** etc.) if applicable.)^  ^The 6th parameter to the authorizer callback
** is the name of the inner-most trigger or view that is responsible for
** the access attempt or NULL if this access attempt is directly from
** top-level SQL code.
*/
/******************************************* 3rd ************ 4th ***********/
#define SQLITE_CREATE_INDEX          1   /* Index Name      Table Name      */
#define SQLITE_CREATE_TABLE          2   /* Table Name      NULL            */
#define SQLITE_CREATE_TEMP_INDEX     3   /* Index Name      Table Name      */
#define SQLITE_CREATE_TEMP_TABLE     4   /* Table Name      NULL            */
#define SQLITE_CREATE_TEMP_TRIGGER   5   /* Trigger Name    Table Name      */
#define SQLITE_CREATE_TEMP_VIEW      6   /* View Name       NULL            */
#define SQLITE_CREATE_TRIGGER        7   /* Trigger Name    Table Name      */
#define SQLITE_CREATE_VIEW           8   /* View Name       NULL            */
#define SQLITE_DELETE                9   /* Table Name      NULL            */
#define SQLITE_DROP_INDEX           10   /* Index Name      Table Name      */
#define SQLITE_DROP_TABLE           11   /* Table Name      NULL            */
#define SQLITE_DROP_TEMP_INDEX      12   /* Index Name      Table Name      */
#define SQLITE_DROP_TEMP_TABLE      13   /* Table Name      NULL            */
#define SQLITE_DROP_TEMP_TRIGGER    14   /* Trigger Name    Table Name      */
#define SQLITE_DROP_TEMP_VIEW       15   /* View Name       NULL            */
#define SQLITE_DROP_TRIGGER         16   /* Trigger Name    Table Name      */
#define SQLITE_DROP_VIEW            17   /* View Name       NULL            */
#define SQLITE_INSERT               18   /* Table Name      NULL            */
#define SQLITE_PRAGMA               19   /* Pragma Name     1st arg or NULL */
#define SQLITE_READ                 20   /* Table Name      Column Name     */
#define SQLITE_SELECT               21   /* NULL            NULL            */
#define SQLITE_TRANSACTION          22   /* Operation       NULL            */
#define SQLITE_UPDATE               23   /* Table Name      Column Name     */
#define SQLITE_ATTACH               24   /* Filename        NULL            */
#define SQLITE_DETACH               25   /* Database Name   NULL            */
#define SQLITE_ALTER_TABLE          26   /* Database Name   Table Name      */
#define SQLITE_REINDEX              27   /* Index Name      NULL            */
#define SQLITE_ANALYZE              28   /* Table Name      NULL            */
#define SQLITE_CREATE_VTABLE        29   /* Table Name      Module Name     */
#define SQLITE_DROP_VTABLE          30   /* Table Name      Module Name     */
#define SQLITE_FUNCTION             31   /* NULL            Function Name   */
#define SQLITE_SAVEPOINT            32   /* Operation       Savepoint Name  */
#define SQLITE_COPY                  0   /* No longer used */
#define SQLITE_RECURSIVE            33   /* NULL            NULL            */

/*
** CAPI3REF: Tracing And Profiling Functions
** METHOD: sqlite3
**
** These routines register callback functions that can be used for
** tracing and profiling the execution of SQL statements.
**
** ^The callback function registered by sqlite3_trace() is invoked at
** various times when an SQL statement is being run by [sqlite3_step()].
** ^The sqlite3_trace() callback is invoked with a UTF-8 rendering of the
** SQL statement text as the statement first begins executing.
** ^(Additional sqlite3_trace() callbacks might occur
** as each triggered subprogram is entered.  The callbacks for triggers
** contain a UTF-8 SQL comment that identifies the trigger.)^
**
** The [SQLITE_TRACE_SIZE_LIMIT] compile-time option can be used to limit
** the length of [bound parameter] expansion in the output of sqlite3_trace().
**
** ^The callback function registered by sqlite3_profile() is invoked
** as each SQL statement finishes.  ^The profile callback contains
** the original statement text and an estimate of wall-clock time
** of how long that statement took to run.  ^The profile callback
** time is in units of nanoseconds, however the current implementation
** is only capable of millisecond resolution so the six least significant
** digits in the time are meaningless.  Future versions of SQLite
** might provide greater resolution on the profiler callback.  The
** sqlite3_profile() function is considered experimental and is
** subject to change in future versions of SQLite.
*/
void *sqlite3_trace(sqlite3*, void(*xTrace)(void*,const char*), void*);
SQLITE_EXPERIMENTAL void *sqlite3_profile(sqlite3*,
   void(*xProfile)(void*,const char*,sqlite3_uint64), void*);

/*
** CAPI3REF: Query Progress Callbacks
** METHOD: sqlite3
**
** ^The sqlite3_progress_handler(D,N,X,P) interface causes the callback
** function X to be invoked periodically during long running calls to
** [sqlite3_exec()], [sqlite3_step()] and [sqlite3_get_table()] for
** database connection D.  An example use for this
** interface is to keep a GUI updated during a large query.
**
** ^The parameter P is passed through as the only parameter to the 
** callback function X.  ^The parameter N is the approximate number of 
** [virtual machine instructions] that are evaluated between successive
** invocations of the callback X.  ^If N is less than one then the progress
** handler is disabled.
**
** ^Only a single progress handler may be defined at one time per
** [database connection]; setting a new progress handler cancels the
** old one.  ^Setting parameter X to NULL disables the progress handler.
** ^The progress handler is also disabled by setting N to a value less
** than 1.
**
** ^If the progress callback returns non-zero, the operation is
** interrupted.  This feature can be used to implement a
** "Cancel" button on a GUI progress dialog box.
**
** The progress handler callback must not do anything that will modify
** the database connection that invoked the progress handler.
** Note that [sqlite3_prepare_v2()] and [sqlite3_step()] both modify their
** database connections for the meaning of "modify" in this paragraph.
**
*/
void sqlite3_progress_handler(sqlite3*, int, int(*)(void*), void*);

/*
** CAPI3REF: Opening A New Database Connection
** CONSTRUCTOR: sqlite3
**
** ^These routines open an SQLite database file as specified by the 
** filename argument. ^The filename argument is interpreted as UTF-8 for
** sqlite3_open() and sqlite3_open_v2() and as UTF-16 in the native byte
** order for sqlite3_open16(). ^(A [database connection] handle is usually
** returned in *ppDb, even if an error occurs.  The only exception is that
** if SQLite is unable to allocate memory to hold the [sqlite3] object,
** a NULL will be written into *ppDb instead of a pointer to the [sqlite3]
** object.)^ ^(If the database is opened (and/or created) successfully, then
** [SQLITE_OK] is returned.  Otherwise an [error code] is returned.)^ ^The
** [sqlite3_errmsg()] or [sqlite3_errmsg16()] routines can be used to obtain
** an English language description of the error following a failure of any
** of the sqlite3_open() routines.
**
** ^The default encoding will be UTF-8 for databases created using
** sqlite3_open() or sqlite3_open_v2().  ^The default encoding for databases
** created using sqlite3_open16() will be UTF-16 in the native byte order.
**
** Whether or not an error occurs when it is opened, resources
** associated with the [database connection] handle should be released by
** passing it to [sqlite3_close()] when it is no longer required.
**
** The sqlite3_open_v2() interface works like sqlite3_open()
** except that it accepts two additional parameters for additional control
** over the new database connection.  ^(The flags parameter to
** sqlite3_open_v2() can take one of
** the following three values, optionally combined with the 
** [SQLITE_OPEN_NOMUTEX], [SQLITE_OPEN_FULLMUTEX], [SQLITE_OPEN_SHAREDCACHE],
** [SQLITE_OPEN_PRIVATECACHE], and/or [SQLITE_OPEN_URI] flags:)^
**
** <dl>
** ^(<dt>[SQLITE_OPEN_READONLY]</dt>
** <dd>The database is opened in read-only mode.  If the database does not
** already exist, an error is returned.</dd>)^
**
** ^(<dt>[SQLITE_OPEN_READWRITE]</dt>
** <dd>The database is opened for reading and writing if possible, or reading
** only if the file is write protected by the operating system.  In either
** case the database must already exist, otherwise an error is returned.</dd>)^
**
** ^(<dt>[SQLITE_OPEN_READWRITE] | [SQLITE_OPEN_CREATE]</dt>
** <dd>The database is opened for reading and writing, and is created if
** it does not already exist. This is the behavior that is always used for
** sqlite3_open() and sqlite3_open16().</dd>)^
** </dl>
**
** If the 3rd parameter to sqlite3_open_v2() is not one of the
** combinations shown above optionally combined with other
** [SQLITE_OPEN_READONLY | SQLITE_OPEN_* bits]
** then the behavior is undefined.
**
** ^If the [SQLITE_OPEN_NOMUTEX] flag is set, then the database connection
** opens in the multi-thread [threading mode] as long as the single-thread
** mode has not been set at compile-time or start-time.  ^If the
** [SQLITE_OPEN_FULLMUTEX] flag is set then the database connection opens
** in the serialized [threading mode] unless single-thread was
** previously selected at compile-time or start-time.
** ^The [SQLITE_OPEN_SHAREDCACHE] flag causes the database connection to be
** eligible to use [shared cache mode], regardless of whether or not shared
** cache is enabled using [sqlite3_enable_shared_cache()].  ^The
** [SQLITE_OPEN_PRIVATECACHE] flag causes the database connection to not
** participate in [shared cache mode] even if it is enabled.
**
** ^The fourth parameter to sqlite3_open_v2() is the name of the
** [sqlite3_vfs] object that defines the operating system interface that
** the new database connection should use.  ^If the fourth parameter is
** a NULL pointer then the default [sqlite3_vfs] object is used.
**
** ^If the filename is ":memory:", then a private, temporary in-memory database
** is created for the connection.  ^This in-memory database will vanish when
** the database connection is closed.  Future versions of SQLite might
** make use of additional special filenames that begin with the ":" character.
** It is recommended that when a database filename actually does begin with
** a ":" character you should prefix the filename with a pathname such as
** "./" to avoid ambiguity.
**
** ^If the filename is an empty string, then a private, temporary
** on-disk database will be created.  ^This private database will be
** automatically deleted as soon as the database connection is closed.
**
** [[URI filenames in sqlite3_open()]] <h3>URI Filenames</h3>
**
** ^If [URI filename] interpretation is enabled, and the filename argument
** begins with "file:", then the filename is interpreted as a URI. ^URI
** filename interpretation is enabled if the [SQLITE_OPEN_URI] flag is
** set in the fourth argument to sqlite3_open_v2(), or if it has
** been enabled globally using the [SQLITE_CONFIG_URI] option with the
** [sqlite3_config()] method or by the [SQLITE_USE_URI] compile-time option.
** As of SQLite version 3.7.7, URI filename interpretation is turned off
** by default, but future releases of SQLite might enable URI filename
** interpretation by default.  See "[URI filenames]" for additional
** information.
**
** URI filenames are parsed according to RFC 3986. ^If the URI contains an
** authority, then it must be either an empty string or the string 
** "localhost". ^If the authority is not an empty string or "localhost", an 
** error is returned to the caller. ^The fragment component of a URI, if 
** present, is ignored.
**
** ^SQLite uses the path component of the URI as the name of the disk file
** which contains the database. ^If the path begins with a '/' character, 
** then it is interpreted as an absolute path. ^If the path does not begin 
** with a '/' (meaning that the authority section is omitted from the URI)
** then the path is interpreted as a relative path. 
** ^(On windows, the first component of an absolute path 
** is a drive specification (e.g. "C:").)^
**
** [[core URI query parameters]]
** The query component of a URI may contain parameters that are interpreted
** either by SQLite itself, or by a [VFS | custom VFS implementation].
** SQLite and its built-in [VFSes] interpret the
** following query parameters:
**
** <ul>
**   <li> <b>vfs</b>: ^The "vfs" parameter may be used to specify the name of
**     a VFS object that provides the operating system interface that should
**     be used to access the database file on disk. ^If this option is set to
**     an empty string the default VFS object is used. ^Specifying an unknown
**     VFS is an error. ^If sqlite3_open_v2() is used and the vfs option is
**     present, then the VFS specified by the option takes precedence over
**     the value passed as the fourth parameter to sqlite3_open_v2().
**
**   <li> <b>mode</b>: ^(The mode parameter may be set to either "ro", "rw",
**     "rwc", or "memory". Attempting to set it to any other value is
**     an error)^. 
**     ^If "ro" is specified, then the database is opened for read-only 
**     access, just as if the [SQLITE_OPEN_READONLY] flag had been set in the 
**     third argument to sqlite3_open_v2(). ^If the mode option is set to 
**     "rw", then the database is opened for read-write (but not create) 
**     access, as if SQLITE_OPEN_READWRITE (but not SQLITE_OPEN_CREATE) had 
**     been set. ^Value "rwc" is equivalent to setting both 
**     SQLITE_OPEN_READWRITE and SQLITE_OPEN_CREATE.  ^If the mode option is
**     set to "memory" then a pure [in-memory database] that never reads
**     or writes from disk is used. ^It is an error to specify a value for
**     the mode parameter that is less restrictive than that specified by
**     the flags passed in the third parameter to sqlite3_open_v2().
**
**   <li> <b>cache</b>: ^The cache parameter may be set to either "shared" or
**     "private". ^Setting it to "shared" is equivalent to setting the
**     SQLITE_OPEN_SHAREDCACHE bit in the flags argument passed to
**     sqlite3_open_v2(). ^Setting the cache parameter to "private" is 
**     equivalent to setting the SQLITE_OPEN_PRIVATECACHE bit.
**     ^If sqlite3_open_v2() is used and the "cache" parameter is present in
**     a URI filename, its value overrides any behavior requested by setting
**     SQLITE_OPEN_PRIVATECACHE or SQLITE_OPEN_SHAREDCACHE flag.
**
**  <li> <b>psow</b>: ^The psow parameter indicates whether or not the
**     [powersafe overwrite] property does or does not apply to the
**     storage media on which the database file resides.
**
**  <li> <b>nolock</b>: ^The nolock parameter is a boolean query parameter
**     which if set disables file locking in rollback journal modes.  This
**     is useful for accessing a database on a filesystem that does not
**     support locking.  Caution:  Database corruption might result if two
**     or more processes write to the same database and any one of those
**     processes uses nolock=1.
**
**  <li> <b>immutable</b>: ^The immutable parameter is a boolean query
**     parameter that indicates that the database file is stored on
**     read-only media.  ^When immutable is set, SQLite assumes that the
**     database file cannot be changed, even by a process with higher
**     privilege, and so the database is opened read-only and all locking
**     and change detection is disabled.  Caution: Setting the immutable
**     property on a database file that does in fact change can result
**     in incorrect query results and/or [SQLITE_CORRUPT] errors.
**     See also: [SQLITE_IOCAP_IMMUTABLE].
**       
** </ul>
**
** ^Specifying an unknown parameter in the query component of a URI is not an
** error.  Future versions of SQLite might understand additional query
** parameters.  See "[query parameters with special meaning to SQLite]" for
** additional information.
**
** [[URI filename examples]] <h3>URI filename examples</h3>
**
** <table border="1" align=center cellpadding=5>
** <tr><th> URI filenames <th> Results
** <tr><td> file:data.db <td> 
**          Open the file "data.db" in the current directory.
** <tr><td> file:/home/fred/data.db<br>
**          file:///home/fred/data.db <br> 
**          file://localhost/home/fred/data.db <br> <td> 
**          Open the database file "/home/fred/data.db".
** <tr><td> file://darkstar/home/fred/data.db <td> 
**          An error. "darkstar" is not a recognized authority.
** <tr><td style="white-space:nowrap"> 
**          file:///C:/Documents%20and%20Settings/fred/Desktop/data.db
**     <td> Windows only: Open the file "data.db" on fred's desktop on drive
**          C:. Note that the %20 escaping in this example is not strictly 
**          necessary - space characters can be used literally
**          in URI filenames.
** <tr><td> file:data.db?mode=ro&cache=private <td> 
**          Open file "data.db" in the current directory for read-only access.
**          Regardless of whether or not shared-cache mode is enabled by
**          default, use a private cache.
** <tr><td> file:/home/fred/data.db?vfs=unix-dotfile <td>
**          Open file "/home/fred/data.db". Use the special VFS "unix-dotfile"
**          that uses dot-files in place of posix advisory locking.
** <tr><td> file:data.db?mode=readonly <td> 
**          An error. "readonly" is not a valid option for the "mode" parameter.
** </table>
**
** ^URI hexadecimal escape sequences (%HH) are supported within the path and
** query components of a URI. A hexadecimal escape sequence consists of a
** percent sign - "%" - followed by exactly two hexadecimal digits 
** specifying an octet value. ^Before the path or query components of a
** URI filename are interpreted, they are encoded using UTF-8 and all 
** hexadecimal escape sequences replaced by a single byte containing the
** corresponding octet. If this process generates an invalid UTF-8 encoding,
** the results are undefined.
**
** <b>Note to Windows users:</b>  The encoding used for the filename argument
** of sqlite3_open() and sqlite3_open_v2() must be UTF-8, not whatever
** codepage is currently defined.  Filenames containing international
** characters must be converted to UTF-8 prior to passing them into
** sqlite3_open() or sqlite3_open_v2().
**
** <b>Note to Windows Runtime users:</b>  The temporary directory must be set
** prior to calling sqlite3_open() or sqlite3_open_v2().  Otherwise, various
** features that require the use of temporary files may fail.
**
** See also: [sqlite3_temp_directory]
*/
int sqlite3_open(
  const char *filename,   /* Database filename (UTF-8) */
  sqlite3 **ppDb          /* OUT: SQLite db handle */
);
int sqlite3_open16(
  const void *filename,   /* Database filename (UTF-16) */
  sqlite3 **ppDb          /* OUT: SQLite db handle */
);
int sqlite3_open_v2(
  const char *filename,   /* Database filename (UTF-8) */
  sqlite3 **ppDb,         /* OUT: SQLite db handle */
  int flags,              /* Flags */
  const char *zVfs        /* Name of VFS module to use */
);

/*
** CAPI3REF: Obtain Values For URI Parameters
**
** These are utility routines, useful to VFS implementations, that check
** to see if a database file was a URI that contained a specific query 
** parameter, and if so obtains the value of that query parameter.
**
** If F is the database filename pointer passed into the xOpen() method of 
** a VFS implementation when the flags parameter to xOpen() has one or 
** more of the [SQLITE_OPEN_URI] or [SQLITE_OPEN_MAIN_DB] bits set and
** P is the name of the query parameter, then
** sqlite3_uri_parameter(F,P) returns the value of the P
** parameter if it exists or a NULL pointer if P does not appear as a 
** query parameter on F.  If P is a query parameter of F
** has no explicit value, then sqlite3_uri_parameter(F,P) returns
** a pointer to an empty string.
**
** The sqlite3_uri_boolean(F,P,B) routine assumes that P is a boolean
** parameter and returns true (1) or false (0) according to the value
** of P.  The sqlite3_uri_boolean(F,P,B) routine returns true (1) if the
** value of query parameter P is one of "yes", "true", or "on" in any
** case or if the value begins with a non-zero number.  The 
** sqlite3_uri_boolean(F,P,B) routines returns false (0) if the value of
** query parameter P is one of "no", "false", or "off" in any case or
** if the value begins with a numeric zero.  If P is not a query
** parameter on F or if the value of P is does not match any of the
** above, then sqlite3_uri_boolean(F,P,B) returns (B!=0).
**
** The sqlite3_uri_int64(F,P,D) routine converts the value of P into a
** 64-bit signed integer and returns that integer, or D if P does not
** exist.  If the value of P is something other than an integer, then
** zero is returned.
** 
** If F is a NULL pointer, then sqlite3_uri_parameter(F,P) returns NULL and
** sqlite3_uri_boolean(F,P,B) returns B.  If F is not a NULL pointer and
** is not a database file pathname pointer that SQLite passed into the xOpen
** VFS method, then the behavior of this routine is undefined and probably
** undesirable.
*/
const char *sqlite3_uri_parameter(const char *zFilename, const char *zParam);
int sqlite3_uri_boolean(const char *zFile, const char *zParam, int bDefault);
sqlite3_int64 sqlite3_uri_int64(const char*, const char*, sqlite3_int64);


/*
** CAPI3REF: Error Codes And Messages
** METHOD: sqlite3
**
** ^If the most recent sqlite3_* API call associated with 
** [database connection] D failed, then the sqlite3_errcode(D) interface
** returns the numeric [result code] or [extended result code] for that
** API call.
** If the most recent API call was successful,
** then the return value from sqlite3_errcode() is undefined.
** ^The sqlite3_extended_errcode()
** interface is the same except that it always returns the 
** [extended result code] even when extended result codes are
** disabled.
**
** ^The sqlite3_errmsg() and sqlite3_errmsg16() return English-language
** text that describes the error, as either UTF-8 or UTF-16 respectively.
** ^(Memory to hold the error message string is managed internally.
** The application does not need to worry about freeing the result.
** However, the error string might be overwritten or deallocated by
** subsequent calls to other SQLite interface functions.)^
**
** ^The sqlite3_errstr() interface returns the English-language text
** that describes the [result code], as UTF-8.
** ^(Memory to hold the error message string is managed internally
** and must not be freed by the application)^.
**
** When the serialized [threading mode] is in use, it might be the
** case that a second error occurs on a separate thread in between
** the time of the first error and the call to these interfaces.
** When that happens, the second error will be reported since these
** interfaces always report the most recent result.  To avoid
** this, each thread can obtain exclusive use of the [database connection] D
** by invoking [sqlite3_mutex_enter]([sqlite3_db_mutex](D)) before beginning
** to use D and invoking [sqlite3_mutex_leave]([sqlite3_db_mutex](D)) after
** all calls to the interfaces listed here are completed.
**
** If an interface fails with SQLITE_MISUSE, that means the interface
** was invoked incorrectly by the application.  In that case, the
** error code and message may or may not be set.
*/
int sqlite3_errcode(sqlite3 *db);
int sqlite3_extended_errcode(sqlite3 *db);
const char *sqlite3_errmsg(sqlite3*);
const void *sqlite3_errmsg16(sqlite3*);
const char *sqlite3_errstr(int);

/*
** CAPI3REF: Prepared Statement Object
** KEYWORDS: {prepared statement} {prepared statements}
**
** An instance of this object represents a single SQL statement that
** has been compiled into binary form and is ready to be evaluated.
**
** Think of each SQL statement as a separate computer program.  The
** original SQL text is source code.  A prepared statement object 
** is the compiled object code.  All SQL must be converted into a
** prepared statement before it can be run.
**
** The life-cycle of a prepared statement object usually goes like this:
**
** <ol>
** <li> Create the prepared statement object using [sqlite3_prepare_v2()].
** <li> Bind values to [parameters] using the sqlite3_bind_*()
**      interfaces.
** <li> Run the SQL by calling [sqlite3_step()] one or more times.
** <li> Reset the prepared statement using [sqlite3_reset()] then go back
**      to step 2.  Do this zero or more times.
** <li> Destroy the object using [sqlite3_finalize()].
** </ol>
*/
typedef struct sqlite3_stmt sqlite3_stmt;

/*
** CAPI3REF: Run-time Limits
** METHOD: sqlite3
**
** ^(This interface allows the size of various constructs to be limited
** on a connection by connection basis.  The first parameter is the
** [database connection] whose limit is to be set or queried.  The
** second parameter is one of the [limit categories] that define a
** class of constructs to be size limited.  The third parameter is the
** new limit for that construct.)^
**
** ^If the new limit is a negative number, the limit is unchanged.
** ^(For each limit category SQLITE_LIMIT_<i>NAME</i> there is a 
** [limits | hard upper bound]
** set at compile-time by a C preprocessor macro called
** [limits | SQLITE_MAX_<i>NAME</i>].
** (The "_LIMIT_" in the name is changed to "_MAX_".))^
** ^Attempts to increase a limit above its hard upper bound are
** silently truncated to the hard upper bound.
**
** ^Regardless of whether or not the limit was changed, the 
** [sqlite3_limit()] interface returns the prior value of the limit.
** ^Hence, to find the current value of a limit without changing it,
** simply invoke this interface with the third parameter set to -1.
**
** Run-time limits are intended for use in applications that manage
** both their own internal database and also databases that are controlled
** by untrusted external sources.  An example application might be a
** web browser that has its own databases for storing history and
** separate databases controlled by JavaScript applications downloaded
** off the Internet.  The internal databases can be given the
** large, default limits.  Databases managed by external sources can
** be given much smaller limits designed to prevent a denial of service
** attack.  Developers might also want to use the [sqlite3_set_authorizer()]
** interface to further control untrusted SQL.  The size of the database
** created by an untrusted script can be contained using the
** [max_page_count] [PRAGMA].
**
** New run-time limit categories may be added in future releases.
*/
int sqlite3_limit(sqlite3*, int id, int newVal);

/*
** CAPI3REF: Run-Time Limit Categories
** KEYWORDS: {limit category} {*limit categories}
**
** These constants define various performance limits
** that can be lowered at run-time using [sqlite3_limit()].
** The synopsis of the meanings of the various limits is shown below.
** Additional information is available at [limits | Limits in SQLite].
**
** <dl>
** [[SQLITE_LIMIT_LENGTH]] ^(<dt>SQLITE_LIMIT_LENGTH</dt>
** <dd>The maximum size of any string or BLOB or table row, in bytes.<dd>)^
**
** [[SQLITE_LIMIT_SQL_LENGTH]] ^(<dt>SQLITE_LIMIT_SQL_LENGTH</dt>
** <dd>The maximum length of an SQL statement, in bytes.</dd>)^
**
** [[SQLITE_LIMIT_COLUMN]] ^(<dt>SQLITE_LIMIT_COLUMN</dt>
** <dd>The maximum number of columns in a table definition or in the
** result set of a [SELECT] or the maximum number of columns in an index
** or in an ORDER BY or GROUP BY clause.</dd>)^
**
** [[SQLITE_LIMIT_EXPR_DEPTH]] ^(<dt>SQLITE_LIMIT_EXPR_DEPTH</dt>
** <dd>The maximum depth of the parse tree on any expression.</dd>)^
**
** [[SQLITE_LIMIT_COMPOUND_SELECT]] ^(<dt>SQLITE_LIMIT_COMPOUND_SELECT</dt>
** <dd>The maximum number of terms in a compound SELECT statement.</dd>)^
**
** [[SQLITE_LIMIT_VDBE_OP]] ^(<dt>SQLITE_LIMIT_VDBE_OP</dt>
** <dd>The maximum number of instructions in a virtual machine program
** used to implement an SQL statement.  This limit is not currently
** enforced, though that might be added in some future release of
** SQLite.</dd>)^
**
** [[SQLITE_LIMIT_FUNCTION_ARG]] ^(<dt>SQLITE_LIMIT_FUNCTION_ARG</dt>
** <dd>The maximum number of arguments on a function.</dd>)^
**
** [[SQLITE_LIMIT_ATTACHED]] ^(<dt>SQLITE_LIMIT_ATTACHED</dt>
** <dd>The maximum number of [ATTACH | attached databases].)^</dd>
**
** [[SQLITE_LIMIT_LIKE_PATTERN_LENGTH]]
** ^(<dt>SQLITE_LIMIT_LIKE_PATTERN_LENGTH</dt>
** <dd>The maximum length of the pattern argument to the [LIKE] or
** [GLOB] operators.</dd>)^
**
** [[SQLITE_LIMIT_VARIABLE_NUMBER]]
** ^(<dt>SQLITE_LIMIT_VARIABLE_NUMBER</dt>
** <dd>The maximum index number of any [parameter] in an SQL statement.)^
**
** [[SQLITE_LIMIT_TRIGGER_DEPTH]] ^(<dt>SQLITE_LIMIT_TRIGGER_DEPTH</dt>
** <dd>The maximum depth of recursion for triggers.</dd>)^
**
** [[SQLITE_LIMIT_WORKER_THREADS]] ^(<dt>SQLITE_LIMIT_WORKER_THREADS</dt>
** <dd>The maximum number of auxiliary worker threads that a single
** [prepared statement] may start.</dd>)^
** </dl>
*/
#define SQLITE_LIMIT_LENGTH                    0
#define SQLITE_LIMIT_SQL_LENGTH                1
#define SQLITE_LIMIT_COLUMN                    2
#define SQLITE_LIMIT_EXPR_DEPTH                3
#define SQLITE_LIMIT_COMPOUND_SELECT           4
#define SQLITE_LIMIT_VDBE_OP                   5
#define SQLITE_LIMIT_FUNCTION_ARG              6
#define SQLITE_LIMIT_ATTACHED                  7
#define SQLITE_LIMIT_LIKE_PATTERN_LENGTH       8
#define SQLITE_LIMIT_VARIABLE_NUMBER           9
#define SQLITE_LIMIT_TRIGGER_DEPTH            10
#define SQLITE_LIMIT_WORKER_THREADS           11

/*
** CAPI3REF: Compiling An SQL Statement
** KEYWORDS: {SQL statement compiler}
** METHOD: sqlite3
** CONSTRUCTOR: sqlite3_stmt
**
** To execute an SQL query, it must first be compiled into a byte-code
** program using one of these routines.
**
** The first argument, "db", is a [database connection] obtained from a
** prior successful call to [sqlite3_open()], [sqlite3_open_v2()] or
** [sqlite3_open16()].  The database connection must not have been closed.
**
** The second argument, "zSql", is the statement to be compiled, encoded
** as either UTF-8 or UTF-16.  The sqlite3_prepare() and sqlite3_prepare_v2()
** interfaces use UTF-8, and sqlite3_prepare16() and sqlite3_prepare16_v2()
** use UTF-16.
**
** ^If the nByte argument is negative, then zSql is read up to the
** first zero terminator. ^If nByte is positive, then it is the
** number of bytes read from zSql.  ^If nByte is zero, then no prepared
** statement is generated.
** If the caller knows that the supplied string is nul-terminated, then
** there is a small performance advantage to passing an nByte parameter that
** is the number of bytes in the input string <i>including</i>
** the nul-terminator.
**
** ^If pzTail is not NULL then *pzTail is made to point to the first byte
** past the end of the first SQL statement in zSql.  These routines only
** compile the first statement in zSql, so *pzTail is left pointing to
** what remains uncompiled.
**
** ^*ppStmt is left pointing to a compiled [prepared statement] that can be
** executed using [sqlite3_step()].  ^If there is an error, *ppStmt is set
** to NULL.  ^If the input text contains no SQL (if the input is an empty
** string or a comment) then *ppStmt is set to NULL.
** The calling procedure is responsible for deleting the compiled
** SQL statement using [sqlite3_finalize()] after it has finished with it.
** ppStmt may not be NULL.
**
** ^On success, the sqlite3_prepare() family of routines return [SQLITE_OK];
** otherwise an [error code] is returned.
**
** The sqlite3_prepare_v2() and sqlite3_prepare16_v2() interfaces are
** recommended for all new programs. The two older interfaces are retained
** for backwards compatibility, but their use is discouraged.
** ^In the "v2" interfaces, the prepared statement
** that is returned (the [sqlite3_stmt] object) contains a copy of the
** original SQL text. This causes the [sqlite3_step()] interface to
** behave differently in three ways:
**
** <ol>
** <li>
** ^If the database schema changes, instead of returning [SQLITE_SCHEMA] as it
** always used to do, [sqlite3_step()] will automatically recompile the SQL
** statement and try to run it again. As many as [SQLITE_MAX_SCHEMA_RETRY]
** retries will occur before sqlite3_step() gives up and returns an error.
** </li>
**
** <li>
** ^When an error occurs, [sqlite3_step()] will return one of the detailed
** [error codes] or [extended error codes].  ^The legacy behavior was that
** [sqlite3_step()] would only return a generic [SQLITE_ERROR] result code
** and the application would have to make a second call to [sqlite3_reset()]
** in order to find the underlying cause of the problem. With the "v2" prepare
** interfaces, the underlying reason for the error is returned immediately.
** </li>
**
** <li>
** ^If the specific value bound to [parameter | host parameter] in the 
** WHERE clause might influence the choice of query plan for a statement,
** then the statement will be automatically recompiled, as if there had been 
** a schema change, on the first  [sqlite3_step()] call following any change
** to the [sqlite3_bind_text | bindings] of that [parameter]. 
** ^The specific value of WHERE-clause [parameter] might influence the 
** choice of query plan if the parameter is the left-hand side of a [LIKE]
** or [GLOB] operator or if the parameter is compared to an indexed column
** and the [SQLITE_ENABLE_STAT3] compile-time option is enabled.
** </li>
** </ol>
*/
int sqlite3_prepare(
  sqlite3 *db,            /* Database handle */
  const char *zSql,       /* SQL statement, UTF-8 encoded */
  int nByte,              /* Maximum length of zSql in bytes. */
  sqlite3_stmt **ppStmt,  /* OUT: Statement handle */
  const char **pzTail     /* OUT: Pointer to unused portion of zSql */
);
int sqlite3_prepare_v2(
  sqlite3 *db,            /* Database handle */
  const char *zSql,       /* SQL statement, UTF-8 encoded */
  int nByte,              /* Maximum length of zSql in bytes. */
  sqlite3_stmt **ppStmt,  /* OUT: Statement handle */
  const char **pzTail     /* OUT: Pointer to unused portion of zSql */
);
int sqlite3_prepare16(
  sqlite3 *db,            /* Database handle */
  const void *zSql,       /* SQL statement, UTF-16 encoded */
  int nByte,              /* Maximum length of zSql in bytes. */
  sqlite3_stmt **ppStmt,  /* OUT: Statement handle */
  const void **pzTail     /* OUT: Pointer to unused portion of zSql */
);
int sqlite3_prepare16_v2(
  sqlite3 *db,            /* Database handle */
  const void *zSql,       /* SQL statement, UTF-16 encoded */
  int nByte,              /* Maximum length of zSql in bytes. */
  sqlite3_stmt **ppStmt,  /* OUT: Statement handle */
  const void **pzTail     /* OUT: Pointer to unused portion of zSql */
);

/*
** CAPI3REF: Retrieving Statement SQL
** METHOD: sqlite3_stmt
**
** ^This interface can be used to retrieve a saved copy of the original
** SQL text used to create a [prepared statement] if that statement was
** compiled using either [sqlite3_prepare_v2()] or [sqlite3_prepare16_v2()].
*/
const char *sqlite3_sql(sqlite3_stmt *pStmt);

/*
** CAPI3REF: Determine If An SQL Statement Writes The Database
** METHOD: sqlite3_stmt
**
** ^The sqlite3_stmt_readonly(X) interface returns true (non-zero) if
** and only if the [prepared statement] X makes no direct changes to
** the content of the database file.
**
** Note that [application-defined SQL functions] or
** [virtual tables] might change the database indirectly as a side effect.  
** ^(For example, if an application defines a function "eval()" that 
** calls [sqlite3_exec()], then the following SQL statement would
** change the database file through side-effects:
**
** <blockquote><pre>
**    SELECT eval('DELETE FROM t1') FROM t2;
** </pre></blockquote>
**
** But because the [SELECT] statement does not change the database file
** directly, sqlite3_stmt_readonly() would still return true.)^
**
** ^Transaction control statements such as [BEGIN], [COMMIT], [ROLLBACK],
** [SAVEPOINT], and [RELEASE] cause sqlite3_stmt_readonly() to return true,
** since the statements themselves do not actually modify the database but
** rather they control the timing of when other statements modify the 
** database.  ^The [ATTACH] and [DETACH] statements also cause
** sqlite3_stmt_readonly() to return true since, while those statements
** change the configuration of a database connection, they do not make 
** changes to the content of the database files on disk.
*/
int sqlite3_stmt_readonly(sqlite3_stmt *pStmt);

/*
** CAPI3REF: Determine If A Prepared Statement Has Been Reset
** METHOD: sqlite3_stmt
**
** ^The sqlite3_stmt_busy(S) interface returns true (non-zero) if the
** [prepared statement] S has been stepped at least once using 
** [sqlite3_step(S)] but has neither run to completion (returned
** [SQLITE_DONE] from [sqlite3_step(S)]) nor
** been reset using [sqlite3_reset(S)].  ^The sqlite3_stmt_busy(S)
** interface returns false if S is a NULL pointer.  If S is not a 
** NULL pointer and is not a pointer to a valid [prepared statement]
** object, then the behavior is undefined and probably undesirable.
**
** This interface can be used in combination [sqlite3_next_stmt()]
** to locate all prepared statements associated with a database 
** connection that are in need of being reset.  This can be used,
** for example, in diagnostic routines to search for prepared 
** statements that are holding a transaction open.
*/
int sqlite3_stmt_busy(sqlite3_stmt*);

/*
** CAPI3REF: Dynamically Typed Value Object
** KEYWORDS: {protected sqlite3_value} {unprotected sqlite3_value}
**
** SQLite uses the sqlite3_value object to represent all values
** that can be stored in a database table. SQLite uses dynamic typing
** for the values it stores.  ^Values stored in sqlite3_value objects
** can be integers, floating point values, strings, BLOBs, or NULL.
**
** An sqlite3_value object may be either "protected" or "unprotected".
** Some interfaces require a protected sqlite3_value.  Other interfaces
** will accept either a protected or an unprotected sqlite3_value.
** Every interface that accepts sqlite3_value arguments specifies
** whether or not it requires a protected sqlite3_value.  The
** [sqlite3_value_dup()] interface can be used to construct a new 
** protected sqlite3_value from an unprotected sqlite3_value.
**
** The terms "protected" and "unprotected" refer to whether or not
** a mutex is held.  An internal mutex is held for a protected
** sqlite3_value object but no mutex is held for an unprotected
** sqlite3_value object.  If SQLite is compiled to be single-threaded
** (with [SQLITE_THREADSAFE=0] and with [sqlite3_threadsafe()] returning 0)
** or if SQLite is run in one of reduced mutex modes 
** [SQLITE_CONFIG_SINGLETHREAD] or [SQLITE_CONFIG_MULTITHREAD]
** then there is no distinction between protected and unprotected
** sqlite3_value objects and they can be used interchangeably.  However,
** for maximum code portability it is recommended that applications
** still make the distinction between protected and unprotected
** sqlite3_value objects even when not strictly required.
**
** ^The sqlite3_value objects that are passed as parameters into the
** implementation of [application-defined SQL functions] are protected.
** ^The sqlite3_value object returned by
** [sqlite3_column_value()] is unprotected.
** Unprotected sqlite3_value objects may only be used with
** [sqlite3_result_value()] and [sqlite3_bind_value()].
** The [sqlite3_value_blob | sqlite3_value_type()] family of
** interfaces require protected sqlite3_value objects.
*/
typedef struct Mem sqlite3_value;

/*
** CAPI3REF: SQL Function Context Object
**
** The context in which an SQL function executes is stored in an
** sqlite3_context object.  ^A pointer to an sqlite3_context object
** is always first parameter to [application-defined SQL functions].
** The application-defined SQL function implementation will pass this
** pointer through into calls to [sqlite3_result_int | sqlite3_result()],
** [sqlite3_aggregate_context()], [sqlite3_user_data()],
** [sqlite3_context_db_handle()], [sqlite3_get_auxdata()],
** and/or [sqlite3_set_auxdata()].
*/
typedef struct sqlite3_context sqlite3_context;

/*
** CAPI3REF: Binding Values To Prepared Statements
** KEYWORDS: {host parameter} {host parameters} {host parameter name}
** KEYWORDS: {SQL parameter} {SQL parameters} {parameter binding}
** METHOD: sqlite3_stmt
**
** ^(In the SQL statement text input to [sqlite3_prepare_v2()] and its variants,
** literals may be replaced by a [parameter] that matches one of following
** templates:
**
** <ul>
** <li>  ?
** <li>  ?NNN
** <li>  :VVV
** <li>  @VVV
** <li>  $VVV
** </ul>
**
** In the templates above, NNN represents an integer literal,
** and VVV represents an alphanumeric identifier.)^  ^The values of these
** parameters (also called "host parameter names" or "SQL parameters")
** can be set using the sqlite3_bind_*() routines defined here.
**
** ^The first argument to the sqlite3_bind_*() routines is always
** a pointer to the [sqlite3_stmt] object returned from
** [sqlite3_prepare_v2()] or its variants.
**
** ^The second argument is the index of the SQL parameter to be set.
** ^The leftmost SQL parameter has an index of 1.  ^When the same named
** SQL parameter is used more than once, second and subsequent
** occurrences have the same index as the first occurrence.
** ^The index for named parameters can be looked up using the
** [sqlite3_bind_parameter_index()] API if desired.  ^The index
** for "?NNN" parameters is the value of NNN.
** ^The NNN value must be between 1 and the [sqlite3_limit()]
** parameter [SQLITE_LIMIT_VARIABLE_NUMBER] (default value: 999).
**
** ^The third argument is the value to bind to the parameter.
** ^If the third parameter to sqlite3_bind_text() or sqlite3_bind_text16()
** or sqlite3_bind_blob() is a NULL pointer then the fourth parameter
** is ignored and the end result is the same as sqlite3_bind_null().
**
** ^(In those routines that have a fourth argument, its value is the
** number of bytes in the parameter.  To be clear: the value is the
** number of <u>bytes</u> in the value, not the number of characters.)^
** ^If the fourth parameter to sqlite3_bind_text() or sqlite3_bind_text16()
** is negative, then the length of the string is
** the number of bytes up to the first zero terminator.
** If the fourth parameter to sqlite3_bind_blob() is negative, then
** the behavior is undefined.
** If a non-negative fourth parameter is provided to sqlite3_bind_text()
** or sqlite3_bind_text16() or sqlite3_bind_text64() then
** that parameter must be the byte offset
** where the NUL terminator would occur assuming the string were NUL
** terminated.  If any NUL characters occur at byte offsets less than 
** the value of the fourth parameter then the resulting string value will
** contain embedded NULs.  The result of expressions involving strings
** with embedded NULs is undefined.
**
** ^The fifth argument to the BLOB and string binding interfaces
** is a destructor used to dispose of the BLOB or
** string after SQLite has finished with it.  ^The destructor is called
** to dispose of the BLOB or string even if the call to bind API fails.
** ^If the fifth argument is
** the special value [SQLITE_STATIC], then SQLite assumes that the
** information is in static, unmanaged space and does not need to be freed.
** ^If the fifth argument has the value [SQLITE_TRANSIENT], then
** SQLite makes its own private copy of the data immediately, before
** the sqlite3_bind_*() routine returns.
**
** ^The sixth argument to sqlite3_bind_text64() must be one of
** [SQLITE_UTF8], [SQLITE_UTF16], [SQLITE_UTF16BE], or [SQLITE_UTF16LE]
** to specify the encoding of the text in the third parameter.  If
** the sixth argument to sqlite3_bind_text64() is not one of the
** allowed values shown above, or if the text encoding is different
** from the encoding specified by the sixth parameter, then the behavior
** is undefined.
**
** ^The sqlite3_bind_zeroblob() routine binds a BLOB of length N that
** is filled with zeroes.  ^A zeroblob uses a fixed amount of memory
** (just an integer to hold its size) while it is being processed.
** Zeroblobs are intended to serve as placeholders for BLOBs whose
** content is later written using
** [sqlite3_blob_open | incremental BLOB I/O] routines.
** ^A negative value for the zeroblob results in a zero-length BLOB.
**
** ^If any of the sqlite3_bind_*() routines are called with a NULL pointer
** for the [prepared statement] or with a prepared statement for which
** [sqlite3_step()] has been called more recently than [sqlite3_reset()],
** then the call will return [SQLITE_MISUSE].  If any sqlite3_bind_()
** routine is passed a [prepared statement] that has been finalized, the
** result is undefined and probably harmful.
**
** ^Bindings are not cleared by the [sqlite3_reset()] routine.
** ^Unbound parameters are interpreted as NULL.
**
** ^The sqlite3_bind_* routines return [SQLITE_OK] on success or an
** [error code] if anything goes wrong.
** ^[SQLITE_TOOBIG] might be returned if the size of a string or BLOB
** exceeds limits imposed by [sqlite3_limit]([SQLITE_LIMIT_LENGTH]) or
** [SQLITE_MAX_LENGTH].
** ^[SQLITE_RANGE] is returned if the parameter
** index is out of range.  ^[SQLITE_NOMEM] is returned if malloc() fails.
**
** See also: [sqlite3_bind_parameter_count()],
** [sqlite3_bind_parameter_name()], and [sqlite3_bind_parameter_index()].
*/
int sqlite3_bind_blob(sqlite3_stmt*, int, const void*, int n, void(*)(void*));
int sqlite3_bind_blob64(sqlite3_stmt*, int, const void*, sqlite3_uint64,
                        void(*)(void*));
int sqlite3_bind_double(sqlite3_stmt*, int, double);
int sqlite3_bind_int(sqlite3_stmt*, int, int);
int sqlite3_bind_int64(sqlite3_stmt*, int, sqlite3_int64);
int sqlite3_bind_null(sqlite3_stmt*, int);
int sqlite3_bind_text(sqlite3_stmt*,int,const char*,int,void(*)(void*));
int sqlite3_bind_text16(sqlite3_stmt*, int, const void*, int, void(*)(void*));
int sqlite3_bind_text64(sqlite3_stmt*, int, const char*, sqlite3_uint64,
                         void(*)(void*), unsigned char encoding);
int sqlite3_bind_value(sqlite3_stmt*, int, const sqlite3_value*);
int sqlite3_bind_zeroblob(sqlite3_stmt*, int, int n);
int sqlite3_bind_zeroblob64(sqlite3_stmt*, int, sqlite3_uint64);

/*
** CAPI3REF: Number Of SQL Parameters
** METHOD: sqlite3_stmt
**
** ^This routine can be used to find the number of [SQL parameters]
** in a [prepared statement].  SQL parameters are tokens of the
** form "?", "?NNN", ":AAA", "$AAA", or "@AAA" that serve as
** placeholders for values that are [sqlite3_bind_blob | bound]
** to the parameters at a later time.
**
** ^(This routine actually returns the index of the largest (rightmost)
** parameter. For all forms except ?NNN, this will correspond to the
** number of unique parameters.  If parameters of the ?NNN form are used,
** there may be gaps in the list.)^
**
** See also: [sqlite3_bind_blob|sqlite3_bind()],
** [sqlite3_bind_parameter_name()], and
** [sqlite3_bind_parameter_index()].
*/
int sqlite3_bind_parameter_count(sqlite3_stmt*);

/*
** CAPI3REF: Name Of A Host Parameter
** METHOD: sqlite3_stmt
**
** ^The sqlite3_bind_parameter_name(P,N) interface returns
** the name of the N-th [SQL parameter] in the [prepared statement] P.
** ^(SQL parameters of the form "?NNN" or ":AAA" or "@AAA" or "$AAA"
** have a name which is the string "?NNN" or ":AAA" or "@AAA" or "$AAA"
** respectively.
** In other words, the initial ":" or "$" or "@" or "?"
** is included as part of the name.)^
** ^Parameters of the form "?" without a following integer have no name
** and are referred to as "nameless" or "anonymous parameters".
**
** ^The first host parameter has an index of 1, not 0.
**
** ^If the value N is out of range or if the N-th parameter is
** nameless, then NULL is returned.  ^The returned string is
** always in UTF-8 encoding even if the named parameter was
** originally specified as UTF-16 in [sqlite3_prepare16()] or
** [sqlite3_prepare16_v2()].
**
** See also: [sqlite3_bind_blob|sqlite3_bind()],
** [sqlite3_bind_parameter_count()], and
** [sqlite3_bind_parameter_index()].
*/
const char *sqlite3_bind_parameter_name(sqlite3_stmt*, int);

/*
** CAPI3REF: Index Of A Parameter With A Given Name
** METHOD: sqlite3_stmt
**
** ^Return the index of an SQL parameter given its name.  ^The
** index value returned is suitable for use as the second
** parameter to [sqlite3_bind_blob|sqlite3_bind()].  ^A zero
** is returned if no matching parameter is found.  ^The parameter
** name must be given in UTF-8 even if the original statement
** was prepared from UTF-16 text using [sqlite3_prepare16_v2()].
**
** See also: [sqlite3_bind_blob|sqlite3_bind()],
** [sqlite3_bind_parameter_count()], and
** [sqlite3_bind_parameter_name()].
*/
int sqlite3_bind_parameter_index(sqlite3_stmt*, const char *zName);

/*
** CAPI3REF: Reset All Bindings On A Prepared Statement
** METHOD: sqlite3_stmt
**
** ^Contrary to the intuition of many, [sqlite3_reset()] does not reset
** the [sqlite3_bind_blob | bindings] on a [prepared statement].
** ^Use this routine to reset all host parameters to NULL.
*/
int sqlite3_clear_bindings(sqlite3_stmt*);

/*
** CAPI3REF: Number Of Columns In A Result Set
** METHOD: sqlite3_stmt
**
** ^Return the number of columns in the result set returned by the
** [prepared statement]. ^This routine returns 0 if pStmt is an SQL
** statement that does not return data (for example an [UPDATE]).
**
** See also: [sqlite3_data_count()]
*/
int sqlite3_column_count(sqlite3_stmt *pStmt);

/*
** CAPI3REF: Column Names In A Result Set
** METHOD: sqlite3_stmt
**
** ^These routines return the name assigned to a particular column
** in the result set of a [SELECT] statement.  ^The sqlite3_column_name()
** interface returns a pointer to a zero-terminated UTF-8 string
** and sqlite3_column_name16() returns a pointer to a zero-terminated
** UTF-16 string.  ^The first parameter is the [prepared statement]
** that implements the [SELECT] statement. ^The second parameter is the
** column number.  ^The leftmost column is number 0.
**
** ^The returned string pointer is valid until either the [prepared statement]
** is destroyed by [sqlite3_finalize()] or until the statement is automatically
** reprepared by the first call to [sqlite3_step()] for a particular run
** or until the next call to
** sqlite3_column_name() or sqlite3_column_name16() on the same column.
**
** ^If sqlite3_malloc() fails during the processing of either routine
** (for example during a conversion from UTF-8 to UTF-16) then a
** NULL pointer is returned.
**
** ^The name of a result column is the value of the "AS" clause for
** that column, if there is an AS clause.  If there is no AS clause
** then the name of the column is unspecified and may change from
** one release of SQLite to the next.
*/
const char *sqlite3_column_name(sqlite3_stmt*, int N);
const void *sqlite3_column_name16(sqlite3_stmt*, int N);

/*
** CAPI3REF: Source Of Data In A Query Result
** METHOD: sqlite3_stmt
**
** ^These routines provide a means to determine the database, table, and
** table column that is the origin of a particular result column in
** [SELECT] statement.
** ^The name of the database or table or column can be returned as
** either a UTF-8 or UTF-16 string.  ^The _database_ routines return
** the database name, the _table_ routines return the table name, and
** the origin_ routines return the column name.
** ^The returned string is valid until the [prepared statement] is destroyed
** using [sqlite3_finalize()] or until the statement is automatically
** reprepared by the first call to [sqlite3_step()] for a particular run
** or until the same information is requested
** again in a different encoding.
**
** ^The names returned are the original un-aliased names of the
** database, table, and column.
**
** ^The first argument to these interfaces is a [prepared statement].
** ^These functions return information about the Nth result column returned by
** the statement, where N is the second function argument.
** ^The left-most column is column 0 for these routines.
**
** ^If the Nth column returned by the statement is an expression or
** subquery and is not a column value, then all of these functions return
** NULL.  ^These routine might also return NULL if a memory allocation error
** occurs.  ^Otherwise, they return the name of the attached database, table,
** or column that query result column was extracted from.
**
** ^As with all other SQLite APIs, those whose names end with "16" return
** UTF-16 encoded strings and the other functions return UTF-8.
**
** ^These APIs are only available if the library was compiled with the
** [SQLITE_ENABLE_COLUMN_METADATA] C-preprocessor symbol.
**
** If two or more threads call one or more of these routines against the same
** prepared statement and column at the same time then the results are
** undefined.
**
** If two or more threads call one or more
** [sqlite3_column_database_name | column metadata interfaces]
** for the same [prepared statement] and result column
** at the same time then the results are undefined.
*/
const char *sqlite3_column_database_name(sqlite3_stmt*,int);
const void *sqlite3_column_database_name16(sqlite3_stmt*,int);
const char *sqlite3_column_table_name(sqlite3_stmt*,int);
const void *sqlite3_column_table_name16(sqlite3_stmt*,int);
const char *sqlite3_column_origin_name(sqlite3_stmt*,int);
const void *sqlite3_column_origin_name16(sqlite3_stmt*,int);

/*
** CAPI3REF: Declared Datatype Of A Query Result
** METHOD: sqlite3_stmt
**
** ^(The first parameter is a [prepared statement].
** If this statement is a [SELECT] statement and the Nth column of the
** returned result set of that [SELECT] is a table column (not an
** expression or subquery) then the declared type of the table
** column is returned.)^  ^If the Nth column of the result set is an
** expression or subquery, then a NULL pointer is returned.
** ^The returned string is always UTF-8 encoded.
**
** ^(For example, given the database schema:
**
** CREATE TABLE t1(c1 VARIANT);
**
** and the following statement to be compiled:
**
** SELECT c1 + 1, c1 FROM t1;
**
** this routine would return the string "VARIANT" for the second result
** column (i==1), and a NULL pointer for the first result column (i==0).)^
**
** ^SQLite uses dynamic run-time typing.  ^So just because a column
** is declared to contain a particular type does not mean that the
** data stored in that column is of the declared type.  SQLite is
** strongly typed, but the typing is dynamic not static.  ^Type
** is associated with individual values, not with the containers
** used to hold those values.
*/
const char *sqlite3_column_decltype(sqlite3_stmt*,int);
const void *sqlite3_column_decltype16(sqlite3_stmt*,int);

/*
** CAPI3REF: Evaluate An SQL Statement
** METHOD: sqlite3_stmt
**
** After a [prepared statement] has been prepared using either
** [sqlite3_prepare_v2()] or [sqlite3_prepare16_v2()] or one of the legacy
** interfaces [sqlite3_prepare()] or [sqlite3_prepare16()], this function
** must be called one or more times to evaluate the statement.
**
** The details of the behavior of the sqlite3_step() interface depend
** on whether the statement was prepared using the newer "v2" interface
** [sqlite3_prepare_v2()] and [sqlite3_prepare16_v2()] or the older legacy
** interface [sqlite3_prepare()] and [sqlite3_prepare16()].  The use of the
** new "v2" interface is recommended for new applications but the legacy
** interface will continue to be supported.
**
** ^In the legacy interface, the return value will be either [SQLITE_BUSY],
** [SQLITE_DONE], [SQLITE_ROW], [SQLITE_ERROR], or [SQLITE_MISUSE].
** ^With the "v2" interface, any of the other [result codes] or
** [extended result codes] might be returned as well.
**
** ^[SQLITE_BUSY] means that the database engine was unable to acquire the
** database locks it needs to do its job.  ^If the statement is a [COMMIT]
** or occurs outside of an explicit transaction, then you can retry the
** statement.  If the statement is not a [COMMIT] and occurs within an
** explicit transaction then you should rollback the transaction before
** continuing.
**
** ^[SQLITE_DONE] means that the statement has finished executing
** successfully.  sqlite3_step() should not be called again on this virtual
** machine without first calling [sqlite3_reset()] to reset the virtual
** machine back to its initial state.
**
** ^If the SQL statement being executed returns any data, then [SQLITE_ROW]
** is returned each time a new row of data is ready for processing by the
** caller. The values may be accessed using the [column access functions].
** sqlite3_step() is called again to retrieve the next row of data.
**
** ^[SQLITE_ERROR] means that a run-time error (such as a constraint
** violation) has occurred.  sqlite3_step() should not be called again on
** the VM. More information may be found by calling [sqlite3_errmsg()].
** ^With the legacy interface, a more specific error code (for example,
** [SQLITE_INTERRUPT], [SQLITE_SCHEMA], [SQLITE_CORRUPT], and so forth)
** can be obtained by calling [sqlite3_reset()] on the
** [prepared statement].  ^In the "v2" interface,
** the more specific error code is returned directly by sqlite3_step().
**
** [SQLITE_MISUSE] means that the this routine was called inappropriately.
** Perhaps it was called on a [prepared statement] that has
** already been [sqlite3_finalize | finalized] or on one that had
** previously returned [SQLITE_ERROR] or [SQLITE_DONE].  Or it could
** be the case that the same database connection is being used by two or
** more threads at the same moment in time.
**
** For all versions of SQLite up to and including 3.6.23.1, a call to
** [sqlite3_reset()] was required after sqlite3_step() returned anything
** other than [SQLITE_ROW] before any subsequent invocation of
** sqlite3_step().  Failure to reset the prepared statement using 
** [sqlite3_reset()] would result in an [SQLITE_MISUSE] return from
** sqlite3_step().  But after version 3.6.23.1, sqlite3_step() began
** calling [sqlite3_reset()] automatically in this circumstance rather
** than returning [SQLITE_MISUSE].  This is not considered a compatibility
** break because any application that ever receives an SQLITE_MISUSE error
** is broken by definition.  The [SQLITE_OMIT_AUTORESET] compile-time option
** can be used to restore the legacy behavior.
**
** <b>Goofy Interface Alert:</b> In the legacy interface, the sqlite3_step()
** API always returns a generic error code, [SQLITE_ERROR], following any
** error other than [SQLITE_BUSY] and [SQLITE_MISUSE].  You must call
** [sqlite3_reset()] or [sqlite3_finalize()] in order to find one of the
** specific [error codes] that better describes the error.
** We admit that this is a goofy design.  The problem has been fixed
** with the "v2" interface.  If you prepare all of your SQL statements
** using either [sqlite3_prepare_v2()] or [sqlite3_prepare16_v2()] instead
** of the legacy [sqlite3_prepare()] and [sqlite3_prepare16()] interfaces,
** then the more specific [error codes] are returned directly
** by sqlite3_step().  The use of the "v2" interface is recommended.
*/
int sqlite3_step(sqlite3_stmt*);

/*
** CAPI3REF: Number of columns in a result set
** METHOD: sqlite3_stmt
**
** ^The sqlite3_data_count(P) interface returns the number of columns in the
** current row of the result set of [prepared statement] P.
** ^If prepared statement P does not have results ready to return
** (via calls to the [sqlite3_column_int | sqlite3_column_*()] of
** interfaces) then sqlite3_data_count(P) returns 0.
** ^The sqlite3_data_count(P) routine also returns 0 if P is a NULL pointer.
** ^The sqlite3_data_count(P) routine returns 0 if the previous call to
** [sqlite3_step](P) returned [SQLITE_DONE].  ^The sqlite3_data_count(P)
** will return non-zero if previous call to [sqlite3_step](P) returned
** [SQLITE_ROW], except in the case of the [PRAGMA incremental_vacuum]
** where it always returns zero since each step of that multi-step
** pragma returns 0 columns of data.
**
** See also: [sqlite3_column_count()]
*/
int sqlite3_data_count(sqlite3_stmt *pStmt);

/*
** CAPI3REF: Fundamental Datatypes
** KEYWORDS: SQLITE_TEXT
**
** ^(Every value in SQLite has one of five fundamental datatypes:
**
** <ul>
** <li> 64-bit signed integer
** <li> 64-bit IEEE floating point number
** <li> string
** <li> BLOB
** <li> NULL
** </ul>)^
**
** These constants are codes for each of those types.
**
** Note that the SQLITE_TEXT constant was also used in SQLite version 2
** for a completely different meaning.  Software that links against both
** SQLite version 2 and SQLite version 3 should use SQLITE3_TEXT, not
** SQLITE_TEXT.
*/
#define SQLITE_INTEGER  1
#define SQLITE_FLOAT    2
#define SQLITE_BLOB     4
#define SQLITE_NULL     5
#ifdef SQLITE_TEXT
# undef SQLITE_TEXT
#else
# define SQLITE_TEXT     3
#endif
#define SQLITE3_TEXT     3

/*
** CAPI3REF: Result Values From A Query
** KEYWORDS: {column access functions}
** METHOD: sqlite3_stmt
**
** ^These routines return information about a single column of the current
** result row of a query.  ^In every case the first argument is a pointer
** to the [prepared statement] that is being evaluated (the [sqlite3_stmt*]
** that was returned from [sqlite3_prepare_v2()] or one of its variants)
** and the second argument is the index of the column for which information
** should be returned. ^The leftmost column of the result set has the index 0.
** ^The number of columns in the result can be determined using
** [sqlite3_column_count()].
**
** If the SQL statement does not currently point to a valid row, or if the
** column index is out of range, the result is undefined.
** These routines may only be called when the most recent call to
** [sqlite3_step()] has returned [SQLITE_ROW] and neither
** [sqlite3_reset()] nor [sqlite3_finalize()] have been called subsequently.
** If any of these routines are called after [sqlite3_reset()] or
** [sqlite3_finalize()] or after [sqlite3_step()] has returned
** something other than [SQLITE_ROW], the results are undefined.
** If [sqlite3_step()] or [sqlite3_reset()] or [sqlite3_finalize()]
** are called from a different thread while any of these routines
** are pending, then the results are undefined.
**
** ^The sqlite3_column_type() routine returns the
** [SQLITE_INTEGER | datatype code] for the initial data type
** of the result column.  ^The returned value is one of [SQLITE_INTEGER],
** [SQLITE_FLOAT], [SQLITE_TEXT], [SQLITE_BLOB], or [SQLITE_NULL].  The value
** returned by sqlite3_column_type() is only meaningful if no type
** conversions have occurred as described below.  After a type conversion,
** the value returned by sqlite3_column_type() is undefined.  Future
** versions of SQLite may change the behavior of sqlite3_column_type()
** following a type conversion.
**
** ^If the result is a BLOB or UTF-8 string then the sqlite3_column_bytes()
** routine returns the number of bytes in that BLOB or string.
** ^If the result is a UTF-16 string, then sqlite3_column_bytes() converts
** the string to UTF-8 and then returns the number of bytes.
** ^If the result is a numeric value then sqlite3_column_bytes() uses
** [sqlite3_snprintf()] to convert that value to a UTF-8 string and returns
** the number of bytes in that string.
** ^If the result is NULL, then sqlite3_column_bytes() returns zero.
**
** ^If the result is a BLOB or UTF-16 string then the sqlite3_column_bytes16()
** routine returns the number of bytes in that BLOB or string.
** ^If the result is a UTF-8 string, then sqlite3_column_bytes16() converts
** the string to UTF-16 and then returns the number of bytes.
** ^If the result is a numeric value then sqlite3_column_bytes16() uses
** [sqlite3_snprintf()] to convert that value to a UTF-16 string and returns
** the number of bytes in that string.
** ^If the result is NULL, then sqlite3_column_bytes16() returns zero.
**
** ^The values returned by [sqlite3_column_bytes()] and 
** [sqlite3_column_bytes16()] do not include the zero terminators at the end
** of the string.  ^For clarity: the values returned by
** [sqlite3_column_bytes()] and [sqlite3_column_bytes16()] are the number of
** bytes in the string, not the number of characters.
**
** ^Strings returned by sqlite3_column_text() and sqlite3_column_text16(),
** even empty strings, are always zero-terminated.  ^The return
** value from sqlite3_column_blob() for a zero-length BLOB is a NULL pointer.
**
** <b>Warning:</b> ^The object returned by [sqlite3_column_value()] is an
** [unprotected sqlite3_value] object.  In a multithreaded environment,
** an unprotected sqlite3_value object may only be used safely with
** [sqlite3_bind_value()] and [sqlite3_result_value()].
** If the [unprotected sqlite3_value] object returned by
** [sqlite3_column_value()] is used in any other way, including calls
** to routines like [sqlite3_value_int()], [sqlite3_value_text()],
** or [sqlite3_value_bytes()], the behavior is not threadsafe.
**
** These routines attempt to convert the value where appropriate.  ^For
** example, if the internal representation is FLOAT and a text result
** is requested, [sqlite3_snprintf()] is used internally to perform the
** conversion automatically.  ^(The following table details the conversions
** that are applied:
**
** <blockquote>
** <table border="1">
** <tr><th> Internal<br>Type <th> Requested<br>Type <th>  Conversion
**
** <tr><td>  NULL    <td> INTEGER   <td> Result is 0
** <tr><td>  NULL    <td>  FLOAT    <td> Result is 0.0
** <tr><td>  NULL    <td>   TEXT    <td> Result is a NULL pointer
** <tr><td>  NULL    <td>   BLOB    <td> Result is a NULL pointer
** <tr><td> INTEGER  <td>  FLOAT    <td> Convert from integer to float
** <tr><td> INTEGER  <td>   TEXT    <td> ASCII rendering of the integer
** <tr><td> INTEGER  <td>   BLOB    <td> Same as INTEGER->TEXT
** <tr><td>  FLOAT   <td> INTEGER   <td> [CAST] to INTEGER
** <tr><td>  FLOAT   <td>   TEXT    <td> ASCII rendering of the float
** <tr><td>  FLOAT   <td>   BLOB    <td> [CAST] to BLOB
** <tr><td>  TEXT    <td> INTEGER   <td> [CAST] to INTEGER
** <tr><td>  TEXT    <td>  FLOAT    <td> [CAST] to REAL
** <tr><td>  TEXT    <td>   BLOB    <td> No change
** <tr><td>  BLOB    <td> INTEGER   <td> [CAST] to INTEGER
** <tr><td>  BLOB    <td>  FLOAT    <td> [CAST] to REAL
** <tr><td>  BLOB    <td>   TEXT    <td> Add a zero terminator if needed
** </table>
** </blockquote>)^
**
** Note that when type conversions occur, pointers returned by prior
** calls to sqlite3_column_blob(), sqlite3_column_text(), and/or
** sqlite3_column_text16() may be invalidated.
** Type conversions and pointer invalidations might occur
** in the following cases:
**
** <ul>
** <li> The initial content is a BLOB and sqlite3_column_text() or
**      sqlite3_column_text16() is called.  A zero-terminator might
**      need to be added to the string.</li>
** <li> The initial content is UTF-8 text and sqlite3_column_bytes16() or
**      sqlite3_column_text16() is called.  The content must be converted
**      to UTF-16.</li>
** <li> The initial content is UTF-16 text and sqlite3_column_bytes() or
**      sqlite3_column_text() is called.  The content must be converted
**      to UTF-8.</li>
** </ul>
**
** ^Conversions between UTF-16be and UTF-16le are always done in place and do
** not invalidate a prior pointer, though of course the content of the buffer
** that the prior pointer references will have been modified.  Other kinds
** of conversion are done in place when it is possible, but sometimes they
** are not possible and in those cases prior pointers are invalidated.
**
** The safest policy is to invoke these routines
** in one of the following ways:
**
** <ul>
**  <li>sqlite3_column_text() followed by sqlite3_column_bytes()</li>
**  <li>sqlite3_column_blob() followed by sqlite3_column_bytes()</li>
**  <li>sqlite3_column_text16() followed by sqlite3_column_bytes16()</li>
** </ul>
**
** In other words, you should call sqlite3_column_text(),
** sqlite3_column_blob(), or sqlite3_column_text16() first to force the result
** into the desired format, then invoke sqlite3_column_bytes() or
** sqlite3_column_bytes16() to find the size of the result.  Do not mix calls
** to sqlite3_column_text() or sqlite3_column_blob() with calls to
** sqlite3_column_bytes16(), and do not mix calls to sqlite3_column_text16()
** with calls to sqlite3_column_bytes().
**
** ^The pointers returned are valid until a type conversion occurs as
** described above, or until [sqlite3_step()] or [sqlite3_reset()] or
** [sqlite3_finalize()] is called.  ^The memory space used to hold strings
** and BLOBs is freed automatically.  Do <em>not</em> pass the pointers returned
** from [sqlite3_column_blob()], [sqlite3_column_text()], etc. into
** [sqlite3_free()].
**
** ^(If a memory allocation error occurs during the evaluation of any
** of these routines, a default value is returned.  The default value
** is either the integer 0, the floating point number 0.0, or a NULL
** pointer.  Subsequent calls to [sqlite3_errcode()] will return
** [SQLITE_NOMEM].)^
*/
const void *sqlite3_column_blob(sqlite3_stmt*, int iCol);
int sqlite3_column_bytes(sqlite3_stmt*, int iCol);
int sqlite3_column_bytes16(sqlite3_stmt*, int iCol);
double sqlite3_column_double(sqlite3_stmt*, int iCol);
int sqlite3_column_int(sqlite3_stmt*, int iCol);
sqlite3_int64 sqlite3_column_int64(sqlite3_stmt*, int iCol);
const unsigned char *sqlite3_column_text(sqlite3_stmt*, int iCol);
const void *sqlite3_column_text16(sqlite3_stmt*, int iCol);
int sqlite3_column_type(sqlite3_stmt*, int iCol);
sqlite3_value *sqlite3_column_value(sqlite3_stmt*, int iCol);

/*
** CAPI3REF: Destroy A Prepared Statement Object
** DESTRUCTOR: sqlite3_stmt
**
** ^The sqlite3_finalize() function is called to delete a [prepared statement].
** ^If the most recent evaluation of the statement encountered no errors
** or if the statement is never been evaluated, then sqlite3_finalize() returns
** SQLITE_OK.  ^If the most recent evaluation of statement S failed, then
** sqlite3_finalize(S) returns the appropriate [error code] or
** [extended error code].
**
** ^The sqlite3_finalize(S) routine can be called at any point during
** the life cycle of [prepared statement] S:
** before statement S is ever evaluated, after
** one or more calls to [sqlite3_reset()], or after any call
** to [sqlite3_step()] regardless of whether or not the statement has
** completed execution.
**
** ^Invoking sqlite3_finalize() on a NULL pointer is a harmless no-op.
**
** The application must finalize every [prepared statement] in order to avoid
** resource leaks.  It is a grievous error for the application to try to use
** a prepared statement after it has been finalized.  Any use of a prepared
** statement after it has been finalized can result in undefined and
** undesirable behavior such as segfaults and heap corruption.
*/
int sqlite3_finalize(sqlite3_stmt *pStmt);

/*
** CAPI3REF: Reset A Prepared Statement Object
** METHOD: sqlite3_stmt
**
** The sqlite3_reset() function is called to reset a [prepared statement]
** object back to its initial state, ready to be re-executed.
** ^Any SQL statement variables that had values bound to them using
** the [sqlite3_bind_blob | sqlite3_bind_*() API] retain their values.
** Use [sqlite3_clear_bindings()] to reset the bindings.
**
** ^The [sqlite3_reset(S)] interface resets the [prepared statement] S
** back to the beginning of its program.
**
** ^If the most recent call to [sqlite3_step(S)] for the
** [prepared statement] S returned [SQLITE_ROW] or [SQLITE_DONE],
** or if [sqlite3_step(S)] has never before been called on S,
** then [sqlite3_reset(S)] returns [SQLITE_OK].
**
** ^If the most recent call to [sqlite3_step(S)] for the
** [prepared statement] S indicated an error, then
** [sqlite3_reset(S)] returns an appropriate [error code].
**
** ^The [sqlite3_reset(S)] interface does not change the values
** of any [sqlite3_bind_blob|bindings] on the [prepared statement] S.
*/
int sqlite3_reset(sqlite3_stmt *pStmt);

/*
** CAPI3REF: Create Or Redefine SQL Functions
** KEYWORDS: {function creation routines}
** KEYWORDS: {application-defined SQL function}
** KEYWORDS: {application-defined SQL functions}
** METHOD: sqlite3
**
** ^These functions (collectively known as "function creation routines")
** are used to add SQL functions or aggregates or to redefine the behavior
** of existing SQL functions or aggregates.  The only differences between
** these routines are the text encoding expected for
** the second parameter (the name of the function being created)
** and the presence or absence of a destructor callback for
** the application data pointer.
**
** ^The first parameter is the [database connection] to which the SQL
** function is to be added.  ^If an application uses more than one database
** connection then application-defined SQL functions must be added
** to each database connection separately.
**
** ^The second parameter is the name of the SQL function to be created or
** redefined.  ^The length of the name is limited to 255 bytes in a UTF-8
** representation, exclusive of the zero-terminator.  ^Note that the name
** length limit is in UTF-8 bytes, not characters nor UTF-16 bytes.  
** ^Any attempt to create a function with a longer name
** will result in [SQLITE_MISUSE] being returned.
**
** ^The third parameter (nArg)
** is the number of arguments that the SQL function or
** aggregate takes. ^If this parameter is -1, then the SQL function or
** aggregate may take any number of arguments between 0 and the limit
** set by [sqlite3_limit]([SQLITE_LIMIT_FUNCTION_ARG]).  If the third
** parameter is less than -1 or greater than 127 then the behavior is
** undefined.
**
** ^The fourth parameter, eTextRep, specifies what
** [SQLITE_UTF8 | text encoding] this SQL function prefers for
** its parameters.  The application should set this parameter to
** [SQLITE_UTF16LE] if the function implementation invokes 
** [sqlite3_value_text16le()] on an input, or [SQLITE_UTF16BE] if the
** implementation invokes [sqlite3_value_text16be()] on an input, or
** [SQLITE_UTF16] if [sqlite3_value_text16()] is used, or [SQLITE_UTF8]
** otherwise.  ^The same SQL function may be registered multiple times using
** different preferred text encodings, with different implementations for
** each encoding.
** ^When multiple implementations of the same function are available, SQLite
** will pick the one that involves the least amount of data conversion.
**
** ^The fourth parameter may optionally be ORed with [SQLITE_DETERMINISTIC]
** to signal that the function will always return the same result given
** the same inputs within a single SQL statement.  Most SQL functions are
** deterministic.  The built-in [random()] SQL function is an example of a
** function that is not deterministic.  The SQLite query planner is able to
** perform additional optimizations on deterministic functions, so use
** of the [SQLITE_DETERMINISTIC] flag is recommended where possible.
**
** ^(The fifth parameter is an arbitrary pointer.  The implementation of the
** function can gain access to this pointer using [sqlite3_user_data()].)^
**
** ^The sixth, seventh and eighth parameters, xFunc, xStep and xFinal, are
** pointers to C-language functions that implement the SQL function or
** aggregate. ^A scalar SQL function requires an implementation of the xFunc
** callback only; NULL pointers must be passed as the xStep and xFinal
** parameters. ^An aggregate SQL function requires an implementation of xStep
** and xFinal and NULL pointer must be passed for xFunc. ^To delete an existing
** SQL function or aggregate, pass NULL pointers for all three function
** callbacks.
**
** ^(If the ninth parameter to sqlite3_create_function_v2() is not NULL,
** then it is destructor for the application data pointer. 
** The destructor is invoked when the function is deleted, either by being
** overloaded or when the database connection closes.)^
** ^The destructor is also invoked if the call to
** sqlite3_create_function_v2() fails.
** ^When the destructor callback of the tenth parameter is invoked, it
** is passed a single argument which is a copy of the application data 
** pointer which was the fifth parameter to sqlite3_create_function_v2().
**
** ^It is permitted to register multiple implementations of the same
** functions with the same name but with either differing numbers of
** arguments or differing preferred text encodings.  ^SQLite will use
** the implementation that most closely matches the way in which the
** SQL function is used.  ^A function implementation with a non-negative
** nArg parameter is a better match than a function implementation with
** a negative nArg.  ^A function where the preferred text encoding
** matches the database encoding is a better
** match than a function where the encoding is different.  
** ^A function where the encoding difference is between UTF16le and UTF16be
** is a closer match than a function where the encoding difference is
** between UTF8 and UTF16.
**
** ^Built-in functions may be overloaded by new application-defined functions.
**
** ^An application-defined function is permitted to call other
** SQLite interfaces.  However, such calls must not
** close the database connection nor finalize or reset the prepared
** statement in which the function is running.
*/
int sqlite3_create_function(
  sqlite3 *db,
  const char *zFunctionName,
  int nArg,
  int eTextRep,
  void *pApp,
  void (*xFunc)(sqlite3_context*,int,sqlite3_value**),
  void (*xStep)(sqlite3_context*,int,sqlite3_value**),
  void (*xFinal)(sqlite3_context*)
);
int sqlite3_create_function16(
  sqlite3 *db,
  const void *zFunctionName,
  int nArg,
  int eTextRep,
  void *pApp,
  void (*xFunc)(sqlite3_context*,int,sqlite3_value**),
  void (*xStep)(sqlite3_context*,int,sqlite3_value**),
  void (*xFinal)(sqlite3_context*)
);
int sqlite3_create_function_v2(
  sqlite3 *db,
  const char *zFunctionName,
  int nArg,
  int eTextRep,
  void *pApp,
  void (*xFunc)(sqlite3_context*,int,sqlite3_value**),
  void (*xStep)(sqlite3_context*,int,sqlite3_value**),
  void (*xFinal)(sqlite3_context*),
  void(*xDestroy)(void*)
);

/*
** CAPI3REF: Text Encodings
**
** These constant define integer codes that represent the various
** text encodings supported by SQLite.
*/
#define SQLITE_UTF8           1    /* IMP: R-37514-35566 */
#define SQLITE_UTF16LE        2    /* IMP: R-03371-37637 */
#define SQLITE_UTF16BE        3    /* IMP: R-51971-34154 */
#define SQLITE_UTF16          4    /* Use native byte order */
#define SQLITE_ANY            5    /* Deprecated */
#define SQLITE_UTF16_ALIGNED  8    /* sqlite3_create_collation only */

/*
** CAPI3REF: Function Flags
**
** These constants may be ORed together with the 
** [SQLITE_UTF8 | preferred text encoding] as the fourth argument
** to [sqlite3_create_function()], [sqlite3_create_function16()], or
** [sqlite3_create_function_v2()].
*/
#define SQLITE_DETERMINISTIC    0x800

/*
** CAPI3REF: Deprecated Functions
** DEPRECATED
**
** These functions are [deprecated].  In order to maintain
** backwards compatibility with older code, these functions continue 
** to be supported.  However, new applications should avoid
** the use of these functions.  To encourage programmers to avoid
** these functions, we will not explain what they do.
*/
#ifndef SQLITE_OMIT_DEPRECATED
SQLITE_DEPRECATED int sqlite3_aggregate_count(sqlite3_context*);
SQLITE_DEPRECATED int sqlite3_expired(sqlite3_stmt*);
SQLITE_DEPRECATED int sqlite3_transfer_bindings(sqlite3_stmt*, sqlite3_stmt*);
SQLITE_DEPRECATED int sqlite3_global_recover(void);
SQLITE_DEPRECATED void sqlite3_thread_cleanup(void);
SQLITE_DEPRECATED int sqlite3_memory_alarm(void(*)(void*,sqlite3_int64,int),
                      void*,sqlite3_int64);
#endif

/*
** CAPI3REF: Obtaining SQL Values
** METHOD: sqlite3_value
**
** The C-language implementation of SQL functions and aggregates uses
** this set of interface routines to access the parameter values on
** the function or aggregate.  
**
** The xFunc (for scalar functions) or xStep (for aggregates) parameters
** to [sqlite3_create_function()] and [sqlite3_create_function16()]
** define callbacks that implement the SQL functions and aggregates.
** The 3rd parameter to these callbacks is an array of pointers to
** [protected sqlite3_value] objects.  There is one [sqlite3_value] object for
** each parameter to the SQL function.  These routines are used to
** extract values from the [sqlite3_value] objects.
**
** These routines work only with [protected sqlite3_value] objects.
** Any attempt to use these routines on an [unprotected sqlite3_value]
** object results in undefined behavior.
**
** ^These routines work just like the corresponding [column access functions]
** except that these routines take a single [protected sqlite3_value] object
** pointer instead of a [sqlite3_stmt*] pointer and an integer column number.
**
** ^The sqlite3_value_text16() interface extracts a UTF-16 string
** in the native byte-order of the host machine.  ^The
** sqlite3_value_text16be() and sqlite3_value_text16le() interfaces
** extract UTF-16 strings as big-endian and little-endian respectively.
**
** ^(The sqlite3_value_numeric_type() interface attempts to apply
** numeric affinity to the value.  This means that an attempt is
** made to convert the value to an integer or floating point.  If
** such a conversion is possible without loss of information (in other
** words, if the value is a string that looks like a number)
** then the conversion is performed.  Otherwise no conversion occurs.
** The [SQLITE_INTEGER | datatype] after conversion is returned.)^
**
** Please pay particular attention to the fact that the pointer returned
** from [sqlite3_value_blob()], [sqlite3_value_text()], or
** [sqlite3_value_text16()] can be invalidated by a subsequent call to
** [sqlite3_value_bytes()], [sqlite3_value_bytes16()], [sqlite3_value_text()],
** or [sqlite3_value_text16()].
**
** These routines must be called from the same thread as
** the SQL function that supplied the [sqlite3_value*] parameters.
*/
const void *sqlite3_value_blob(sqlite3_value*);
int sqlite3_value_bytes(sqlite3_value*);
int sqlite3_value_bytes16(sqlite3_value*);
double sqlite3_value_double(sqlite3_value*);
int sqlite3_value_int(sqlite3_value*);
sqlite3_int64 sqlite3_value_int64(sqlite3_value*);
const unsigned char *sqlite3_value_text(sqlite3_value*);
const void *sqlite3_value_text16(sqlite3_value*);
const void *sqlite3_value_text16le(sqlite3_value*);
const void *sqlite3_value_text16be(sqlite3_value*);
int sqlite3_value_type(sqlite3_value*);
int sqlite3_value_numeric_type(sqlite3_value*);

/*
** CAPI3REF: Finding The Subtype Of SQL Values
** METHOD: sqlite3_value
**
** The sqlite3_value_subtype(V) function returns the subtype for
** an [application-defined SQL function] argument V.  The subtype
** information can be used to pass a limited amount of context from
** one SQL function to another.  Use the [sqlite3_result_subtype()]
** routine to set the subtype for the return value of an SQL function.
**
** SQLite makes no use of subtype itself.  It merely passes the subtype
** from the result of one [application-defined SQL function] into the
** input of another.
*/
unsigned int sqlite3_value_subtype(sqlite3_value*);

/*
** CAPI3REF: Copy And Free SQL Values
** METHOD: sqlite3_value
**
** ^The sqlite3_value_dup(V) interface makes a copy of the [sqlite3_value]
** object D and returns a pointer to that copy.  ^The [sqlite3_value] returned
** is a [protected sqlite3_value] object even if the input is not.
** ^The sqlite3_value_dup(V) interface returns NULL if V is NULL or if a
** memory allocation fails.
**
** ^The sqlite3_value_free(V) interface frees an [sqlite3_value] object
** previously obtained from [sqlite3_value_dup()].  ^If V is a NULL pointer
** then sqlite3_value_free(V) is a harmless no-op.
*/
sqlite3_value *sqlite3_value_dup(const sqlite3_value*);
void sqlite3_value_free(sqlite3_value*);

/*
** CAPI3REF: Obtain Aggregate Function Context
** METHOD: sqlite3_context
**
** Implementations of aggregate SQL functions use this
** routine to allocate memory for storing their state.
**
** ^The first time the sqlite3_aggregate_context(C,N) routine is called 
** for a particular aggregate function, SQLite
** allocates N of memory, zeroes out that memory, and returns a pointer
** to the new memory. ^On second and subsequent calls to
** sqlite3_aggregate_context() for the same aggregate function instance,
** the same buffer is returned.  Sqlite3_aggregate_context() is normally
** called once for each invocation of the xStep callback and then one
** last time when the xFinal callback is invoked.  ^(When no rows match
** an aggregate query, the xStep() callback of the aggregate function
** implementation is never called and xFinal() is called exactly once.
** In those cases, sqlite3_aggregate_context() might be called for the
** first time from within xFinal().)^
**
** ^The sqlite3_aggregate_context(C,N) routine returns a NULL pointer 
** when first called if N is less than or equal to zero or if a memory
** allocate error occurs.
**
** ^(The amount of space allocated by sqlite3_aggregate_context(C,N) is
** determined by the N parameter on first successful call.  Changing the
** value of N in subsequent call to sqlite3_aggregate_context() within
** the same aggregate function instance will not resize the memory
** allocation.)^  Within the xFinal callback, it is customary to set
** N=0 in calls to sqlite3_aggregate_context(C,N) so that no 
** pointless memory allocations occur.
**
** ^SQLite automatically frees the memory allocated by 
** sqlite3_aggregate_context() when the aggregate query concludes.
**
** The first parameter must be a copy of the
** [sqlite3_context | SQL function context] that is the first parameter
** to the xStep or xFinal callback routine that implements the aggregate
** function.
**
** This routine must be called from the same thread in which
** the aggregate SQL function is running.
*/
void *sqlite3_aggregate_context(sqlite3_context*, int nBytes);

/*
** CAPI3REF: User Data For Functions
** METHOD: sqlite3_context
**
** ^The sqlite3_user_data() interface returns a copy of
** the pointer that was the pUserData parameter (the 5th parameter)
** of the [sqlite3_create_function()]
** and [sqlite3_create_function16()] routines that originally
** registered the application defined function.
**
** This routine must be called from the same thread in which
** the application-defined function is running.
*/
void *sqlite3_user_data(sqlite3_context*);

/*
** CAPI3REF: Database Connection For Functions
** METHOD: sqlite3_context
**
** ^The sqlite3_context_db_handle() interface returns a copy of
** the pointer to the [database connection] (the 1st parameter)
** of the [sqlite3_create_function()]
** and [sqlite3_create_function16()] routines that originally
** registered the application defined function.
*/
sqlite3 *sqlite3_context_db_handle(sqlite3_context*);

/*
** CAPI3REF: Function Auxiliary Data
** METHOD: sqlite3_context
**
** These functions may be used by (non-aggregate) SQL functions to
** associate metadata with argument values. If the same value is passed to
** multiple invocations of the same SQL function during query execution, under
** some circumstances the associated metadata may be preserved.  An example
** of where this might be useful is in a regular-expression matching
** function. The compiled version of the regular expression can be stored as
** metadata associated with the pattern string.  
** Then as long as the pattern string remains the same,
** the compiled regular expression can be reused on multiple
** invocations of the same function.
**
** ^The sqlite3_get_auxdata() interface returns a pointer to the metadata
** associated by the sqlite3_set_auxdata() function with the Nth argument
** value to the application-defined function. ^If there is no metadata
** associated with the function argument, this sqlite3_get_auxdata() interface
** returns a NULL pointer.
**
** ^The sqlite3_set_auxdata(C,N,P,X) interface saves P as metadata for the N-th
** argument of the application-defined function.  ^Subsequent
** calls to sqlite3_get_auxdata(C,N) return P from the most recent
** sqlite3_set_auxdata(C,N,P,X) call if the metadata is still valid or
** NULL if the metadata has been discarded.
** ^After each call to sqlite3_set_auxdata(C,N,P,X) where X is not NULL,
** SQLite will invoke the destructor function X with parameter P exactly
** once, when the metadata is discarded.
** SQLite is free to discard the metadata at any time, including: <ul>
** <li> when the corresponding function parameter changes, or
** <li> when [sqlite3_reset()] or [sqlite3_finalize()] is called for the
**      SQL statement, or
** <li> when sqlite3_set_auxdata() is invoked again on the same parameter, or
** <li> during the original sqlite3_set_auxdata() call when a memory 
**      allocation error occurs. </ul>)^
**
** Note the last bullet in particular.  The destructor X in 
** sqlite3_set_auxdata(C,N,P,X) might be called immediately, before the
** sqlite3_set_auxdata() interface even returns.  Hence sqlite3_set_auxdata()
** should be called near the end of the function implementation and the
** function implementation should not make any use of P after
** sqlite3_set_auxdata() has been called.
**
** ^(In practice, metadata is preserved between function calls for
** function parameters that are compile-time constants, including literal
** values and [parameters] and expressions composed from the same.)^
**
** These routines must be called from the same thread in which
** the SQL function is running.
*/
void *sqlite3_get_auxdata(sqlite3_context*, int N);
void sqlite3_set_auxdata(sqlite3_context*, int N, void*, void (*)(void*));


/*
** CAPI3REF: Constants Defining Special Destructor Behavior
**
** These are special values for the destructor that is passed in as the
** final argument to routines like [sqlite3_result_blob()].  ^If the destructor
** argument is SQLITE_STATIC, it means that the content pointer is constant
** and will never change.  It does not need to be destroyed.  ^The
** SQLITE_TRANSIENT value means that the content will likely change in
** the near future and that SQLite should make its own private copy of
** the content before returning.
**
** The typedef is necessary to work around problems in certain
** C++ compilers.
*/
typedef void (*sqlite3_destructor_type)(void*);
#define SQLITE_STATIC      ((sqlite3_destructor_type)0)
#define SQLITE_TRANSIENT   ((sqlite3_destructor_type)-1)

/*
** CAPI3REF: Setting The Result Of An SQL Function
** METHOD: sqlite3_context
**
** These routines are used by the xFunc or xFinal callbacks that
** implement SQL functions and aggregates.  See
** [sqlite3_create_function()] and [sqlite3_create_function16()]
** for additional information.
**
** These functions work very much like the [parameter binding] family of
** functions used to bind values to host parameters in prepared statements.
** Refer to the [SQL parameter] documentation for additional information.
**
** ^The sqlite3_result_blob() interface sets the result from
** an application-defined function to be the BLOB whose content is pointed
** to by the second parameter and which is N bytes long where N is the
** third parameter.
**
** ^The sqlite3_result_zeroblob(C,N) and sqlite3_result_zeroblob64(C,N)
** interfaces set the result of the application-defined function to be
** a BLOB containing all zero bytes and N bytes in size.
**
** ^The sqlite3_result_double() interface sets the result from
** an application-defined function to be a floating point value specified
** by its 2nd argument.
**
** ^The sqlite3_result_error() and sqlite3_result_error16() functions
** cause the implemented SQL function to throw an exception.
** ^SQLite uses the string pointed to by the
** 2nd parameter of sqlite3_result_error() or sqlite3_result_error16()
** as the text of an error message.  ^SQLite interprets the error
** message string from sqlite3_result_error() as UTF-8. ^SQLite
** interprets the string from sqlite3_result_error16() as UTF-16 in native
** byte order.  ^If the third parameter to sqlite3_result_error()
** or sqlite3_result_error16() is negative then SQLite takes as the error
** message all text up through the first zero character.
** ^If the third parameter to sqlite3_result_error() or
** sqlite3_result_error16() is non-negative then SQLite takes that many
** bytes (not characters) from the 2nd parameter as the error message.
** ^The sqlite3_result_error() and sqlite3_result_error16()
** routines make a private copy of the error message text before
** they return.  Hence, the calling function can deallocate or
** modify the text after they return without harm.
** ^The sqlite3_result_error_code() function changes the error code
** returned by SQLite as a result of an error in a function.  ^By default,
** the error code is SQLITE_ERROR.  ^A subsequent call to sqlite3_result_error()
** or sqlite3_result_error16() resets the error code to SQLITE_ERROR.
**
** ^The sqlite3_result_error_toobig() interface causes SQLite to throw an
** error indicating that a string or BLOB is too long to represent.
**
** ^The sqlite3_result_error_nomem() interface causes SQLite to throw an
** error indicating that a memory allocation failed.
**
** ^The sqlite3_result_int() interface sets the return value
** of the application-defined function to be the 32-bit signed integer
** value given in the 2nd argument.
** ^The sqlite3_result_int64() interface sets the return value
** of the application-defined function to be the 64-bit signed integer
** value given in the 2nd argument.
**
** ^The sqlite3_result_null() interface sets the return value
** of the application-defined function to be NULL.
**
** ^The sqlite3_result_text(), sqlite3_result_text16(),
** sqlite3_result_text16le(), and sqlite3_result_text16be() interfaces
** set the return value of the application-defined function to be
** a text string which is represented as UTF-8, UTF-16 native byte order,
** UTF-16 little endian, or UTF-16 big endian, respectively.
** ^The sqlite3_result_text64() interface sets the return value of an
** application-defined function to be a text string in an encoding
** specified by the fifth (and last) parameter, which must be one
** of [SQLITE_UTF8], [SQLITE_UTF16], [SQLITE_UTF16BE], or [SQLITE_UTF16LE].
** ^SQLite takes the text result from the application from
** the 2nd parameter of the sqlite3_result_text* interfaces.
** ^If the 3rd parameter to the sqlite3_result_text* interfaces
** is negative, then SQLite takes result text from the 2nd parameter
** through the first zero character.
** ^If the 3rd parameter to the sqlite3_result_text* interfaces
** is non-negative, then as many bytes (not characters) of the text
** pointed to by the 2nd parameter are taken as the application-defined
** function result.  If the 3rd parameter is non-negative, then it
** must be the byte offset into the string where the NUL terminator would
** appear if the string where NUL terminated.  If any NUL characters occur
** in the string at a byte offset that is less than the value of the 3rd
** parameter, then the resulting string will contain embedded NULs and the
** result of expressions operating on strings with embedded NULs is undefined.
** ^If the 4th parameter to the sqlite3_result_text* interfaces
** or sqlite3_result_blob is a non-NULL pointer, then SQLite calls that
** function as the destructor on the text or BLOB result when it has
** finished using that result.
** ^If the 4th parameter to the sqlite3_result_text* interfaces or to
** sqlite3_result_blob is the special constant SQLITE_STATIC, then SQLite
** assumes that the text or BLOB result is in constant space and does not
** copy the content of the parameter nor call a destructor on the content
** when it has finished using that result.
** ^If the 4th parameter to the sqlite3_result_text* interfaces
** or sqlite3_result_blob is the special constant SQLITE_TRANSIENT
** then SQLite makes a copy of the result into space obtained from
** from [sqlite3_malloc()] before it returns.
**
** ^The sqlite3_result_value() interface sets the result of
** the application-defined function to be a copy of the
** [unprotected sqlite3_value] object specified by the 2nd parameter.  ^The
** sqlite3_result_value() interface makes a copy of the [sqlite3_value]
** so that the [sqlite3_value] specified in the parameter may change or
** be deallocated after sqlite3_result_value() returns without harm.
** ^A [protected sqlite3_value] object may always be used where an
** [unprotected sqlite3_value] object is required, so either
** kind of [sqlite3_value] object can be used with this interface.
**
** If these routines are called from within the different thread
** than the one containing the application-defined function that received
** the [sqlite3_context] pointer, the results are undefined.
*/
void sqlite3_result_blob(sqlite3_context*, const void*, int, void(*)(void*));
void sqlite3_result_blob64(sqlite3_context*,const void*,
                           sqlite3_uint64,void(*)(void*));
void sqlite3_result_double(sqlite3_context*, double);
void sqlite3_result_error(sqlite3_context*, const char*, int);
void sqlite3_result_error16(sqlite3_context*, const void*, int);
void sqlite3_result_error_toobig(sqlite3_context*);
void sqlite3_result_error_nomem(sqlite3_context*);
void sqlite3_result_error_code(sqlite3_context*, int);
void sqlite3_result_int(sqlite3_context*, int);
void sqlite3_result_int64(sqlite3_context*, sqlite3_int64);
void sqlite3_result_null(sqlite3_context*);
void sqlite3_result_text(sqlite3_context*, const char*, int, void(*)(void*));
void sqlite3_result_text64(sqlite3_context*, const char*,sqlite3_uint64,
                           void(*)(void*), unsigned char encoding);
void sqlite3_result_text16(sqlite3_context*, const void*, int, void(*)(void*));
void sqlite3_result_text16le(sqlite3_context*, const void*, int,void(*)(void*));
void sqlite3_result_text16be(sqlite3_context*, const void*, int,void(*)(void*));
void sqlite3_result_value(sqlite3_context*, sqlite3_value*);
void sqlite3_result_zeroblob(sqlite3_context*, int n);
int sqlite3_result_zeroblob64(sqlite3_context*, sqlite3_uint64 n);


/*
** CAPI3REF: Setting The Subtype Of An SQL Function
** METHOD: sqlite3_context
**
** The sqlite3_result_subtype(C,T) function causes the subtype of
** the result from the [application-defined SQL function] with 
** [sqlite3_context] C to be the value T.  Only the lower 8 bits 
** of the subtype T are preserved in current versions of SQLite;
** higher order bits are discarded.
** The number of subtype bytes preserved by SQLite might increase
** in future releases of SQLite.
*/
void sqlite3_result_subtype(sqlite3_context*,unsigned int);

/*
** CAPI3REF: Define New Collating Sequences
** METHOD: sqlite3
**
** ^These functions add, remove, or modify a [collation] associated
** with the [database connection] specified as the first argument.
**
** ^The name of the collation is a UTF-8 string
** for sqlite3_create_collation() and sqlite3_create_collation_v2()
** and a UTF-16 string in native byte order for sqlite3_create_collation16().
** ^Collation names that compare equal according to [sqlite3_strnicmp()] are
** considered to be the same name.
**
** ^(The third argument (eTextRep) must be one of the constants:
** <ul>
** <li> [SQLITE_UTF8],
** <li> [SQLITE_UTF16LE],
** <li> [SQLITE_UTF16BE],
** <li> [SQLITE_UTF16], or
** <li> [SQLITE_UTF16_ALIGNED].
** </ul>)^
** ^The eTextRep argument determines the encoding of strings passed
** to the collating function callback, xCallback.
** ^The [SQLITE_UTF16] and [SQLITE_UTF16_ALIGNED] values for eTextRep
** force strings to be UTF16 with native byte order.
** ^The [SQLITE_UTF16_ALIGNED] value for eTextRep forces strings to begin
** on an even byte address.
**
** ^The fourth argument, pArg, is an application data pointer that is passed
** through as the first argument to the collating function callback.
**
** ^The fifth argument, xCallback, is a pointer to the collating function.
** ^Multiple collating functions can be registered using the same name but
** with different eTextRep parameters and SQLite will use whichever
** function requires the least amount of data transformation.
** ^If the xCallback argument is NULL then the collating function is
** deleted.  ^When all collating functions having the same name are deleted,
** that collation is no longer usable.
**
** ^The collating function callback is invoked with a copy of the pArg 
** application data pointer and with two strings in the encoding specified
** by the eTextRep argument.  The collating function must return an
** integer that is negative, zero, or positive
** if the first string is less than, equal to, or greater than the second,
** respectively.  A collating function must always return the same answer
** given the same inputs.  If two or more collating functions are registered
** to the same collation name (using different eTextRep values) then all
** must give an equivalent answer when invoked with equivalent strings.
** The collating function must obey the following properties for all
** strings A, B, and C:
**
** <ol>
** <li> If A==B then B==A.
** <li> If A==B and B==C then A==C.
** <li> If A&lt;B THEN B&gt;A.
** <li> If A&lt;B and B&lt;C then A&lt;C.
** </ol>
**
** If a collating function fails any of the above constraints and that
** collating function is  registered and used, then the behavior of SQLite
** is undefined.
**
** ^The sqlite3_create_collation_v2() works like sqlite3_create_collation()
** with the addition that the xDestroy callback is invoked on pArg when
** the collating function is deleted.
** ^Collating functions are deleted when they are overridden by later
** calls to the collation creation functions or when the
** [database connection] is closed using [sqlite3_close()].
**
** ^The xDestroy callback is <u>not</u> called if the 
** sqlite3_create_collation_v2() function fails.  Applications that invoke
** sqlite3_create_collation_v2() with a non-NULL xDestroy argument should 
** check the return code and dispose of the application data pointer
** themselves rather than expecting SQLite to deal with it for them.
** This is different from every other SQLite interface.  The inconsistency 
** is unfortunate but cannot be changed without breaking backwards 
** compatibility.
**
** See also:  [sqlite3_collation_needed()] and [sqlite3_collation_needed16()].
*/
int sqlite3_create_collation(
  sqlite3*, 
  const char *zName, 
  int eTextRep, 
  void *pArg,
  int(*xCompare)(void*,int,const void*,int,const void*)
);
int sqlite3_create_collation_v2(
  sqlite3*, 
  const char *zName, 
  int eTextRep, 
  void *pArg,
  int(*xCompare)(void*,int,const void*,int,const void*),
  void(*xDestroy)(void*)
);
int sqlite3_create_collation16(
  sqlite3*, 
  const void *zName,
  int eTextRep, 
  void *pArg,
  int(*xCompare)(void*,int,const void*,int,const void*)
);

/*
** CAPI3REF: Collation Needed Callbacks
** METHOD: sqlite3
**
** ^To avoid having to register all collation sequences before a database
** can be used, a single callback function may be registered with the
** [database connection] to be invoked whenever an undefined collation
** sequence is required.
**
** ^If the function is registered using the sqlite3_collation_needed() API,
** then it is passed the names of undefined collation sequences as strings
** encoded in UTF-8. ^If sqlite3_collation_needed16() is used,
** the names are passed as UTF-16 in machine native byte order.
** ^A call to either function replaces the existing collation-needed callback.
**
** ^(When the callback is invoked, the first argument passed is a copy
** of the second argument to sqlite3_collation_needed() or
** sqlite3_collation_needed16().  The second argument is the database
** connection.  The third argument is one of [SQLITE_UTF8], [SQLITE_UTF16BE],
** or [SQLITE_UTF16LE], indicating the most desirable form of the collation
** sequence function required.  The fourth parameter is the name of the
** required collation sequence.)^
**
** The callback function should register the desired collation using
** [sqlite3_create_collation()], [sqlite3_create_collation16()], or
** [sqlite3_create_collation_v2()].
*/
int sqlite3_collation_needed(
  sqlite3*, 
  void*, 
  void(*)(void*,sqlite3*,int eTextRep,const char*)
);
int sqlite3_collation_needed16(
  sqlite3*, 
  void*,
  void(*)(void*,sqlite3*,int eTextRep,const void*)
);

#ifdef SQLITE_HAS_CODEC
/*
** Specify the key for an encrypted database.  This routine should be
** called right after sqlite3_open().
**
** The code to implement this API is not available in the public release
** of SQLite.
*/
int sqlite3_key(
  sqlite3 *db,                   /* Database to be rekeyed */
  const void *pKey, int nKey     /* The key */
);
int sqlite3_key_v2(
  sqlite3 *db,                   /* Database to be rekeyed */
  const char *zDbName,           /* Name of the database */
  const void *pKey, int nKey     /* The key */
);

/*
** Change the key on an open database.  If the current database is not
** encrypted, this routine will encrypt it.  If pNew==0 or nNew==0, the
** database is decrypted.
**
** The code to implement this API is not available in the public release
** of SQLite.
*/
int sqlite3_rekey(
  sqlite3 *db,                   /* Database to be rekeyed */
  const void *pKey, int nKey     /* The new key */
);
int sqlite3_rekey_v2(
  sqlite3 *db,                   /* Database to be rekeyed */
  const char *zDbName,           /* Name of the database */
  const void *pKey, int nKey     /* The new key */
);

/*
** Specify the activation key for a SEE database.  Unless 
** activated, none of the SEE routines will work.
*/
void sqlite3_activate_see(
  const char *zPassPhrase        /* Activation phrase */
);
#endif

#ifdef SQLITE_ENABLE_CEROD
/*
** Specify the activation key for a CEROD database.  Unless 
** activated, none of the CEROD routines will work.
*/
void sqlite3_activate_cerod(
  const char *zPassPhrase        /* Activation phrase */
);
#endif

/*
** CAPI3REF: Suspend Execution For A Short Time
**
** The sqlite3_sleep() function causes the current thread to suspend execution
** for at least a number of milliseconds specified in its parameter.
**
** If the operating system does not support sleep requests with
** millisecond time resolution, then the time will be rounded up to
** the nearest second. The number of milliseconds of sleep actually
** requested from the operating system is returned.
**
** ^SQLite implements this interface by calling the xSleep()
** method of the default [sqlite3_vfs] object.  If the xSleep() method
** of the default VFS is not implemented correctly, or not implemented at
** all, then the behavior of sqlite3_sleep() may deviate from the description
** in the previous paragraphs.
*/
int sqlite3_sleep(int);

/*
** CAPI3REF: Name Of The Folder Holding Temporary Files
**
** ^(If this global variable is made to point to a string which is
** the name of a folder (a.k.a. directory), then all temporary files
** created by SQLite when using a built-in [sqlite3_vfs | VFS]
** will be placed in that directory.)^  ^If this variable
** is a NULL pointer, then SQLite performs a search for an appropriate
** temporary file directory.
**
** Applications are strongly discouraged from using this global variable.
** It is required to set a temporary folder on Windows Runtime (WinRT).
** But for all other platforms, it is highly recommended that applications
** neither read nor write this variable.  This global variable is a relic
** that exists for backwards compatibility of legacy applications and should
** be avoided in new projects.
**
** It is not safe to read or modify this variable in more than one
** thread at a time.  It is not safe to read or modify this variable
** if a [database connection] is being used at the same time in a separate
** thread.
** It is intended that this variable be set once
** as part of process initialization and before any SQLite interface
** routines have been called and that this variable remain unchanged
** thereafter.
**
** ^The [temp_store_directory pragma] may modify this variable and cause
** it to point to memory obtained from [sqlite3_malloc].  ^Furthermore,
** the [temp_store_directory pragma] always assumes that any string
** that this variable points to is held in memory obtained from 
** [sqlite3_malloc] and the pragma may attempt to free that memory
** using [sqlite3_free].
** Hence, if this variable is modified directly, either it should be
** made NULL or made to point to memory obtained from [sqlite3_malloc]
** or else the use of the [temp_store_directory pragma] should be avoided.
** Except when requested by the [temp_store_directory pragma], SQLite
** does not free the memory that sqlite3_temp_directory points to.  If
** the application wants that memory to be freed, it must do
** so itself, taking care to only do so after all [database connection]
** objects have been destroyed.
**
** <b>Note to Windows Runtime users:</b>  The temporary directory must be set
** prior to calling [sqlite3_open] or [sqlite3_open_v2].  Otherwise, various
** features that require the use of temporary files may fail.  Here is an
** example of how to do this using C++ with the Windows Runtime:
**
** <blockquote><pre>
** LPCWSTR zPath = Windows::Storage::ApplicationData::Current->
** &nbsp;     TemporaryFolder->Path->Data();
** char zPathBuf&#91;MAX_PATH + 1&#93;;
** memset(zPathBuf, 0, sizeof(zPathBuf));
** WideCharToMultiByte(CP_UTF8, 0, zPath, -1, zPathBuf, sizeof(zPathBuf),
** &nbsp;     NULL, NULL);
** sqlite3_temp_directory = sqlite3_mprintf("%s", zPathBuf);
** </pre></blockquote>
*/
SQLITE_EXTERN char *sqlite3_temp_directory;

/*
** CAPI3REF: Name Of The Folder Holding Database Files
**
** ^(If this global variable is made to point to a string which is
** the name of a folder (a.k.a. directory), then all database files
** specified with a relative pathname and created or accessed by
** SQLite when using a built-in windows [sqlite3_vfs | VFS] will be assumed
** to be relative to that directory.)^ ^If this variable is a NULL
** pointer, then SQLite assumes that all database files specified
** with a relative pathname are relative to the current directory
** for the process.  Only the windows VFS makes use of this global
** variable; it is ignored by the unix VFS.
**
** Changing the value of this variable while a database connection is
** open can result in a corrupt database.
**
** It is not safe to read or modify this variable in more than one
** thread at a time.  It is not safe to read or modify this variable
** if a [database connection] is being used at the same time in a separate
** thread.
** It is intended that this variable be set once
** as part of process initialization and before any SQLite interface
** routines have been called and that this variable remain unchanged
** thereafter.
**
** ^The [data_store_directory pragma] may modify this variable and cause
** it to point to memory obtained from [sqlite3_malloc].  ^Furthermore,
** the [data_store_directory pragma] always assumes that any string
** that this variable points to is held in memory obtained from 
** [sqlite3_malloc] and the pragma may attempt to free that memory
** using [sqlite3_free].
** Hence, if this variable is modified directly, either it should be
** made NULL or made to point to memory obtained from [sqlite3_malloc]
** or else the use of the [data_store_directory pragma] should be avoided.
*/
SQLITE_EXTERN char *sqlite3_data_directory;

/*
** CAPI3REF: Test For Auto-Commit Mode
** KEYWORDS: {autocommit mode}
** METHOD: sqlite3
**
** ^The sqlite3_get_autocommit() interface returns non-zero or
** zero if the given database connection is or is not in autocommit mode,
** respectively.  ^Autocommit mode is on by default.
** ^Autocommit mode is disabled by a [BEGIN] statement.
** ^Autocommit mode is re-enabled by a [COMMIT] or [ROLLBACK].
**
** If certain kinds of errors occur on a statement within a multi-statement
** transaction (errors including [SQLITE_FULL], [SQLITE_IOERR],
** [SQLITE_NOMEM], [SQLITE_BUSY], and [SQLITE_INTERRUPT]) then the
** transaction might be rolled back automatically.  The only way to
** find out whether SQLite automatically rolled back the transaction after
** an error is to use this function.
**
** If another thread changes the autocommit status of the database
** connection while this routine is running, then the return value
** is undefined.
*/
int sqlite3_get_autocommit(sqlite3*);

/*
** CAPI3REF: Find The Database Handle Of A Prepared Statement
** METHOD: sqlite3_stmt
**
** ^The sqlite3_db_handle interface returns the [database connection] handle
** to which a [prepared statement] belongs.  ^The [database connection]
** returned by sqlite3_db_handle is the same [database connection]
** that was the first argument
** to the [sqlite3_prepare_v2()] call (or its variants) that was used to
** create the statement in the first place.
*/
sqlite3 *sqlite3_db_handle(sqlite3_stmt*);

/*
** CAPI3REF: Return The Filename For A Database Connection
** METHOD: sqlite3
**
** ^The sqlite3_db_filename(D,N) interface returns a pointer to a filename
** associated with database N of connection D.  ^The main database file
** has the name "main".  If there is no attached database N on the database
** connection D, or if database N is a temporary or in-memory database, then
** a NULL pointer is returned.
**
** ^The filename returned by this function is the output of the
** xFullPathname method of the [VFS].  ^In other words, the filename
** will be an absolute pathname, even if the filename used
** to open the database originally was a URI or relative pathname.
*/
const char *sqlite3_db_filename(sqlite3 *db, const char *zDbName);

/*
** CAPI3REF: Determine if a database is read-only
** METHOD: sqlite3
**
** ^The sqlite3_db_readonly(D,N) interface returns 1 if the database N
** of connection D is read-only, 0 if it is read/write, or -1 if N is not
** the name of a database on connection D.
*/
int sqlite3_db_readonly(sqlite3 *db, const char *zDbName);

/*
** CAPI3REF: Find the next prepared statement
** METHOD: sqlite3
**
** ^This interface returns a pointer to the next [prepared statement] after
** pStmt associated with the [database connection] pDb.  ^If pStmt is NULL
** then this interface returns a pointer to the first prepared statement
** associated with the database connection pDb.  ^If no prepared statement
** satisfies the conditions of this routine, it returns NULL.
**
** The [database connection] pointer D in a call to
** [sqlite3_next_stmt(D,S)] must refer to an open database
** connection and in particular must not be a NULL pointer.
*/
sqlite3_stmt *sqlite3_next_stmt(sqlite3 *pDb, sqlite3_stmt *pStmt);

/*
** CAPI3REF: Commit And Rollback Notification Callbacks
** METHOD: sqlite3
**
** ^The sqlite3_commit_hook() interface registers a callback
** function to be invoked whenever a transaction is [COMMIT | committed].
** ^Any callback set by a previous call to sqlite3_commit_hook()
** for the same database connection is overridden.
** ^The sqlite3_rollback_hook() interface registers a callback
** function to be invoked whenever a transaction is [ROLLBACK | rolled back].
** ^Any callback set by a previous call to sqlite3_rollback_hook()
** for the same database connection is overridden.
** ^The pArg argument is passed through to the callback.
** ^If the callback on a commit hook function returns non-zero,
** then the commit is converted into a rollback.
**
** ^The sqlite3_commit_hook(D,C,P) and sqlite3_rollback_hook(D,C,P) functions
** return the P argument from the previous call of the same function
** on the same [database connection] D, or NULL for
** the first call for each function on D.
**
** The commit and rollback hook callbacks are not reentrant.
** The callback implementation must not do anything that will modify
** the database connection that invoked the callback.  Any actions
** to modify the database connection must be deferred until after the
** completion of the [sqlite3_step()] call that triggered the commit
** or rollback hook in the first place.
** Note that running any other SQL statements, including SELECT statements,
** or merely calling [sqlite3_prepare_v2()] and [sqlite3_step()] will modify
** the database connections for the meaning of "modify" in this paragraph.
**
** ^Registering a NULL function disables the callback.
**
** ^When the commit hook callback routine returns zero, the [COMMIT]
** operation is allowed to continue normally.  ^If the commit hook
** returns non-zero, then the [COMMIT] is converted into a [ROLLBACK].
** ^The rollback hook is invoked on a rollback that results from a commit
** hook returning non-zero, just as it would be with any other rollback.
**
** ^For the purposes of this API, a transaction is said to have been
** rolled back if an explicit "ROLLBACK" statement is executed, or
** an error or constraint causes an implicit rollback to occur.
** ^The rollback callback is not invoked if a transaction is
** automatically rolled back because the database connection is closed.
**
** See also the [sqlite3_update_hook()] interface.
*/
void *sqlite3_commit_hook(sqlite3*, int(*)(void*), void*);
void *sqlite3_rollback_hook(sqlite3*, void(*)(void *), void*);

/*
** CAPI3REF: Data Change Notification Callbacks
** METHOD: sqlite3
**
** ^The sqlite3_update_hook() interface registers a callback function
** with the [database connection] identified by the first argument
** to be invoked whenever a row is updated, inserted or deleted in
** a rowid table.
** ^Any callback set by a previous call to this function
** for the same database connection is overridden.
**
** ^The second argument is a pointer to the function to invoke when a
** row is updated, inserted or deleted in a rowid table.
** ^The first argument to the callback is a copy of the third argument
** to sqlite3_update_hook().
** ^The second callback argument is one of [SQLITE_INSERT], [SQLITE_DELETE],
** or [SQLITE_UPDATE], depending on the operation that caused the callback
** to be invoked.
** ^The third and fourth arguments to the callback contain pointers to the
** database and table name containing the affected row.
** ^The final callback parameter is the [rowid] of the row.
** ^In the case of an update, this is the [rowid] after the update takes place.
**
** ^(The update hook is not invoked when internal system tables are
** modified (i.e. sqlite_master and sqlite_sequence).)^
** ^The update hook is not invoked when [WITHOUT ROWID] tables are modified.
**
** ^In the current implementation, the update hook
** is not invoked when duplication rows are deleted because of an
** [ON CONFLICT | ON CONFLICT REPLACE] clause.  ^Nor is the update hook
** invoked when rows are deleted using the [truncate optimization].
** The exceptions defined in this paragraph might change in a future
** release of SQLite.
**
** The update hook implementation must not do anything that will modify
** the database connection that invoked the update hook.  Any actions
** to modify the database connection must be deferred until after the
** completion of the [sqlite3_step()] call that triggered the update hook.
** Note that [sqlite3_prepare_v2()] and [sqlite3_step()] both modify their
** database connections for the meaning of "modify" in this paragraph.
**
** ^The sqlite3_update_hook(D,C,P) function
** returns the P argument from the previous call
** on the same [database connection] D, or NULL for
** the first call on D.
**
** See also the [sqlite3_commit_hook()], [sqlite3_rollback_hook()],
** and [sqlite3_preupdate_hook()] interfaces.
*/
void *sqlite3_update_hook(
  sqlite3*, 
  void(*)(void *,int ,char const *,char const *,sqlite3_int64),
  void*
);

/*
** CAPI3REF: Enable Or Disable Shared Pager Cache
**
** ^(This routine enables or disables the sharing of the database cache
** and schema data structures between [database connection | connections]
** to the same database. Sharing is enabled if the argument is true
** and disabled if the argument is false.)^
**
** ^Cache sharing is enabled and disabled for an entire process.
** This is a change as of SQLite version 3.5.0. In prior versions of SQLite,
** sharing was enabled or disabled for each thread separately.
**
** ^(The cache sharing mode set by this interface effects all subsequent
** calls to [sqlite3_open()], [sqlite3_open_v2()], and [sqlite3_open16()].
** Existing database connections continue use the sharing mode
** that was in effect at the time they were opened.)^
**
** ^(This routine returns [SQLITE_OK] if shared cache was enabled or disabled
** successfully.  An [error code] is returned otherwise.)^
**
** ^Shared cache is disabled by default. But this might change in
** future releases of SQLite.  Applications that care about shared
** cache setting should set it explicitly.
**
** Note: This method is disabled on MacOS X 10.7 and iOS version 5.0
** and will always return SQLITE_MISUSE. On those systems, 
** shared cache mode should be enabled per-database connection via 
** [sqlite3_open_v2()] with [SQLITE_OPEN_SHAREDCACHE].
**
** This interface is threadsafe on processors where writing a
** 32-bit integer is atomic.
**
** See Also:  [SQLite Shared-Cache Mode]
*/
int sqlite3_enable_shared_cache(int);

/*
** CAPI3REF: Attempt To Free Heap Memory
**
** ^The sqlite3_release_memory() interface attempts to free N bytes
** of heap memory by deallocating non-essential memory allocations
** held by the database library.   Memory used to cache database
** pages to improve performance is an example of non-essential memory.
** ^sqlite3_release_memory() returns the number of bytes actually freed,
** which might be more or less than the amount requested.
** ^The sqlite3_release_memory() routine is a no-op returning zero
** if SQLite is not compiled with [SQLITE_ENABLE_MEMORY_MANAGEMENT].
**
** See also: [sqlite3_db_release_memory()]
*/
int sqlite3_release_memory(int);

/*
** CAPI3REF: Free Memory Used By A Database Connection
** METHOD: sqlite3
**
** ^The sqlite3_db_release_memory(D) interface attempts to free as much heap
** memory as possible from database connection D. Unlike the
** [sqlite3_release_memory()] interface, this interface is in effect even
** when the [SQLITE_ENABLE_MEMORY_MANAGEMENT] compile-time option is
** omitted.
**
** See also: [sqlite3_release_memory()]
*/
int sqlite3_db_release_memory(sqlite3*);

/*
** CAPI3REF: Impose A Limit On Heap Size
**
** ^The sqlite3_soft_heap_limit64() interface sets and/or queries the
** soft limit on the amount of heap memory that may be allocated by SQLite.
** ^SQLite strives to keep heap memory utilization below the soft heap
** limit by reducing the number of pages held in the page cache
** as heap memory usages approaches the limit.
** ^The soft heap limit is "soft" because even though SQLite strives to stay
** below the limit, it will exceed the limit rather than generate
** an [SQLITE_NOMEM] error.  In other words, the soft heap limit 
** is advisory only.
**
** ^The return value from sqlite3_soft_heap_limit64() is the size of
** the soft heap limit prior to the call, or negative in the case of an
** error.  ^If the argument N is negative
** then no change is made to the soft heap limit.  Hence, the current
** size of the soft heap limit can be determined by invoking
** sqlite3_soft_heap_limit64() with a negative argument.
**
** ^If the argument N is zero then the soft heap limit is disabled.
**
** ^(The soft heap limit is not enforced in the current implementation
** if one or more of following conditions are true:
**
** <ul>
** <li> The soft heap limit is set to zero.
** <li> Memory accounting is disabled using a combination of the
**      [sqlite3_config]([SQLITE_CONFIG_MEMSTATUS],...) start-time option and
**      the [SQLITE_DEFAULT_MEMSTATUS] compile-time option.
** <li> An alternative page cache implementation is specified using
**      [sqlite3_config]([SQLITE_CONFIG_PCACHE2],...).
** <li> The page cache allocates from its own memory pool supplied
**      by [sqlite3_config]([SQLITE_CONFIG_PAGECACHE],...) rather than
**      from the heap.
** </ul>)^
**
** Beginning with SQLite version 3.7.3, the soft heap limit is enforced
** regardless of whether or not the [SQLITE_ENABLE_MEMORY_MANAGEMENT]
** compile-time option is invoked.  With [SQLITE_ENABLE_MEMORY_MANAGEMENT],
** the soft heap limit is enforced on every memory allocation.  Without
** [SQLITE_ENABLE_MEMORY_MANAGEMENT], the soft heap limit is only enforced
** when memory is allocated by the page cache.  Testing suggests that because
** the page cache is the predominate memory user in SQLite, most
** applications will achieve adequate soft heap limit enforcement without
** the use of [SQLITE_ENABLE_MEMORY_MANAGEMENT].
**
** The circumstances under which SQLite will enforce the soft heap limit may
** changes in future releases of SQLite.
*/
sqlite3_int64 sqlite3_soft_heap_limit64(sqlite3_int64 N);

/*
** CAPI3REF: Deprecated Soft Heap Limit Interface
** DEPRECATED
**
** This is a deprecated version of the [sqlite3_soft_heap_limit64()]
** interface.  This routine is provided for historical compatibility
** only.  All new applications should use the
** [sqlite3_soft_heap_limit64()] interface rather than this one.
*/
SQLITE_DEPRECATED void sqlite3_soft_heap_limit(int N);


/*
** CAPI3REF: Extract Metadata About A Column Of A Table
** METHOD: sqlite3
**
** ^(The sqlite3_table_column_metadata(X,D,T,C,....) routine returns
** information about column C of table T in database D
** on [database connection] X.)^  ^The sqlite3_table_column_metadata()
** interface returns SQLITE_OK and fills in the non-NULL pointers in
** the final five arguments with appropriate values if the specified
** column exists.  ^The sqlite3_table_column_metadata() interface returns
** SQLITE_ERROR and if the specified column does not exist.
** ^If the column-name parameter to sqlite3_table_column_metadata() is a
** NULL pointer, then this routine simply checks for the existance of the
** table and returns SQLITE_OK if the table exists and SQLITE_ERROR if it
** does not.
**
** ^The column is identified by the second, third and fourth parameters to
** this function. ^(The second parameter is either the name of the database
** (i.e. "main", "temp", or an attached database) containing the specified
** table or NULL.)^ ^If it is NULL, then all attached databases are searched
** for the table using the same algorithm used by the database engine to
** resolve unqualified table references.
**
** ^The third and fourth parameters to this function are the table and column
** name of the desired column, respectively.
**
** ^Metadata is returned by writing to the memory locations passed as the 5th
** and subsequent parameters to this function. ^Any of these arguments may be
** NULL, in which case the corresponding element of metadata is omitted.
**
** ^(<blockquote>
** <table border="1">
** <tr><th> Parameter <th> Output<br>Type <th>  Description
**
** <tr><td> 5th <td> const char* <td> Data type
** <tr><td> 6th <td> const char* <td> Name of default collation sequence
** <tr><td> 7th <td> int         <td> True if column has a NOT NULL constraint
** <tr><td> 8th <td> int         <td> True if column is part of the PRIMARY KEY
** <tr><td> 9th <td> int         <td> True if column is [AUTOINCREMENT]
** </table>
** </blockquote>)^
**
** ^The memory pointed to by the character pointers returned for the
** declaration type and collation sequence is valid until the next
** call to any SQLite API function.
**
** ^If the specified table is actually a view, an [error code] is returned.
**
** ^If the specified column is "rowid", "oid" or "_rowid_" and the table 
** is not a [WITHOUT ROWID] table and an
** [INTEGER PRIMARY KEY] column has been explicitly declared, then the output
** parameters are set for the explicitly declared column. ^(If there is no
** [INTEGER PRIMARY KEY] column, then the outputs
** for the [rowid] are set as follows:
**
** <pre>
**     data type: "INTEGER"
**     collation sequence: "BINARY"
**     not null: 0
**     primary key: 1
**     auto increment: 0
** </pre>)^
**
** ^This function causes all database schemas to be read from disk and
** parsed, if that has not already been done, and returns an error if
** any errors are encountered while loading the schema.
*/
int sqlite3_table_column_metadata(
  sqlite3 *db,                /* Connection handle */
  const char *zDbName,        /* Database name or NULL */
  const char *zTableName,     /* Table name */
  const char *zColumnName,    /* Column name */
  char const **pzDataType,    /* OUTPUT: Declared data type */
  char const **pzCollSeq,     /* OUTPUT: Collation sequence name */
  int *pNotNull,              /* OUTPUT: True if NOT NULL constraint exists */
  int *pPrimaryKey,           /* OUTPUT: True if column part of PK */
  int *pAutoinc               /* OUTPUT: True if column is auto-increment */
);

/*
** CAPI3REF: Load An Extension
** METHOD: sqlite3
**
** ^This interface loads an SQLite extension library from the named file.
**
** ^The sqlite3_load_extension() interface attempts to load an
** [SQLite extension] library contained in the file zFile.  If
** the file cannot be loaded directly, attempts are made to load
** with various operating-system specific extensions added.
** So for example, if "samplelib" cannot be loaded, then names like
** "samplelib.so" or "samplelib.dylib" or "samplelib.dll" might
** be tried also.
**
** ^The entry point is zProc.
** ^(zProc may be 0, in which case SQLite will try to come up with an
** entry point name on its own.  It first tries "sqlite3_extension_init".
** If that does not work, it constructs a name "sqlite3_X_init" where the
** X is consists of the lower-case equivalent of all ASCII alphabetic
** characters in the filename from the last "/" to the first following
** "." and omitting any initial "lib".)^
** ^The sqlite3_load_extension() interface returns
** [SQLITE_OK] on success and [SQLITE_ERROR] if something goes wrong.
** ^If an error occurs and pzErrMsg is not 0, then the
** [sqlite3_load_extension()] interface shall attempt to
** fill *pzErrMsg with error message text stored in memory
** obtained from [sqlite3_malloc()]. The calling function
** should free this memory by calling [sqlite3_free()].
**
** ^Extension loading must be enabled using
** [sqlite3_enable_load_extension()] prior to calling this API,
** otherwise an error will be returned.
**
** See also the [load_extension() SQL function].
*/
int sqlite3_load_extension(
  sqlite3 *db,          /* Load the extension into this database connection */
  const char *zFile,    /* Name of the shared library containing extension */
  const char *zProc,    /* Entry point.  Derived from zFile if 0 */
  char **pzErrMsg       /* Put error message here if not 0 */
);

/*
** CAPI3REF: Enable Or Disable Extension Loading
** METHOD: sqlite3
**
** ^So as not to open security holes in older applications that are
** unprepared to deal with [extension loading], and as a means of disabling
** [extension loading] while evaluating user-entered SQL, the following API
** is provided to turn the [sqlite3_load_extension()] mechanism on and off.
**
** ^Extension loading is off by default.
** ^Call the sqlite3_enable_load_extension() routine with onoff==1
** to turn extension loading on and call it with onoff==0 to turn
** it back off again.
*/
int sqlite3_enable_load_extension(sqlite3 *db, int onoff);

/*
** CAPI3REF: Automatically Load Statically Linked Extensions
**
** ^This interface causes the xEntryPoint() function to be invoked for
** each new [database connection] that is created.  The idea here is that
** xEntryPoint() is the entry point for a statically linked [SQLite extension]
** that is to be automatically loaded into all new database connections.
**
** ^(Even though the function prototype shows that xEntryPoint() takes
** no arguments and returns void, SQLite invokes xEntryPoint() with three
** arguments and expects and integer result as if the signature of the
** entry point where as follows:
**
** <blockquote><pre>
** &nbsp;  int xEntryPoint(
** &nbsp;    sqlite3 *db,
** &nbsp;    const char **pzErrMsg,
** &nbsp;    const struct sqlite3_api_routines *pThunk
** &nbsp;  );
** </pre></blockquote>)^
**
** If the xEntryPoint routine encounters an error, it should make *pzErrMsg
** point to an appropriate error message (obtained from [sqlite3_mprintf()])
** and return an appropriate [error code].  ^SQLite ensures that *pzErrMsg
** is NULL before calling the xEntryPoint().  ^SQLite will invoke
** [sqlite3_free()] on *pzErrMsg after xEntryPoint() returns.  ^If any
** xEntryPoint() returns an error, the [sqlite3_open()], [sqlite3_open16()],
** or [sqlite3_open_v2()] call that provoked the xEntryPoint() will fail.
**
** ^Calling sqlite3_auto_extension(X) with an entry point X that is already
** on the list of automatic extensions is a harmless no-op. ^No entry point
** will be called more than once for each database connection that is opened.
**
** See also: [sqlite3_reset_auto_extension()]
** and [sqlite3_cancel_auto_extension()]
*/
int sqlite3_auto_extension(void (*xEntryPoint)(void));

/*
** CAPI3REF: Cancel Automatic Extension Loading
**
** ^The [sqlite3_cancel_auto_extension(X)] interface unregisters the
** initialization routine X that was registered using a prior call to
** [sqlite3_auto_extension(X)].  ^The [sqlite3_cancel_auto_extension(X)]
** routine returns 1 if initialization routine X was successfully 
** unregistered and it returns 0 if X was not on the list of initialization
** routines.
*/
int sqlite3_cancel_auto_extension(void (*xEntryPoint)(void));

/*
** CAPI3REF: Reset Automatic Extension Loading
**
** ^This interface disables all automatic extensions previously
** registered using [sqlite3_auto_extension()].
*/
void sqlite3_reset_auto_extension(void);

/*
** The interface to the virtual-table mechanism is currently considered
** to be experimental.  The interface might change in incompatible ways.
** If this is a problem for you, do not use the interface at this time.
**
** When the virtual-table mechanism stabilizes, we will declare the
** interface fixed, support it indefinitely, and remove this comment.
*/

/*
** Structures used by the virtual table interface
*/
typedef struct sqlite3_vtab sqlite3_vtab;
typedef struct sqlite3_index_info sqlite3_index_info;
typedef struct sqlite3_vtab_cursor sqlite3_vtab_cursor;
typedef struct sqlite3_module sqlite3_module;

/*
** CAPI3REF: Virtual Table Object
** KEYWORDS: sqlite3_module {virtual table module}
**
** This structure, sometimes called a "virtual table module", 
** defines the implementation of a [virtual tables].  
** This structure consists mostly of methods for the module.
**
** ^A virtual table module is created by filling in a persistent
** instance of this structure and passing a pointer to that instance
** to [sqlite3_create_module()] or [sqlite3_create_module_v2()].
** ^The registration remains valid until it is replaced by a different
** module or until the [database connection] closes.  The content
** of this structure must not change while it is registered with
** any database connection.
*/
struct sqlite3_module {
  int iVersion;
  int (*xCreate)(sqlite3*, void *pAux,
               int argc, const char *const*argv,
               sqlite3_vtab **ppVTab, char**);
  int (*xConnect)(sqlite3*, void *pAux,
               int argc, const char *const*argv,
               sqlite3_vtab **ppVTab, char**);
  int (*xBestIndex)(sqlite3_vtab *pVTab, sqlite3_index_info*);
  int (*xDisconnect)(sqlite3_vtab *pVTab);
  int (*xDestroy)(sqlite3_vtab *pVTab);
  int (*xOpen)(sqlite3_vtab *pVTab, sqlite3_vtab_cursor **ppCursor);
  int (*xClose)(sqlite3_vtab_cursor*);
  int (*xFilter)(sqlite3_vtab_cursor*, int idxNum, const char *idxStr,
                int argc, sqlite3_value **argv);
  int (*xNext)(sqlite3_vtab_cursor*);
  int (*xEof)(sqlite3_vtab_cursor*);
  int (*xColumn)(sqlite3_vtab_cursor*, sqlite3_context*, int);
  int (*xRowid)(sqlite3_vtab_cursor*, sqlite3_int64 *pRowid);
  int (*xUpdate)(sqlite3_vtab *, int, sqlite3_value **, sqlite3_int64 *);
  int (*xBegin)(sqlite3_vtab *pVTab);
  int (*xSync)(sqlite3_vtab *pVTab);
  int (*xCommit)(sqlite3_vtab *pVTab);
  int (*xRollback)(sqlite3_vtab *pVTab);
  int (*xFindFunction)(sqlite3_vtab *pVtab, int nArg, const char *zName,
                       void (**pxFunc)(sqlite3_context*,int,sqlite3_value**),
                       void **ppArg);
  int (*xRename)(sqlite3_vtab *pVtab, const char *zNew);
  /* The methods above are in version 1 of the sqlite_module object. Those 
  ** below are for version 2 and greater. */
  int (*xSavepoint)(sqlite3_vtab *pVTab, int);
  int (*xRelease)(sqlite3_vtab *pVTab, int);
  int (*xRollbackTo)(sqlite3_vtab *pVTab, int);
};

/*
** CAPI3REF: Virtual Table Indexing Information
** KEYWORDS: sqlite3_index_info
**
** The sqlite3_index_info structure and its substructures is used as part
** of the [virtual table] interface to
** pass information into and receive the reply from the [xBestIndex]
** method of a [virtual table module].  The fields under **Inputs** are the
** inputs to xBestIndex and are read-only.  xBestIndex inserts its
** results into the **Outputs** fields.
**
** ^(The aConstraint[] array records WHERE clause constraints of the form:
**
** <blockquote>column OP expr</blockquote>
**
** where OP is =, &lt;, &lt;=, &gt;, or &gt;=.)^  ^(The particular operator is
** stored in aConstraint[].op using one of the
** [SQLITE_INDEX_CONSTRAINT_EQ | SQLITE_INDEX_CONSTRAINT_ values].)^
** ^(The index of the column is stored in
** aConstraint[].iColumn.)^  ^(aConstraint[].usable is TRUE if the
** expr on the right-hand side can be evaluated (and thus the constraint
** is usable) and false if it cannot.)^
**
** ^The optimizer automatically inverts terms of the form "expr OP column"
** and makes other simplifications to the WHERE clause in an attempt to
** get as many WHERE clause terms into the form shown above as possible.
** ^The aConstraint[] array only reports WHERE clause terms that are
** relevant to the particular virtual table being queried.
**
** ^Information about the ORDER BY clause is stored in aOrderBy[].
** ^Each term of aOrderBy records a column of the ORDER BY clause.
**
** The colUsed field indicates which columns of the virtual table may be
** required by the current scan. Virtual table columns are numbered from
** zero in the order in which they appear within the CREATE TABLE statement
** passed to sqlite3_declare_vtab(). For the first 63 columns (columns 0-62),
** the corresponding bit is set within the colUsed mask if the column may be
** required by SQLite. If the table has at least 64 columns and any column
** to the right of the first 63 is required, then bit 63 of colUsed is also
** set. In other words, column iCol may be required if the expression
** (colUsed & ((sqlite3_uint64)1 << (iCol>=63 ? 63 : iCol))) evaluates to 
** non-zero.
**
** The [xBestIndex] method must fill aConstraintUsage[] with information
** about what parameters to pass to xFilter.  ^If argvIndex>0 then
** the right-hand side of the corresponding aConstraint[] is evaluated
** and becomes the argvIndex-th entry in argv.  ^(If aConstraintUsage[].omit
** is true, then the constraint is assumed to be fully handled by the
** virtual table and is not checked again by SQLite.)^
**
** ^The idxNum and idxPtr values are recorded and passed into the
** [xFilter] method.
** ^[sqlite3_free()] is used to free idxPtr if and only if
** needToFreeIdxPtr is true.
**
** ^The orderByConsumed means that output from [xFilter]/[xNext] will occur in
** the correct order to satisfy the ORDER BY clause so that no separate
** sorting step is required.
**
** ^The estimatedCost value is an estimate of the cost of a particular
** strategy. A cost of N indicates that the cost of the strategy is similar
** to a linear scan of an SQLite table with N rows. A cost of log(N) 
** indicates that the expense of the operation is similar to that of a
** binary search on a unique indexed field of an SQLite table with N rows.
**
** ^The estimatedRows value is an estimate of the number of rows that
** will be returned by the strategy.
**
** The xBestIndex method may optionally populate the idxFlags field with a 
** mask of SQLITE_INDEX_SCAN_* flags. Currently there is only one such flag -
** SQLITE_INDEX_SCAN_UNIQUE. If the xBestIndex method sets this flag, SQLite
** assumes that the strategy may visit at most one row. 
**
** Additionally, if xBestIndex sets the SQLITE_INDEX_SCAN_UNIQUE flag, then
** SQLite also assumes that if a call to the xUpdate() method is made as
** part of the same statement to delete or update a virtual table row and the
** implementation returns SQLITE_CONSTRAINT, then there is no need to rollback
** any database changes. In other words, if the xUpdate() returns
** SQLITE_CONSTRAINT, the database contents must be exactly as they were
** before xUpdate was called. By contrast, if SQLITE_INDEX_SCAN_UNIQUE is not
** set and xUpdate returns SQLITE_CONSTRAINT, any database changes made by
** the xUpdate method are automatically rolled back by SQLite.
**
** IMPORTANT: The estimatedRows field was added to the sqlite3_index_info
** structure for SQLite version 3.8.2. If a virtual table extension is
** used with an SQLite version earlier than 3.8.2, the results of attempting 
** to read or write the estimatedRows field are undefined (but are likely 
** to included crashing the application). The estimatedRows field should
** therefore only be used if [sqlite3_libversion_number()] returns a
** value greater than or equal to 3008002. Similarly, the idxFlags field
** was added for version 3.9.0. It may therefore only be used if
** sqlite3_libversion_number() returns a value greater than or equal to
** 3009000.
*/
struct sqlite3_index_info {
  /* Inputs */
  int nConstraint;           /* Number of entries in aConstraint */
  struct sqlite3_index_constraint {
     int iColumn;              /* Column constrained.  -1 for ROWID */
     unsigned char op;         /* Constraint operator */
     unsigned char usable;     /* True if this constraint is usable */
     int iTermOffset;          /* Used internally - xBestIndex should ignore */
  } *aConstraint;            /* Table of WHERE clause constraints */
  int nOrderBy;              /* Number of terms in the ORDER BY clause */
  struct sqlite3_index_orderby {
     int iColumn;              /* Column number */
     unsigned char desc;       /* True for DESC.  False for ASC. */
  } *aOrderBy;               /* The ORDER BY clause */
  /* Outputs */
  struct sqlite3_index_constraint_usage {
    int argvIndex;           /* if >0, constraint is part of argv to xFilter */
    unsigned char omit;      /* Do not code a test for this constraint */
  } *aConstraintUsage;
  int idxNum;                /* Number used to identify the index */
  char *idxStr;              /* String, possibly obtained from sqlite3_malloc */
  int needToFreeIdxStr;      /* Free idxStr using sqlite3_free() if true */
  int orderByConsumed;       /* True if output is already ordered */
  double estimatedCost;           /* Estimated cost of using this index */
  /* Fields below are only available in SQLite 3.8.2 and later */
  sqlite3_int64 estimatedRows;    /* Estimated number of rows returned */
  /* Fields below are only available in SQLite 3.9.0 and later */
  int idxFlags;              /* Mask of SQLITE_INDEX_SCAN_* flags */
  /* Fields below are only available in SQLite 3.10.0 and later */
  sqlite3_uint64 colUsed;    /* Input: Mask of columns used by statement */
};

/*
** CAPI3REF: Virtual Table Scan Flags
*/
#define SQLITE_INDEX_SCAN_UNIQUE      1     /* Scan visits at most 1 row */

/*
** CAPI3REF: Virtual Table Constraint Operator Codes
**
** These macros defined the allowed values for the
** [sqlite3_index_info].aConstraint[].op field.  Each value represents
** an operator that is part of a constraint term in the wHERE clause of
** a query that uses a [virtual table].
*/
#define SQLITE_INDEX_CONSTRAINT_EQ      2
#define SQLITE_INDEX_CONSTRAINT_GT      4
#define SQLITE_INDEX_CONSTRAINT_LE      8
#define SQLITE_INDEX_CONSTRAINT_LT     16
#define SQLITE_INDEX_CONSTRAINT_GE     32
#define SQLITE_INDEX_CONSTRAINT_MATCH  64
#define SQLITE_INDEX_CONSTRAINT_LIKE   65
#define SQLITE_INDEX_CONSTRAINT_GLOB   66
#define SQLITE_INDEX_CONSTRAINT_REGEXP 67

/*
** CAPI3REF: Register A Virtual Table Implementation
** METHOD: sqlite3
**
** ^These routines are used to register a new [virtual table module] name.
** ^Module names must be registered before
** creating a new [virtual table] using the module and before using a
** preexisting [virtual table] for the module.
**
** ^The module name is registered on the [database connection] specified
** by the first parameter.  ^The name of the module is given by the 
** second parameter.  ^The third parameter is a pointer to
** the implementation of the [virtual table module].   ^The fourth
** parameter is an arbitrary client data pointer that is passed through
** into the [xCreate] and [xConnect] methods of the virtual table module
** when a new virtual table is be being created or reinitialized.
**
** ^The sqlite3_create_module_v2() interface has a fifth parameter which
** is a pointer to a destructor for the pClientData.  ^SQLite will
** invoke the destructor function (if it is not NULL) when SQLite
** no longer needs the pClientData pointer.  ^The destructor will also
** be invoked if the call to sqlite3_create_module_v2() fails.
** ^The sqlite3_create_module()
** interface is equivalent to sqlite3_create_module_v2() with a NULL
** destructor.
*/
int sqlite3_create_module(
  sqlite3 *db,               /* SQLite connection to register module with */
  const char *zName,         /* Name of the module */
  const sqlite3_module *p,   /* Methods for the module */
  void *pClientData          /* Client data for xCreate/xConnect */
);
int sqlite3_create_module_v2(
  sqlite3 *db,               /* SQLite connection to register module with */
  const char *zName,         /* Name of the module */
  const sqlite3_module *p,   /* Methods for the module */
  void *pClientData,         /* Client data for xCreate/xConnect */
  void(*xDestroy)(void*)     /* Module destructor function */
);

/*
** CAPI3REF: Virtual Table Instance Object
** KEYWORDS: sqlite3_vtab
**
** Every [virtual table module] implementation uses a subclass
** of this object to describe a particular instance
** of the [virtual table].  Each subclass will
** be tailored to the specific needs of the module implementation.
** The purpose of this superclass is to define certain fields that are
** common to all module implementations.
**
** ^Virtual tables methods can set an error message by assigning a
** string obtained from [sqlite3_mprintf()] to zErrMsg.  The method should
** take care that any prior string is freed by a call to [sqlite3_free()]
** prior to assigning a new string to zErrMsg.  ^After the error message
** is delivered up to the client application, the string will be automatically
** freed by sqlite3_free() and the zErrMsg field will be zeroed.
*/
struct sqlite3_vtab {
  const sqlite3_module *pModule;  /* The module for this virtual table */
  int nRef;                       /* Number of open cursors */
  char *zErrMsg;                  /* Error message from sqlite3_mprintf() */
  /* Virtual table implementations will typically add additional fields */
};

/*
** CAPI3REF: Virtual Table Cursor Object
** KEYWORDS: sqlite3_vtab_cursor {virtual table cursor}
**
** Every [virtual table module] implementation uses a subclass of the
** following structure to describe cursors that point into the
** [virtual table] and are used
** to loop through the virtual table.  Cursors are created using the
** [sqlite3_module.xOpen | xOpen] method of the module and are destroyed
** by the [sqlite3_module.xClose | xClose] method.  Cursors are used
** by the [xFilter], [xNext], [xEof], [xColumn], and [xRowid] methods
** of the module.  Each module implementation will define
** the content of a cursor structure to suit its own needs.
**
** This superclass exists in order to define fields of the cursor that
** are common to all implementations.
*/
struct sqlite3_vtab_cursor {
  sqlite3_vtab *pVtab;      /* Virtual table of this cursor */
  /* Virtual table implementations will typically add additional fields */
};

/*
** CAPI3REF: Declare The Schema Of A Virtual Table
**
** ^The [xCreate] and [xConnect] methods of a
** [virtual table module] call this interface
** to declare the format (the names and datatypes of the columns) of
** the virtual tables they implement.
*/
int sqlite3_declare_vtab(sqlite3*, const char *zSQL);

/*
** CAPI3REF: Overload A Function For A Virtual Table
** METHOD: sqlite3
**
** ^(Virtual tables can provide alternative implementations of functions
** using the [xFindFunction] method of the [virtual table module].  
** But global versions of those functions
** must exist in order to be overloaded.)^
**
** ^(This API makes sure a global version of a function with a particular
** name and number of parameters exists.  If no such function exists
** before this API is called, a new function is created.)^  ^The implementation
** of the new function always causes an exception to be thrown.  So
** the new function is not good for anything by itself.  Its only
** purpose is to be a placeholder function that can be overloaded
** by a [virtual table].
*/
int sqlite3_overload_function(sqlite3*, const char *zFuncName, int nArg);

/*
** The interface to the virtual-table mechanism defined above (back up
** to a comment remarkably similar to this one) is currently considered
** to be experimental.  The interface might change in incompatible ways.
** If this is a problem for you, do not use the interface at this time.
**
** When the virtual-table mechanism stabilizes, we will declare the
** interface fixed, support it indefinitely, and remove this comment.
*/

/*
** CAPI3REF: A Handle To An Open BLOB
** KEYWORDS: {BLOB handle} {BLOB handles}
**
** An instance of this object represents an open BLOB on which
** [sqlite3_blob_open | incremental BLOB I/O] can be performed.
** ^Objects of this type are created by [sqlite3_blob_open()]
** and destroyed by [sqlite3_blob_close()].
** ^The [sqlite3_blob_read()] and [sqlite3_blob_write()] interfaces
** can be used to read or write small subsections of the BLOB.
** ^The [sqlite3_blob_bytes()] interface returns the size of the BLOB in bytes.
*/
typedef struct sqlite3_blob sqlite3_blob;

/*
** CAPI3REF: Open A BLOB For Incremental I/O
** METHOD: sqlite3
** CONSTRUCTOR: sqlite3_blob
**
** ^(This interfaces opens a [BLOB handle | handle] to the BLOB located
** in row iRow, column zColumn, table zTable in database zDb;
** in other words, the same BLOB that would be selected by:
**
** <pre>
**     SELECT zColumn FROM zDb.zTable WHERE [rowid] = iRow;
** </pre>)^
**
** ^(Parameter zDb is not the filename that contains the database, but 
** rather the symbolic name of the database. For attached databases, this is
** the name that appears after the AS keyword in the [ATTACH] statement.
** For the main database file, the database name is "main". For TEMP
** tables, the database name is "temp".)^
**
** ^If the flags parameter is non-zero, then the BLOB is opened for read
** and write access. ^If the flags parameter is zero, the BLOB is opened for
** read-only access.
**
** ^(On success, [SQLITE_OK] is returned and the new [BLOB handle] is stored
** in *ppBlob. Otherwise an [error code] is returned and, unless the error
** code is SQLITE_MISUSE, *ppBlob is set to NULL.)^ ^This means that, provided
** the API is not misused, it is always safe to call [sqlite3_blob_close()] 
** on *ppBlob after this function it returns.
**
** This function fails with SQLITE_ERROR if any of the following are true:
** <ul>
**   <li> ^(Database zDb does not exist)^, 
**   <li> ^(Table zTable does not exist within database zDb)^, 
**   <li> ^(Table zTable is a WITHOUT ROWID table)^, 
**   <li> ^(Column zColumn does not exist)^,
**   <li> ^(Row iRow is not present in the table)^,
**   <li> ^(The specified column of row iRow contains a value that is not
**         a TEXT or BLOB value)^,
**   <li> ^(Column zColumn is part of an index, PRIMARY KEY or UNIQUE 
**         constraint and the blob is being opened for read/write access)^,
**   <li> ^([foreign key constraints | Foreign key constraints] are enabled, 
**         column zColumn is part of a [child key] definition and the blob is
**         being opened for read/write access)^.
** </ul>
**
** ^Unless it returns SQLITE_MISUSE, this function sets the 
** [database connection] error code and message accessible via 
** [sqlite3_errcode()] and [sqlite3_errmsg()] and related functions. 
**
**
** ^(If the row that a BLOB handle points to is modified by an
** [UPDATE], [DELETE], or by [ON CONFLICT] side-effects
** then the BLOB handle is marked as "expired".
** This is true if any column of the row is changed, even a column
** other than the one the BLOB handle is open on.)^
** ^Calls to [sqlite3_blob_read()] and [sqlite3_blob_write()] for
** an expired BLOB handle fail with a return code of [SQLITE_ABORT].
** ^(Changes written into a BLOB prior to the BLOB expiring are not
** rolled back by the expiration of the BLOB.  Such changes will eventually
** commit if the transaction continues to completion.)^
**
** ^Use the [sqlite3_blob_bytes()] interface to determine the size of
** the opened blob.  ^The size of a blob may not be changed by this
** interface.  Use the [UPDATE] SQL command to change the size of a
** blob.
**
** ^The [sqlite3_bind_zeroblob()] and [sqlite3_result_zeroblob()] interfaces
** and the built-in [zeroblob] SQL function may be used to create a 
** zero-filled blob to read or write using the incremental-blob interface.
**
** To avoid a resource leak, every open [BLOB handle] should eventually
** be released by a call to [sqlite3_blob_close()].
*/
int sqlite3_blob_open(
  sqlite3*,
  const char *zDb,
  const char *zTable,
  const char *zColumn,
  sqlite3_int64 iRow,
  int flags,
  sqlite3_blob **ppBlob
);

/*
** CAPI3REF: Move a BLOB Handle to a New Row
** METHOD: sqlite3_blob
**
** ^This function is used to move an existing blob handle so that it points
** to a different row of the same database table. ^The new row is identified
** by the rowid value passed as the second argument. Only the row can be
** changed. ^The database, table and column on which the blob handle is open
** remain the same. Moving an existing blob handle to a new row can be
** faster than closing the existing handle and opening a new one.
**
** ^(The new row must meet the same criteria as for [sqlite3_blob_open()] -
** it must exist and there must be either a blob or text value stored in
** the nominated column.)^ ^If the new row is not present in the table, or if
** it does not contain a blob or text value, or if another error occurs, an
** SQLite error code is returned and the blob handle is considered aborted.
** ^All subsequent calls to [sqlite3_blob_read()], [sqlite3_blob_write()] or
** [sqlite3_blob_reopen()] on an aborted blob handle immediately return
** SQLITE_ABORT. ^Calling [sqlite3_blob_bytes()] on an aborted blob handle
** always returns zero.
**
** ^This function sets the database handle error code and message.
*/
int sqlite3_blob_reopen(sqlite3_blob *, sqlite3_int64);

/*
** CAPI3REF: Close A BLOB Handle
** DESTRUCTOR: sqlite3_blob
**
** ^This function closes an open [BLOB handle]. ^(The BLOB handle is closed
** unconditionally.  Even if this routine returns an error code, the 
** handle is still closed.)^
**
** ^If the blob handle being closed was opened for read-write access, and if
** the database is in auto-commit mode and there are no other open read-write
** blob handles or active write statements, the current transaction is
** committed. ^If an error occurs while committing the transaction, an error
** code is returned and the transaction rolled back.
**
** Calling this function with an argument that is not a NULL pointer or an
** open blob handle results in undefined behaviour. ^Calling this routine 
** with a null pointer (such as would be returned by a failed call to 
** [sqlite3_blob_open()]) is a harmless no-op. ^Otherwise, if this function
** is passed a valid open blob handle, the values returned by the 
** sqlite3_errcode() and sqlite3_errmsg() functions are set before returning.
*/
int sqlite3_blob_close(sqlite3_blob *);

/*
** CAPI3REF: Return The Size Of An Open BLOB
** METHOD: sqlite3_blob
**
** ^Returns the size in bytes of the BLOB accessible via the 
** successfully opened [BLOB handle] in its only argument.  ^The
** incremental blob I/O routines can only read or overwriting existing
** blob content; they cannot change the size of a blob.
**
** This routine only works on a [BLOB handle] which has been created
** by a prior successful call to [sqlite3_blob_open()] and which has not
** been closed by [sqlite3_blob_close()].  Passing any other pointer in
** to this routine results in undefined and probably undesirable behavior.
*/
int sqlite3_blob_bytes(sqlite3_blob *);

/*
** CAPI3REF: Read Data From A BLOB Incrementally
** METHOD: sqlite3_blob
**
** ^(This function is used to read data from an open [BLOB handle] into a
** caller-supplied buffer. N bytes of data are copied into buffer Z
** from the open BLOB, starting at offset iOffset.)^
**
** ^If offset iOffset is less than N bytes from the end of the BLOB,
** [SQLITE_ERROR] is returned and no data is read.  ^If N or iOffset is
** less than zero, [SQLITE_ERROR] is returned and no data is read.
** ^The size of the blob (and hence the maximum value of N+iOffset)
** can be determined using the [sqlite3_blob_bytes()] interface.
**
** ^An attempt to read from an expired [BLOB handle] fails with an
** error code of [SQLITE_ABORT].
**
** ^(On success, sqlite3_blob_read() returns SQLITE_OK.
** Otherwise, an [error code] or an [extended error code] is returned.)^
**
** This routine only works on a [BLOB handle] which has been created
** by a prior successful call to [sqlite3_blob_open()] and which has not
** been closed by [sqlite3_blob_close()].  Passing any other pointer in
** to this routine results in undefined and probably undesirable behavior.
**
** See also: [sqlite3_blob_write()].
*/
int sqlite3_blob_read(sqlite3_blob *, void *Z, int N, int iOffset);

/*
** CAPI3REF: Write Data Into A BLOB Incrementally
** METHOD: sqlite3_blob
**
** ^(This function is used to write data into an open [BLOB handle] from a
** caller-supplied buffer. N bytes of data are copied from the buffer Z
** into the open BLOB, starting at offset iOffset.)^
**
** ^(On success, sqlite3_blob_write() returns SQLITE_OK.
** Otherwise, an  [error code] or an [extended error code] is returned.)^
** ^Unless SQLITE_MISUSE is returned, this function sets the 
** [database connection] error code and message accessible via 
** [sqlite3_errcode()] and [sqlite3_errmsg()] and related functions. 
**
** ^If the [BLOB handle] passed as the first argument was not opened for
** writing (the flags parameter to [sqlite3_blob_open()] was zero),
** this function returns [SQLITE_READONLY].
**
** This function may only modify the contents of the BLOB; it is
** not possible to increase the size of a BLOB using this API.
** ^If offset iOffset is less than N bytes from the end of the BLOB,
** [SQLITE_ERROR] is returned and no data is written. The size of the 
** BLOB (and hence the maximum value of N+iOffset) can be determined 
** using the [sqlite3_blob_bytes()] interface. ^If N or iOffset are less 
** than zero [SQLITE_ERROR] is returned and no data is written.
**
** ^An attempt to write to an expired [BLOB handle] fails with an
** error code of [SQLITE_ABORT].  ^Writes to the BLOB that occurred
** before the [BLOB handle] expired are not rolled back by the
** expiration of the handle, though of course those changes might
** have been overwritten by the statement that expired the BLOB handle
** or by other independent statements.
**
** This routine only works on a [BLOB handle] which has been created
** by a prior successful call to [sqlite3_blob_open()] and which has not
** been closed by [sqlite3_blob_close()].  Passing any other pointer in
** to this routine results in undefined and probably undesirable behavior.
**
** See also: [sqlite3_blob_read()].
*/
int sqlite3_blob_write(sqlite3_blob *, const void *z, int n, int iOffset);

/*
** CAPI3REF: Virtual File System Objects
**
** A virtual filesystem (VFS) is an [sqlite3_vfs] object
** that SQLite uses to interact
** with the underlying operating system.  Most SQLite builds come with a
** single default VFS that is appropriate for the host computer.
** New VFSes can be registered and existing VFSes can be unregistered.
** The following interfaces are provided.
**
** ^The sqlite3_vfs_find() interface returns a pointer to a VFS given its name.
** ^Names are case sensitive.
** ^Names are zero-terminated UTF-8 strings.
** ^If there is no match, a NULL pointer is returned.
** ^If zVfsName is NULL then the default VFS is returned.
**
** ^New VFSes are registered with sqlite3_vfs_register().
** ^Each new VFS becomes the default VFS if the makeDflt flag is set.
** ^The same VFS can be registered multiple times without injury.
** ^To make an existing VFS into the default VFS, register it again
** with the makeDflt flag set.  If two different VFSes with the
** same name are registered, the behavior is undefined.  If a
** VFS is registered with a name that is NULL or an empty string,
** then the behavior is undefined.
**
** ^Unregister a VFS with the sqlite3_vfs_unregister() interface.
** ^(If the default VFS is unregistered, another VFS is chosen as
** the default.  The choice for the new VFS is arbitrary.)^
*/
sqlite3_vfs *sqlite3_vfs_find(const char *zVfsName);
int sqlite3_vfs_register(sqlite3_vfs*, int makeDflt);
int sqlite3_vfs_unregister(sqlite3_vfs*);

/*
** CAPI3REF: Mutexes
**
** The SQLite core uses these routines for thread
** synchronization. Though they are intended for internal
** use by SQLite, code that links against SQLite is
** permitted to use any of these routines.
**
** The SQLite source code contains multiple implementations
** of these mutex routines.  An appropriate implementation
** is selected automatically at compile-time.  The following
** implementations are available in the SQLite core:
**
** <ul>
** <li>   SQLITE_MUTEX_PTHREADS
** <li>   SQLITE_MUTEX_W32
** <li>   SQLITE_MUTEX_NOOP
** </ul>
**
** The SQLITE_MUTEX_NOOP implementation is a set of routines
** that does no real locking and is appropriate for use in
** a single-threaded application.  The SQLITE_MUTEX_PTHREADS and
** SQLITE_MUTEX_W32 implementations are appropriate for use on Unix
** and Windows.
**
** If SQLite is compiled with the SQLITE_MUTEX_APPDEF preprocessor
** macro defined (with "-DSQLITE_MUTEX_APPDEF=1"), then no mutex
** implementation is included with the library. In this case the
** application must supply a custom mutex implementation using the
** [SQLITE_CONFIG_MUTEX] option of the sqlite3_config() function
** before calling sqlite3_initialize() or any other public sqlite3_
** function that calls sqlite3_initialize().
**
** ^The sqlite3_mutex_alloc() routine allocates a new
** mutex and returns a pointer to it. ^The sqlite3_mutex_alloc()
** routine returns NULL if it is unable to allocate the requested
** mutex.  The argument to sqlite3_mutex_alloc() must one of these
** integer constants:
**
** <ul>
** <li>  SQLITE_MUTEX_FAST
** <li>  SQLITE_MUTEX_RECURSIVE
** <li>  SQLITE_MUTEX_STATIC_MASTER
** <li>  SQLITE_MUTEX_STATIC_MEM
** <li>  SQLITE_MUTEX_STATIC_OPEN
** <li>  SQLITE_MUTEX_STATIC_PRNG
** <li>  SQLITE_MUTEX_STATIC_LRU
** <li>  SQLITE_MUTEX_STATIC_PMEM
** <li>  SQLITE_MUTEX_STATIC_APP1
** <li>  SQLITE_MUTEX_STATIC_APP2
** <li>  SQLITE_MUTEX_STATIC_APP3
** <li>  SQLITE_MUTEX_STATIC_VFS1
** <li>  SQLITE_MUTEX_STATIC_VFS2
** <li>  SQLITE_MUTEX_STATIC_VFS3
** </ul>
**
** ^The first two constants (SQLITE_MUTEX_FAST and SQLITE_MUTEX_RECURSIVE)
** cause sqlite3_mutex_alloc() to create
** a new mutex.  ^The new mutex is recursive when SQLITE_MUTEX_RECURSIVE
** is used but not necessarily so when SQLITE_MUTEX_FAST is used.
** The mutex implementation does not need to make a distinction
** between SQLITE_MUTEX_RECURSIVE and SQLITE_MUTEX_FAST if it does
** not want to.  SQLite will only request a recursive mutex in
** cases where it really needs one.  If a faster non-recursive mutex
** implementation is available on the host platform, the mutex subsystem
** might return such a mutex in response to SQLITE_MUTEX_FAST.
**
** ^The other allowed parameters to sqlite3_mutex_alloc() (anything other
** than SQLITE_MUTEX_FAST and SQLITE_MUTEX_RECURSIVE) each return
** a pointer to a static preexisting mutex.  ^Nine static mutexes are
** used by the current version of SQLite.  Future versions of SQLite
** may add additional static mutexes.  Static mutexes are for internal
** use by SQLite only.  Applications that use SQLite mutexes should
** use only the dynamic mutexes returned by SQLITE_MUTEX_FAST or
** SQLITE_MUTEX_RECURSIVE.
**
** ^Note that if one of the dynamic mutex parameters (SQLITE_MUTEX_FAST
** or SQLITE_MUTEX_RECURSIVE) is used then sqlite3_mutex_alloc()
** returns a different mutex on every call.  ^For the static
** mutex types, the same mutex is returned on every call that has
** the same type number.
**
** ^The sqlite3_mutex_free() routine deallocates a previously
** allocated dynamic mutex.  Attempting to deallocate a static
** mutex results in undefined behavior.
**
** ^The sqlite3_mutex_enter() and sqlite3_mutex_try() routines attempt
** to enter a mutex.  ^If another thread is already within the mutex,
** sqlite3_mutex_enter() will block and sqlite3_mutex_try() will return
** SQLITE_BUSY.  ^The sqlite3_mutex_try() interface returns [SQLITE_OK]
** upon successful entry.  ^(Mutexes created using
** SQLITE_MUTEX_RECURSIVE can be entered multiple times by the same thread.
** In such cases, the
** mutex must be exited an equal number of times before another thread
** can enter.)^  If the same thread tries to enter any mutex other
** than an SQLITE_MUTEX_RECURSIVE more than once, the behavior is undefined.
**
** ^(Some systems (for example, Windows 95) do not support the operation
** implemented by sqlite3_mutex_try().  On those systems, sqlite3_mutex_try()
** will always return SQLITE_BUSY. The SQLite core only ever uses
** sqlite3_mutex_try() as an optimization so this is acceptable 
** behavior.)^
**
** ^The sqlite3_mutex_leave() routine exits a mutex that was
** previously entered by the same thread.   The behavior
** is undefined if the mutex is not currently entered by the
** calling thread or is not currently allocated.
**
** ^If the argument to sqlite3_mutex_enter(), sqlite3_mutex_try(), or
** sqlite3_mutex_leave() is a NULL pointer, then all three routines
** behave as no-ops.
**
** See also: [sqlite3_mutex_held()] and [sqlite3_mutex_notheld()].
*/
sqlite3_mutex *sqlite3_mutex_alloc(int);
void sqlite3_mutex_free(sqlite3_mutex*);
void sqlite3_mutex_enter(sqlite3_mutex*);
int sqlite3_mutex_try(sqlite3_mutex*);
void sqlite3_mutex_leave(sqlite3_mutex*);

/*
** CAPI3REF: Mutex Methods Object
**
** An instance of this structure defines the low-level routines
** used to allocate and use mutexes.
**
** Usually, the default mutex implementations provided by SQLite are
** sufficient, however the application has the option of substituting a custom
** implementation for specialized deployments or systems for which SQLite
** does not provide a suitable implementation. In this case, the application
** creates and populates an instance of this structure to pass
** to sqlite3_config() along with the [SQLITE_CONFIG_MUTEX] option.
** Additionally, an instance of this structure can be used as an
** output variable when querying the system for the current mutex
** implementation, using the [SQLITE_CONFIG_GETMUTEX] option.
**
** ^The xMutexInit method defined by this structure is invoked as
** part of system initialization by the sqlite3_initialize() function.
** ^The xMutexInit routine is called by SQLite exactly once for each
** effective call to [sqlite3_initialize()].
**
** ^The xMutexEnd method defined by this structure is invoked as
** part of system shutdown by the sqlite3_shutdown() function. The
** implementation of this method is expected to release all outstanding
** resources obtained by the mutex methods implementation, especially
** those obtained by the xMutexInit method.  ^The xMutexEnd()
** interface is invoked exactly once for each call to [sqlite3_shutdown()].
**
** ^(The remaining seven methods defined by this structure (xMutexAlloc,
** xMutexFree, xMutexEnter, xMutexTry, xMutexLeave, xMutexHeld and
** xMutexNotheld) implement the following interfaces (respectively):
**
** <ul>
**   <li>  [sqlite3_mutex_alloc()] </li>
**   <li>  [sqlite3_mutex_free()] </li>
**   <li>  [sqlite3_mutex_enter()] </li>
**   <li>  [sqlite3_mutex_try()] </li>
**   <li>  [sqlite3_mutex_leave()] </li>
**   <li>  [sqlite3_mutex_held()] </li>
**   <li>  [sqlite3_mutex_notheld()] </li>
** </ul>)^
**
** The only difference is that the public sqlite3_XXX functions enumerated
** above silently ignore any invocations that pass a NULL pointer instead
** of a valid mutex handle. The implementations of the methods defined
** by this structure are not required to handle this case, the results
** of passing a NULL pointer instead of a valid mutex handle are undefined
** (i.e. it is acceptable to provide an implementation that segfaults if
** it is passed a NULL pointer).
**
** The xMutexInit() method must be threadsafe.  It must be harmless to
** invoke xMutexInit() multiple times within the same process and without
** intervening calls to xMutexEnd().  Second and subsequent calls to
** xMutexInit() must be no-ops.
**
** xMutexInit() must not use SQLite memory allocation ([sqlite3_malloc()]
** and its associates).  Similarly, xMutexAlloc() must not use SQLite memory
** allocation for a static mutex.  ^However xMutexAlloc() may use SQLite
** memory allocation for a fast or recursive mutex.
**
** ^SQLite will invoke the xMutexEnd() method when [sqlite3_shutdown()] is
** called, but only if the prior call to xMutexInit returned SQLITE_OK.
** If xMutexInit fails in any way, it is expected to clean up after itself
** prior to returning.
*/
typedef struct sqlite3_mutex_methods sqlite3_mutex_methods;
struct sqlite3_mutex_methods {
  int (*xMutexInit)(void);
  int (*xMutexEnd)(void);
  sqlite3_mutex *(*xMutexAlloc)(int);
  void (*xMutexFree)(sqlite3_mutex *);
  void (*xMutexEnter)(sqlite3_mutex *);
  int (*xMutexTry)(sqlite3_mutex *);
  void (*xMutexLeave)(sqlite3_mutex *);
  int (*xMutexHeld)(sqlite3_mutex *);
  int (*xMutexNotheld)(sqlite3_mutex *);
};

/*
** CAPI3REF: Mutex Verification Routines
**
** The sqlite3_mutex_held() and sqlite3_mutex_notheld() routines
** are intended for use inside assert() statements.  The SQLite core
** never uses these routines except inside an assert() and applications
** are advised to follow the lead of the core.  The SQLite core only
** provides implementations for these routines when it is compiled
** with the SQLITE_DEBUG flag.  External mutex implementations
** are only required to provide these routines if SQLITE_DEBUG is
** defined and if NDEBUG is not defined.
**
** These routines should return true if the mutex in their argument
** is held or not held, respectively, by the calling thread.
**
** The implementation is not required to provide versions of these
** routines that actually work. If the implementation does not provide working
** versions of these routines, it should at least provide stubs that always
** return true so that one does not get spurious assertion failures.
**
** If the argument to sqlite3_mutex_held() is a NULL pointer then
** the routine should return 1.   This seems counter-intuitive since
** clearly the mutex cannot be held if it does not exist.  But
** the reason the mutex does not exist is because the build is not
** using mutexes.  And we do not want the assert() containing the
** call to sqlite3_mutex_held() to fail, so a non-zero return is
** the appropriate thing to do.  The sqlite3_mutex_notheld()
** interface should also return 1 when given a NULL pointer.
*/
#ifndef NDEBUG
int sqlite3_mutex_held(sqlite3_mutex*);
int sqlite3_mutex_notheld(sqlite3_mutex*);
#endif

/*
** CAPI3REF: Mutex Types
**
** The [sqlite3_mutex_alloc()] interface takes a single argument
** which is one of these integer constants.
**
** The set of static mutexes may change from one SQLite release to the
** next.  Applications that override the built-in mutex logic must be
** prepared to accommodate additional static mutexes.
*/
#define SQLITE_MUTEX_FAST             0
#define SQLITE_MUTEX_RECURSIVE        1
#define SQLITE_MUTEX_STATIC_MASTER    2
#define SQLITE_MUTEX_STATIC_MEM       3  /* sqlite3_malloc() */
#define SQLITE_MUTEX_STATIC_MEM2      4  /* NOT USED */
#define SQLITE_MUTEX_STATIC_OPEN      4  /* sqlite3BtreeOpen() */
#define SQLITE_MUTEX_STATIC_PRNG      5  /* sqlite3_random() */
#define SQLITE_MUTEX_STATIC_LRU       6  /* lru page list */
#define SQLITE_MUTEX_STATIC_LRU2      7  /* NOT USED */
#define SQLITE_MUTEX_STATIC_PMEM      7  /* sqlite3PageMalloc() */
#define SQLITE_MUTEX_STATIC_APP1      8  /* For use by application */
#define SQLITE_MUTEX_STATIC_APP2      9  /* For use by application */
#define SQLITE_MUTEX_STATIC_APP3     10  /* For use by application */
#define SQLITE_MUTEX_STATIC_VFS1     11  /* For use by built-in VFS */
#define SQLITE_MUTEX_STATIC_VFS2     12  /* For use by extension VFS */
#define SQLITE_MUTEX_STATIC_VFS3     13  /* For use by application VFS */

/*
** CAPI3REF: Retrieve the mutex for a database connection
** METHOD: sqlite3
**
** ^This interface returns a pointer the [sqlite3_mutex] object that 
** serializes access to the [database connection] given in the argument
** when the [threading mode] is Serialized.
** ^If the [threading mode] is Single-thread or Multi-thread then this
** routine returns a NULL pointer.
*/
sqlite3_mutex *sqlite3_db_mutex(sqlite3*);

/*
** CAPI3REF: Low-Level Control Of Database Files
** METHOD: sqlite3
**
** ^The [sqlite3_file_control()] interface makes a direct call to the
** xFileControl method for the [sqlite3_io_methods] object associated
** with a particular database identified by the second argument. ^The
** name of the database is "main" for the main database or "temp" for the
** TEMP database, or the name that appears after the AS keyword for
** databases that are added using the [ATTACH] SQL command.
** ^A NULL pointer can be used in place of "main" to refer to the
** main database file.
** ^The third and fourth parameters to this routine
** are passed directly through to the second and third parameters of
** the xFileControl method.  ^The return value of the xFileControl
** method becomes the return value of this routine.
**
** ^The SQLITE_FCNTL_FILE_POINTER value for the op parameter causes
** a pointer to the underlying [sqlite3_file] object to be written into
** the space pointed to by the 4th parameter.  ^The SQLITE_FCNTL_FILE_POINTER
** case is a short-circuit path which does not actually invoke the
** underlying sqlite3_io_methods.xFileControl method.
**
** ^If the second parameter (zDbName) does not match the name of any
** open database file, then SQLITE_ERROR is returned.  ^This error
** code is not remembered and will not be recalled by [sqlite3_errcode()]
** or [sqlite3_errmsg()].  The underlying xFileControl method might
** also return SQLITE_ERROR.  There is no way to distinguish between
** an incorrect zDbName and an SQLITE_ERROR return from the underlying
** xFileControl method.
**
** See also: [SQLITE_FCNTL_LOCKSTATE]
*/
int sqlite3_file_control(sqlite3*, const char *zDbName, int op, void*);

/*
** CAPI3REF: Testing Interface
**
** ^The sqlite3_test_control() interface is used to read out internal
** state of SQLite and to inject faults into SQLite for testing
** purposes.  ^The first parameter is an operation code that determines
** the number, meaning, and operation of all subsequent parameters.
**
** This interface is not for use by applications.  It exists solely
** for verifying the correct operation of the SQLite library.  Depending
** on how the SQLite library is compiled, this interface might not exist.
**
** The details of the operation codes, their meanings, the parameters
** they take, and what they do are all subject to change without notice.
** Unlike most of the SQLite API, this function is not guaranteed to
** operate consistently from one release to the next.
*/
int sqlite3_test_control(int op, ...);

/*
** CAPI3REF: Testing Interface Operation Codes
**
** These constants are the valid operation code parameters used
** as the first argument to [sqlite3_test_control()].
**
** These parameters and their meanings are subject to change
** without notice.  These values are for testing purposes only.
** Applications should not use any of these parameters or the
** [sqlite3_test_control()] interface.
*/
#define SQLITE_TESTCTRL_FIRST                    5
#define SQLITE_TESTCTRL_PRNG_SAVE                5
#define SQLITE_TESTCTRL_PRNG_RESTORE             6
#define SQLITE_TESTCTRL_PRNG_RESET               7
#define SQLITE_TESTCTRL_BITVEC_TEST              8
#define SQLITE_TESTCTRL_FAULT_INSTALL            9
#define SQLITE_TESTCTRL_BENIGN_MALLOC_HOOKS     10
#define SQLITE_TESTCTRL_PENDING_BYTE            11
#define SQLITE_TESTCTRL_ASSERT                  12
#define SQLITE_TESTCTRL_ALWAYS                  13
#define SQLITE_TESTCTRL_RESERVE                 14
#define SQLITE_TESTCTRL_OPTIMIZATIONS           15
#define SQLITE_TESTCTRL_ISKEYWORD               16
#define SQLITE_TESTCTRL_SCRATCHMALLOC           17
#define SQLITE_TESTCTRL_LOCALTIME_FAULT         18
#define SQLITE_TESTCTRL_EXPLAIN_STMT            19  /* NOT USED */
#define SQLITE_TESTCTRL_NEVER_CORRUPT           20
#define SQLITE_TESTCTRL_VDBE_COVERAGE           21
#define SQLITE_TESTCTRL_BYTEORDER               22
#define SQLITE_TESTCTRL_ISINIT                  23
#define SQLITE_TESTCTRL_SORTER_MMAP             24
#define SQLITE_TESTCTRL_IMPOSTER                25
#define SQLITE_TESTCTRL_LAST                    25

/*
** CAPI3REF: SQLite Runtime Status
**
** ^These interfaces are used to retrieve runtime status information
** about the performance of SQLite, and optionally to reset various
** highwater marks.  ^The first argument is an integer code for
** the specific parameter to measure.  ^(Recognized integer codes
** are of the form [status parameters | SQLITE_STATUS_...].)^
** ^The current value of the parameter is returned into *pCurrent.
** ^The highest recorded value is returned in *pHighwater.  ^If the
** resetFlag is true, then the highest record value is reset after
** *pHighwater is written.  ^(Some parameters do not record the highest
** value.  For those parameters
** nothing is written into *pHighwater and the resetFlag is ignored.)^
** ^(Other parameters record only the highwater mark and not the current
** value.  For these latter parameters nothing is written into *pCurrent.)^
**
** ^The sqlite3_status() and sqlite3_status64() routines return
** SQLITE_OK on success and a non-zero [error code] on failure.
**
** If either the current value or the highwater mark is too large to
** be represented by a 32-bit integer, then the values returned by
** sqlite3_status() are undefined.
**
** See also: [sqlite3_db_status()]
*/
int sqlite3_status(int op, int *pCurrent, int *pHighwater, int resetFlag);
int sqlite3_status64(
  int op,
  sqlite3_int64 *pCurrent,
  sqlite3_int64 *pHighwater,
  int resetFlag
);


/*
** CAPI3REF: Status Parameters
** KEYWORDS: {status parameters}
**
** These integer constants designate various run-time status parameters
** that can be returned by [sqlite3_status()].
**
** <dl>
** [[SQLITE_STATUS_MEMORY_USED]] ^(<dt>SQLITE_STATUS_MEMORY_USED</dt>
** <dd>This parameter is the current amount of memory checked out
** using [sqlite3_malloc()], either directly or indirectly.  The
** figure includes calls made to [sqlite3_malloc()] by the application
** and internal memory usage by the SQLite library.  Scratch memory
** controlled by [SQLITE_CONFIG_SCRATCH] and auxiliary page-cache
** memory controlled by [SQLITE_CONFIG_PAGECACHE] is not included in
** this parameter.  The amount returned is the sum of the allocation
** sizes as reported by the xSize method in [sqlite3_mem_methods].</dd>)^
**
** [[SQLITE_STATUS_MALLOC_SIZE]] ^(<dt>SQLITE_STATUS_MALLOC_SIZE</dt>
** <dd>This parameter records the largest memory allocation request
** handed to [sqlite3_malloc()] or [sqlite3_realloc()] (or their
** internal equivalents).  Only the value returned in the
** *pHighwater parameter to [sqlite3_status()] is of interest.  
** The value written into the *pCurrent parameter is undefined.</dd>)^
**
** [[SQLITE_STATUS_MALLOC_COUNT]] ^(<dt>SQLITE_STATUS_MALLOC_COUNT</dt>
** <dd>This parameter records the number of separate memory allocations
** currently checked out.</dd>)^
**
** [[SQLITE_STATUS_PAGECACHE_USED]] ^(<dt>SQLITE_STATUS_PAGECACHE_USED</dt>
** <dd>This parameter returns the number of pages used out of the
** [pagecache memory allocator] that was configured using 
** [SQLITE_CONFIG_PAGECACHE].  The
** value returned is in pages, not in bytes.</dd>)^
**
** [[SQLITE_STATUS_PAGECACHE_OVERFLOW]] 
** ^(<dt>SQLITE_STATUS_PAGECACHE_OVERFLOW</dt>
** <dd>This parameter returns the number of bytes of page cache
** allocation which could not be satisfied by the [SQLITE_CONFIG_PAGECACHE]
** buffer and where forced to overflow to [sqlite3_malloc()].  The
** returned value includes allocations that overflowed because they
** where too large (they were larger than the "sz" parameter to
** [SQLITE_CONFIG_PAGECACHE]) and allocations that overflowed because
** no space was left in the page cache.</dd>)^
**
** [[SQLITE_STATUS_PAGECACHE_SIZE]] ^(<dt>SQLITE_STATUS_PAGECACHE_SIZE</dt>
** <dd>This parameter records the largest memory allocation request
** handed to [pagecache memory allocator].  Only the value returned in the
** *pHighwater parameter to [sqlite3_status()] is of interest.  
** The value written into the *pCurrent parameter is undefined.</dd>)^
**
** [[SQLITE_STATUS_SCRATCH_USED]] ^(<dt>SQLITE_STATUS_SCRATCH_USED</dt>
** <dd>This parameter returns the number of allocations used out of the
** [scratch memory allocator] configured using
** [SQLITE_CONFIG_SCRATCH].  The value returned is in allocations, not
** in bytes.  Since a single thread may only have one scratch allocation
** outstanding at time, this parameter also reports the number of threads
** using scratch memory at the same time.</dd>)^
**
** [[SQLITE_STATUS_SCRATCH_OVERFLOW]] ^(<dt>SQLITE_STATUS_SCRATCH_OVERFLOW</dt>
** <dd>This parameter returns the number of bytes of scratch memory
** allocation which could not be satisfied by the [SQLITE_CONFIG_SCRATCH]
** buffer and where forced to overflow to [sqlite3_malloc()].  The values
** returned include overflows because the requested allocation was too
** larger (that is, because the requested allocation was larger than the
** "sz" parameter to [SQLITE_CONFIG_SCRATCH]) and because no scratch buffer
** slots were available.
** </dd>)^
**
** [[SQLITE_STATUS_SCRATCH_SIZE]] ^(<dt>SQLITE_STATUS_SCRATCH_SIZE</dt>
** <dd>This parameter records the largest memory allocation request
** handed to [scratch memory allocator].  Only the value returned in the
** *pHighwater parameter to [sqlite3_status()] is of interest.  
** The value written into the *pCurrent parameter is undefined.</dd>)^
**
** [[SQLITE_STATUS_PARSER_STACK]] ^(<dt>SQLITE_STATUS_PARSER_STACK</dt>
** <dd>The *pHighwater parameter records the deepest parser stack. 
** The *pCurrent value is undefined.  The *pHighwater value is only
** meaningful if SQLite is compiled with [YYTRACKMAXSTACKDEPTH].</dd>)^
** </dl>
**
** New status parameters may be added from time to time.
*/
#define SQLITE_STATUS_MEMORY_USED          0
#define SQLITE_STATUS_PAGECACHE_USED       1
#define SQLITE_STATUS_PAGECACHE_OVERFLOW   2
#define SQLITE_STATUS_SCRATCH_USED         3
#define SQLITE_STATUS_SCRATCH_OVERFLOW     4
#define SQLITE_STATUS_MALLOC_SIZE          5
#define SQLITE_STATUS_PARSER_STACK         6
#define SQLITE_STATUS_PAGECACHE_SIZE       7
#define SQLITE_STATUS_SCRATCH_SIZE         8
#define SQLITE_STATUS_MALLOC_COUNT         9

/*
** CAPI3REF: Database Connection Status
** METHOD: sqlite3
**
** ^This interface is used to retrieve runtime status information 
** about a single [database connection].  ^The first argument is the
** database connection object to be interrogated.  ^The second argument
** is an integer constant, taken from the set of
** [SQLITE_DBSTATUS options], that
** determines the parameter to interrogate.  The set of 
** [SQLITE_DBSTATUS options] is likely
** to grow in future releases of SQLite.
**
** ^The current value of the requested parameter is written into *pCur
** and the highest instantaneous value is written into *pHiwtr.  ^If
** the resetFlg is true, then the highest instantaneous value is
** reset back down to the current value.
**
** ^The sqlite3_db_status() routine returns SQLITE_OK on success and a
** non-zero [error code] on failure.
**
** See also: [sqlite3_status()] and [sqlite3_stmt_status()].
*/
int sqlite3_db_status(sqlite3*, int op, int *pCur, int *pHiwtr, int resetFlg);

/*
** CAPI3REF: Status Parameters for database connections
** KEYWORDS: {SQLITE_DBSTATUS options}
**
** These constants are the available integer "verbs" that can be passed as
** the second argument to the [sqlite3_db_status()] interface.
**
** New verbs may be added in future releases of SQLite. Existing verbs
** might be discontinued. Applications should check the return code from
** [sqlite3_db_status()] to make sure that the call worked.
** The [sqlite3_db_status()] interface will return a non-zero error code
** if a discontinued or unsupported verb is invoked.
**
** <dl>
** [[SQLITE_DBSTATUS_LOOKASIDE_USED]] ^(<dt>SQLITE_DBSTATUS_LOOKASIDE_USED</dt>
** <dd>This parameter returns the number of lookaside memory slots currently
** checked out.</dd>)^
**
** [[SQLITE_DBSTATUS_LOOKASIDE_HIT]] ^(<dt>SQLITE_DBSTATUS_LOOKASIDE_HIT</dt>
** <dd>This parameter returns the number malloc attempts that were 
** satisfied using lookaside memory. Only the high-water value is meaningful;
** the current value is always zero.)^
**
** [[SQLITE_DBSTATUS_LOOKASIDE_MISS_SIZE]]
** ^(<dt>SQLITE_DBSTATUS_LOOKASIDE_MISS_SIZE</dt>
** <dd>This parameter returns the number malloc attempts that might have
** been satisfied using lookaside memory but failed due to the amount of
** memory requested being larger than the lookaside slot size.
** Only the high-water value is meaningful;
** the current value is always zero.)^
**
** [[SQLITE_DBSTATUS_LOOKASIDE_MISS_FULL]]
** ^(<dt>SQLITE_DBSTATUS_LOOKASIDE_MISS_FULL</dt>
** <dd>This parameter returns the number malloc attempts that might have
** been satisfied using lookaside memory but failed due to all lookaside
** memory already being in use.
** Only the high-water value is meaningful;
** the current value is always zero.)^
**
** [[SQLITE_DBSTATUS_CACHE_USED]] ^(<dt>SQLITE_DBSTATUS_CACHE_USED</dt>
** <dd>This parameter returns the approximate number of bytes of heap
** memory used by all pager caches associated with the database connection.)^
** ^The highwater mark associated with SQLITE_DBSTATUS_CACHE_USED is always 0.
**
** [[SQLITE_DBSTATUS_SCHEMA_USED]] ^(<dt>SQLITE_DBSTATUS_SCHEMA_USED</dt>
** <dd>This parameter returns the approximate number of bytes of heap
** memory used to store the schema for all databases associated
** with the connection - main, temp, and any [ATTACH]-ed databases.)^ 
** ^The full amount of memory used by the schemas is reported, even if the
** schema memory is shared with other database connections due to
** [shared cache mode] being enabled.
** ^The highwater mark associated with SQLITE_DBSTATUS_SCHEMA_USED is always 0.
**
** [[SQLITE_DBSTATUS_STMT_USED]] ^(<dt>SQLITE_DBSTATUS_STMT_USED</dt>
** <dd>This parameter returns the approximate number of bytes of heap
** and lookaside memory used by all prepared statements associated with
** the database connection.)^
** ^The highwater mark associated with SQLITE_DBSTATUS_STMT_USED is always 0.
** </dd>
**
** [[SQLITE_DBSTATUS_CACHE_HIT]] ^(<dt>SQLITE_DBSTATUS_CACHE_HIT</dt>
** <dd>This parameter returns the number of pager cache hits that have
** occurred.)^ ^The highwater mark associated with SQLITE_DBSTATUS_CACHE_HIT 
** is always 0.
** </dd>
**
** [[SQLITE_DBSTATUS_CACHE_MISS]] ^(<dt>SQLITE_DBSTATUS_CACHE_MISS</dt>
** <dd>This parameter returns the number of pager cache misses that have
** occurred.)^ ^The highwater mark associated with SQLITE_DBSTATUS_CACHE_MISS 
** is always 0.
** </dd>
**
** [[SQLITE_DBSTATUS_CACHE_WRITE]] ^(<dt>SQLITE_DBSTATUS_CACHE_WRITE</dt>
** <dd>This parameter returns the number of dirty cache entries that have
** been written to disk. Specifically, the number of pages written to the
** wal file in wal mode databases, or the number of pages written to the
** database file in rollback mode databases. Any pages written as part of
** transaction rollback or database recovery operations are not included.
** If an IO or other error occurs while writing a page to disk, the effect
** on subsequent SQLITE_DBSTATUS_CACHE_WRITE requests is undefined). ^The
** highwater mark associated with SQLITE_DBSTATUS_CACHE_WRITE is always 0.
** </dd>
**
** [[SQLITE_DBSTATUS_DEFERRED_FKS]] ^(<dt>SQLITE_DBSTATUS_DEFERRED_FKS</dt>
** <dd>This parameter returns zero for the current value if and only if
** all foreign key constraints (deferred or immediate) have been
** resolved.)^  ^The highwater mark is always 0.
** </dd>
** </dl>
*/
#define SQLITE_DBSTATUS_LOOKASIDE_USED       0
#define SQLITE_DBSTATUS_CACHE_USED           1
#define SQLITE_DBSTATUS_SCHEMA_USED          2
#define SQLITE_DBSTATUS_STMT_USED            3
#define SQLITE_DBSTATUS_LOOKASIDE_HIT        4
#define SQLITE_DBSTATUS_LOOKASIDE_MISS_SIZE  5
#define SQLITE_DBSTATUS_LOOKASIDE_MISS_FULL  6
#define SQLITE_DBSTATUS_CACHE_HIT            7
#define SQLITE_DBSTATUS_CACHE_MISS           8
#define SQLITE_DBSTATUS_CACHE_WRITE          9
#define SQLITE_DBSTATUS_DEFERRED_FKS        10
#define SQLITE_DBSTATUS_MAX                 10   /* Largest defined DBSTATUS */


/*
** CAPI3REF: Prepared Statement Status
** METHOD: sqlite3_stmt
**
** ^(Each prepared statement maintains various
** [SQLITE_STMTSTATUS counters] that measure the number
** of times it has performed specific operations.)^  These counters can
** be used to monitor the performance characteristics of the prepared
** statements.  For example, if the number of table steps greatly exceeds
** the number of table searches or result rows, that would tend to indicate
** that the prepared statement is using a full table scan rather than
** an index.  
**
** ^(This interface is used to retrieve and reset counter values from
** a [prepared statement].  The first argument is the prepared statement
** object to be interrogated.  The second argument
** is an integer code for a specific [SQLITE_STMTSTATUS counter]
** to be interrogated.)^
** ^The current value of the requested counter is returned.
** ^If the resetFlg is true, then the counter is reset to zero after this
** interface call returns.
**
** See also: [sqlite3_status()] and [sqlite3_db_status()].
*/
int sqlite3_stmt_status(sqlite3_stmt*, int op,int resetFlg);

/*
** CAPI3REF: Status Parameters for prepared statements
** KEYWORDS: {SQLITE_STMTSTATUS counter} {SQLITE_STMTSTATUS counters}
**
** These preprocessor macros define integer codes that name counter
** values associated with the [sqlite3_stmt_status()] interface.
** The meanings of the various counters are as follows:
**
** <dl>
** [[SQLITE_STMTSTATUS_FULLSCAN_STEP]] <dt>SQLITE_STMTSTATUS_FULLSCAN_STEP</dt>
** <dd>^This is the number of times that SQLite has stepped forward in
** a table as part of a full table scan.  Large numbers for this counter
** may indicate opportunities for performance improvement through 
** careful use of indices.</dd>
**
** [[SQLITE_STMTSTATUS_SORT]] <dt>SQLITE_STMTSTATUS_SORT</dt>
** <dd>^This is the number of sort operations that have occurred.
** A non-zero value in this counter may indicate an opportunity to
** improvement performance through careful use of indices.</dd>
**
** [[SQLITE_STMTSTATUS_AUTOINDEX]] <dt>SQLITE_STMTSTATUS_AUTOINDEX</dt>
** <dd>^This is the number of rows inserted into transient indices that
** were created automatically in order to help joins run faster.
** A non-zero value in this counter may indicate an opportunity to
** improvement performance by adding permanent indices that do not
** need to be reinitialized each time the statement is run.</dd>
**
** [[SQLITE_STMTSTATUS_VM_STEP]] <dt>SQLITE_STMTSTATUS_VM_STEP</dt>
** <dd>^This is the number of virtual machine operations executed
** by the prepared statement if that number is less than or equal
** to 2147483647.  The number of virtual machine operations can be 
** used as a proxy for the total work done by the prepared statement.
** If the number of virtual machine operations exceeds 2147483647
** then the value returned by this statement status code is undefined.
** </dd>
** </dl>
*/
#define SQLITE_STMTSTATUS_FULLSCAN_STEP     1
#define SQLITE_STMTSTATUS_SORT              2
#define SQLITE_STMTSTATUS_AUTOINDEX         3
#define SQLITE_STMTSTATUS_VM_STEP           4

/*
** CAPI3REF: Custom Page Cache Object
**
** The sqlite3_pcache type is opaque.  It is implemented by
** the pluggable module.  The SQLite core has no knowledge of
** its size or internal structure and never deals with the
** sqlite3_pcache object except by holding and passing pointers
** to the object.
**
** See [sqlite3_pcache_methods2] for additional information.
*/
typedef struct sqlite3_pcache sqlite3_pcache;

/*
** CAPI3REF: Custom Page Cache Object
**
** The sqlite3_pcache_page object represents a single page in the
** page cache.  The page cache will allocate instances of this
** object.  Various methods of the page cache use pointers to instances
** of this object as parameters or as their return value.
**
** See [sqlite3_pcache_methods2] for additional information.
*/
typedef struct sqlite3_pcache_page sqlite3_pcache_page;
struct sqlite3_pcache_page {
  void *pBuf;        /* The content of the page */
  void *pExtra;      /* Extra information associated with the page */
};

/*
** CAPI3REF: Application Defined Page Cache.
** KEYWORDS: {page cache}
**
** ^(The [sqlite3_config]([SQLITE_CONFIG_PCACHE2], ...) interface can
** register an alternative page cache implementation by passing in an 
** instance of the sqlite3_pcache_methods2 structure.)^
** In many applications, most of the heap memory allocated by 
** SQLite is used for the page cache.
** By implementing a 
** custom page cache using this API, an application can better control
** the amount of memory consumed by SQLite, the way in which 
** that memory is allocated and released, and the policies used to 
** determine exactly which parts of a database file are cached and for 
** how long.
**
** The alternative page cache mechanism is an
** extreme measure that is only needed by the most demanding applications.
** The built-in page cache is recommended for most uses.
**
** ^(The contents of the sqlite3_pcache_methods2 structure are copied to an
** internal buffer by SQLite within the call to [sqlite3_config].  Hence
** the application may discard the parameter after the call to
** [sqlite3_config()] returns.)^
**
** [[the xInit() page cache method]]
** ^(The xInit() method is called once for each effective 
** call to [sqlite3_initialize()])^
** (usually only once during the lifetime of the process). ^(The xInit()
** method is passed a copy of the sqlite3_pcache_methods2.pArg value.)^
** The intent of the xInit() method is to set up global data structures 
** required by the custom page cache implementation. 
** ^(If the xInit() method is NULL, then the 
** built-in default page cache is used instead of the application defined
** page cache.)^
**
** [[the xShutdown() page cache method]]
** ^The xShutdown() method is called by [sqlite3_shutdown()].
** It can be used to clean up 
** any outstanding resources before process shutdown, if required.
** ^The xShutdown() method may be NULL.
**
** ^SQLite automatically serializes calls to the xInit method,
** so the xInit method need not be threadsafe.  ^The
** xShutdown method is only called from [sqlite3_shutdown()] so it does
** not need to be threadsafe either.  All other methods must be threadsafe
** in multithreaded applications.
**
** ^SQLite will never invoke xInit() more than once without an intervening
** call to xShutdown().
**
** [[the xCreate() page cache methods]]
** ^SQLite invokes the xCreate() method to construct a new cache instance.
** SQLite will typically create one cache instance for each open database file,
** though this is not guaranteed. ^The
** first parameter, szPage, is the size in bytes of the pages that must
** be allocated by the cache.  ^szPage will always a power of two.  ^The
** second parameter szExtra is a number of bytes of extra storage 
** associated with each page cache entry.  ^The szExtra parameter will
** a number less than 250.  SQLite will use the
** extra szExtra bytes on each page to store metadata about the underlying
** database page on disk.  The value passed into szExtra depends
** on the SQLite version, the target platform, and how SQLite was compiled.
** ^The third argument to xCreate(), bPurgeable, is true if the cache being
** created will be used to cache database pages of a file stored on disk, or
** false if it is used for an in-memory database. The cache implementation
** does not have to do anything special based with the value of bPurgeable;
** it is purely advisory.  ^On a cache where bPurgeable is false, SQLite will
** never invoke xUnpin() except to deliberately delete a page.
** ^In other words, calls to xUnpin() on a cache with bPurgeable set to
** false will always have the "discard" flag set to true.  
** ^Hence, a cache created with bPurgeable false will
** never contain any unpinned pages.
**
** [[the xCachesize() page cache method]]
** ^(The xCachesize() method may be called at any time by SQLite to set the
** suggested maximum cache-size (number of pages stored by) the cache
** instance passed as the first argument. This is the value configured using
** the SQLite "[PRAGMA cache_size]" command.)^  As with the bPurgeable
** parameter, the implementation is not required to do anything with this
** value; it is advisory only.
**
** [[the xPagecount() page cache methods]]
** The xPagecount() method must return the number of pages currently
** stored in the cache, both pinned and unpinned.
** 
** [[the xFetch() page cache methods]]
** The xFetch() method locates a page in the cache and returns a pointer to 
** an sqlite3_pcache_page object associated with that page, or a NULL pointer.
** The pBuf element of the returned sqlite3_pcache_page object will be a
** pointer to a buffer of szPage bytes used to store the content of a 
** single database page.  The pExtra element of sqlite3_pcache_page will be
** a pointer to the szExtra bytes of extra storage that SQLite has requested
** for each entry in the page cache.
**
** The page to be fetched is determined by the key. ^The minimum key value
** is 1.  After it has been retrieved using xFetch, the page is considered
** to be "pinned".
**
** If the requested page is already in the page cache, then the page cache
** implementation must return a pointer to the page buffer with its content
** intact.  If the requested page is not already in the cache, then the
** cache implementation should use the value of the createFlag
** parameter to help it determined what action to take:
**
** <table border=1 width=85% align=center>
** <tr><th> createFlag <th> Behavior when page is not already in cache
** <tr><td> 0 <td> Do not allocate a new page.  Return NULL.
** <tr><td> 1 <td> Allocate a new page if it easy and convenient to do so.
**                 Otherwise return NULL.
** <tr><td> 2 <td> Make every effort to allocate a new page.  Only return
**                 NULL if allocating a new page is effectively impossible.
** </table>
**
** ^(SQLite will normally invoke xFetch() with a createFlag of 0 or 1.  SQLite
** will only use a createFlag of 2 after a prior call with a createFlag of 1
** failed.)^  In between the to xFetch() calls, SQLite may
** attempt to unpin one or more cache pages by spilling the content of
** pinned pages to disk and synching the operating system disk cache.
**
** [[the xUnpin() page cache method]]
** ^xUnpin() is called by SQLite with a pointer to a currently pinned page
** as its second argument.  If the third parameter, discard, is non-zero,
** then the page must be evicted from the cache.
** ^If the discard parameter is
** zero, then the page may be discarded or retained at the discretion of
** page cache implementation. ^The page cache implementation
** may choose to evict unpinned pages at any time.
**
** The cache must not perform any reference counting. A single 
** call to xUnpin() unpins the page regardless of the number of prior calls 
** to xFetch().
**
** [[the xRekey() page cache methods]]
** The xRekey() method is used to change the key value associated with the
** page passed as the second argument. If the cache
** previously contains an entry associated with newKey, it must be
** discarded. ^Any prior cache entry associated with newKey is guaranteed not
** to be pinned.
**
** When SQLite calls the xTruncate() method, the cache must discard all
** existing cache entries with page numbers (keys) greater than or equal
** to the value of the iLimit parameter passed to xTruncate(). If any
** of these pages are pinned, they are implicitly unpinned, meaning that
** they can be safely discarded.
**
** [[the xDestroy() page cache method]]
** ^The xDestroy() method is used to delete a cache allocated by xCreate().
** All resources associated with the specified cache should be freed. ^After
** calling the xDestroy() method, SQLite considers the [sqlite3_pcache*]
** handle invalid, and will not use it with any other sqlite3_pcache_methods2
** functions.
**
** [[the xShrink() page cache method]]
** ^SQLite invokes the xShrink() method when it wants the page cache to
** free up as much of heap memory as possible.  The page cache implementation
** is not obligated to free any memory, but well-behaved implementations should
** do their best.
*/
typedef struct sqlite3_pcache_methods2 sqlite3_pcache_methods2;
struct sqlite3_pcache_methods2 {
  int iVersion;
  void *pArg;
  int (*xInit)(void*);
  void (*xShutdown)(void*);
  sqlite3_pcache *(*xCreate)(int szPage, int szExtra, int bPurgeable);
  void (*xCachesize)(sqlite3_pcache*, int nCachesize);
  int (*xPagecount)(sqlite3_pcache*);
  sqlite3_pcache_page *(*xFetch)(sqlite3_pcache*, unsigned key, int createFlag);
  void (*xUnpin)(sqlite3_pcache*, sqlite3_pcache_page*, int discard);
  void (*xRekey)(sqlite3_pcache*, sqlite3_pcache_page*, 
      unsigned oldKey, unsigned newKey);
  void (*xTruncate)(sqlite3_pcache*, unsigned iLimit);
  void (*xDestroy)(sqlite3_pcache*);
  void (*xShrink)(sqlite3_pcache*);
};

/*
** This is the obsolete pcache_methods object that has now been replaced
** by sqlite3_pcache_methods2.  This object is not used by SQLite.  It is
** retained in the header file for backwards compatibility only.
*/
typedef struct sqlite3_pcache_methods sqlite3_pcache_methods;
struct sqlite3_pcache_methods {
  void *pArg;
  int (*xInit)(void*);
  void (*xShutdown)(void*);
  sqlite3_pcache *(*xCreate)(int szPage, int bPurgeable);
  void (*xCachesize)(sqlite3_pcache*, int nCachesize);
  int (*xPagecount)(sqlite3_pcache*);
  void *(*xFetch)(sqlite3_pcache*, unsigned key, int createFlag);
  void (*xUnpin)(sqlite3_pcache*, void*, int discard);
  void (*xRekey)(sqlite3_pcache*, void*, unsigned oldKey, unsigned newKey);
  void (*xTruncate)(sqlite3_pcache*, unsigned iLimit);
  void (*xDestroy)(sqlite3_pcache*);
};


/*
** CAPI3REF: Online Backup Object
**
** The sqlite3_backup object records state information about an ongoing
** online backup operation.  ^The sqlite3_backup object is created by
** a call to [sqlite3_backup_init()] and is destroyed by a call to
** [sqlite3_backup_finish()].
**
** See Also: [Using the SQLite Online Backup API]
*/
typedef struct sqlite3_backup sqlite3_backup;

/*
** CAPI3REF: Online Backup API.
**
** The backup API copies the content of one database into another.
** It is useful either for creating backups of databases or
** for copying in-memory databases to or from persistent files. 
**
** See Also: [Using the SQLite Online Backup API]
**
** ^SQLite holds a write transaction open on the destination database file
** for the duration of the backup operation.
** ^The source database is read-locked only while it is being read;
** it is not locked continuously for the entire backup operation.
** ^Thus, the backup may be performed on a live source database without
** preventing other database connections from
** reading or writing to the source database while the backup is underway.
** 
** ^(To perform a backup operation: 
**   <ol>
**     <li><b>sqlite3_backup_init()</b> is called once to initialize the
**         backup, 
**     <li><b>sqlite3_backup_step()</b> is called one or more times to transfer 
**         the data between the two databases, and finally
**     <li><b>sqlite3_backup_finish()</b> is called to release all resources 
**         associated with the backup operation. 
**   </ol>)^
** There should be exactly one call to sqlite3_backup_finish() for each
** successful call to sqlite3_backup_init().
**
** [[sqlite3_backup_init()]] <b>sqlite3_backup_init()</b>
**
** ^The D and N arguments to sqlite3_backup_init(D,N,S,M) are the 
** [database connection] associated with the destination database 
** and the database name, respectively.
** ^The database name is "main" for the main database, "temp" for the
** temporary database, or the name specified after the AS keyword in
** an [ATTACH] statement for an attached database.
** ^The S and M arguments passed to 
** sqlite3_backup_init(D,N,S,M) identify the [database connection]
** and database name of the source database, respectively.
** ^The source and destination [database connections] (parameters S and D)
** must be different or else sqlite3_backup_init(D,N,S,M) will fail with
** an error.
**
** ^A call to sqlite3_backup_init() will fail, returning SQLITE_ERROR, if 
** there is already a read or read-write transaction open on the 
** destination database.
**
** ^If an error occurs within sqlite3_backup_init(D,N,S,M), then NULL is
** returned and an error code and error message are stored in the
** destination [database connection] D.
** ^The error code and message for the failed call to sqlite3_backup_init()
** can be retrieved using the [sqlite3_errcode()], [sqlite3_errmsg()], and/or
** [sqlite3_errmsg16()] functions.
** ^A successful call to sqlite3_backup_init() returns a pointer to an
** [sqlite3_backup] object.
** ^The [sqlite3_backup] object may be used with the sqlite3_backup_step() and
** sqlite3_backup_finish() functions to perform the specified backup 
** operation.
**
** [[sqlite3_backup_step()]] <b>sqlite3_backup_step()</b>
**
** ^Function sqlite3_backup_step(B,N) will copy up to N pages between 
** the source and destination databases specified by [sqlite3_backup] object B.
** ^If N is negative, all remaining source pages are copied. 
** ^If sqlite3_backup_step(B,N) successfully copies N pages and there
** are still more pages to be copied, then the function returns [SQLITE_OK].
** ^If sqlite3_backup_step(B,N) successfully finishes copying all pages
** from source to destination, then it returns [SQLITE_DONE].
** ^If an error occurs while running sqlite3_backup_step(B,N),
** then an [error code] is returned. ^As well as [SQLITE_OK] and
** [SQLITE_DONE], a call to sqlite3_backup_step() may return [SQLITE_READONLY],
** [SQLITE_NOMEM], [SQLITE_BUSY], [SQLITE_LOCKED], or an
** [SQLITE_IOERR_ACCESS | SQLITE_IOERR_XXX] extended error code.
**
** ^(The sqlite3_backup_step() might return [SQLITE_READONLY] if
** <ol>
** <li> the destination database was opened read-only, or
** <li> the destination database is using write-ahead-log journaling
** and the destination and source page sizes differ, or
** <li> the destination database is an in-memory database and the
** destination and source page sizes differ.
** </ol>)^
**
** ^If sqlite3_backup_step() cannot obtain a required file-system lock, then
** the [sqlite3_busy_handler | busy-handler function]
** is invoked (if one is specified). ^If the 
** busy-handler returns non-zero before the lock is available, then 
** [SQLITE_BUSY] is returned to the caller. ^In this case the call to
** sqlite3_backup_step() can be retried later. ^If the source
** [database connection]
** is being used to write to the source database when sqlite3_backup_step()
** is called, then [SQLITE_LOCKED] is returned immediately. ^Again, in this
** case the call to sqlite3_backup_step() can be retried later on. ^(If
** [SQLITE_IOERR_ACCESS | SQLITE_IOERR_XXX], [SQLITE_NOMEM], or
** [SQLITE_READONLY] is returned, then 
** there is no point in retrying the call to sqlite3_backup_step(). These 
** errors are considered fatal.)^  The application must accept 
** that the backup operation has failed and pass the backup operation handle 
** to the sqlite3_backup_finish() to release associated resources.
**
** ^The first call to sqlite3_backup_step() obtains an exclusive lock
** on the destination file. ^The exclusive lock is not released until either 
** sqlite3_backup_finish() is called or the backup operation is complete 
** and sqlite3_backup_step() returns [SQLITE_DONE].  ^Every call to
** sqlite3_backup_step() obtains a [shared lock] on the source database that
** lasts for the duration of the sqlite3_backup_step() call.
** ^Because the source database is not locked between calls to
** sqlite3_backup_step(), the source database may be modified mid-way
** through the backup process.  ^If the source database is modified by an
** external process or via a database connection other than the one being
** used by the backup operation, then the backup will be automatically
** restarted by the next call to sqlite3_backup_step(). ^If the source 
** database is modified by the using the same database connection as is used
** by the backup operation, then the backup database is automatically
** updated at the same time.
**
** [[sqlite3_backup_finish()]] <b>sqlite3_backup_finish()</b>
**
** When sqlite3_backup_step() has returned [SQLITE_DONE], or when the 
** application wishes to abandon the backup operation, the application
** should destroy the [sqlite3_backup] by passing it to sqlite3_backup_finish().
** ^The sqlite3_backup_finish() interfaces releases all
** resources associated with the [sqlite3_backup] object. 
** ^If sqlite3_backup_step() has not yet returned [SQLITE_DONE], then any
** active write-transaction on the destination database is rolled back.
** The [sqlite3_backup] object is invalid
** and may not be used following a call to sqlite3_backup_finish().
**
** ^The value returned by sqlite3_backup_finish is [SQLITE_OK] if no
** sqlite3_backup_step() errors occurred, regardless or whether or not
** sqlite3_backup_step() completed.
** ^If an out-of-memory condition or IO error occurred during any prior
** sqlite3_backup_step() call on the same [sqlite3_backup] object, then
** sqlite3_backup_finish() returns the corresponding [error code].
**
** ^A return of [SQLITE_BUSY] or [SQLITE_LOCKED] from sqlite3_backup_step()
** is not a permanent error and does not affect the return value of
** sqlite3_backup_finish().
**
** [[sqlite3_backup_remaining()]] [[sqlite3_backup_pagecount()]]
** <b>sqlite3_backup_remaining() and sqlite3_backup_pagecount()</b>
**
** ^The sqlite3_backup_remaining() routine returns the number of pages still
** to be backed up at the conclusion of the most recent sqlite3_backup_step().
** ^The sqlite3_backup_pagecount() routine returns the total number of pages
** in the source database at the conclusion of the most recent
** sqlite3_backup_step().
** ^(The values returned by these functions are only updated by
** sqlite3_backup_step(). If the source database is modified in a way that
** changes the size of the source database or the number of pages remaining,
** those changes are not reflected in the output of sqlite3_backup_pagecount()
** and sqlite3_backup_remaining() until after the next
** sqlite3_backup_step().)^
**
** <b>Concurrent Usage of Database Handles</b>
**
** ^The source [database connection] may be used by the application for other
** purposes while a backup operation is underway or being initialized.
** ^If SQLite is compiled and configured to support threadsafe database
** connections, then the source database connection may be used concurrently
** from within other threads.
**
** However, the application must guarantee that the destination 
** [database connection] is not passed to any other API (by any thread) after 
** sqlite3_backup_init() is called and before the corresponding call to
** sqlite3_backup_finish().  SQLite does not currently check to see
** if the application incorrectly accesses the destination [database connection]
** and so no error code is reported, but the operations may malfunction
** nevertheless.  Use of the destination database connection while a
** backup is in progress might also also cause a mutex deadlock.
**
** If running in [shared cache mode], the application must
** guarantee that the shared cache used by the destination database
** is not accessed while the backup is running. In practice this means
** that the application must guarantee that the disk file being 
** backed up to is not accessed by any connection within the process,
** not just the specific connection that was passed to sqlite3_backup_init().
**
** The [sqlite3_backup] object itself is partially threadsafe. Multiple 
** threads may safely make multiple concurrent calls to sqlite3_backup_step().
** However, the sqlite3_backup_remaining() and sqlite3_backup_pagecount()
** APIs are not strictly speaking threadsafe. If they are invoked at the
** same time as another thread is invoking sqlite3_backup_step() it is
** possible that they return invalid values.
*/
sqlite3_backup *sqlite3_backup_init(
  sqlite3 *pDest,                        /* Destination database handle */
  const char *zDestName,                 /* Destination database name */
  sqlite3 *pSource,                      /* Source database handle */
  const char *zSourceName                /* Source database name */
);
int sqlite3_backup_step(sqlite3_backup *p, int nPage);
int sqlite3_backup_finish(sqlite3_backup *p);
int sqlite3_backup_remaining(sqlite3_backup *p);
int sqlite3_backup_pagecount(sqlite3_backup *p);

/*
** CAPI3REF: Unlock Notification
** METHOD: sqlite3
**
** ^When running in shared-cache mode, a database operation may fail with
** an [SQLITE_LOCKED] error if the required locks on the shared-cache or
** individual tables within the shared-cache cannot be obtained. See
** [SQLite Shared-Cache Mode] for a description of shared-cache locking. 
** ^This API may be used to register a callback that SQLite will invoke 
** when the connection currently holding the required lock relinquishes it.
** ^This API is only available if the library was compiled with the
** [SQLITE_ENABLE_UNLOCK_NOTIFY] C-preprocessor symbol defined.
**
** See Also: [Using the SQLite Unlock Notification Feature].
**
** ^Shared-cache locks are released when a database connection concludes
** its current transaction, either by committing it or rolling it back. 
**
** ^When a connection (known as the blocked connection) fails to obtain a
** shared-cache lock and SQLITE_LOCKED is returned to the caller, the
** identity of the database connection (the blocking connection) that
** has locked the required resource is stored internally. ^After an 
** application receives an SQLITE_LOCKED error, it may call the
** sqlite3_unlock_notify() method with the blocked connection handle as 
** the first argument to register for a callback that will be invoked
** when the blocking connections current transaction is concluded. ^The
** callback is invoked from within the [sqlite3_step] or [sqlite3_close]
** call that concludes the blocking connections transaction.
**
** ^(If sqlite3_unlock_notify() is called in a multi-threaded application,
** there is a chance that the blocking connection will have already
** concluded its transaction by the time sqlite3_unlock_notify() is invoked.
** If this happens, then the specified callback is invoked immediately,
** from within the call to sqlite3_unlock_notify().)^
**
** ^If the blocked connection is attempting to obtain a write-lock on a
** shared-cache table, and more than one other connection currently holds
** a read-lock on the same table, then SQLite arbitrarily selects one of 
** the other connections to use as the blocking connection.
**
** ^(There may be at most one unlock-notify callback registered by a 
** blocked connection. If sqlite3_unlock_notify() is called when the
** blocked connection already has a registered unlock-notify callback,
** then the new callback replaces the old.)^ ^If sqlite3_unlock_notify() is
** called with a NULL pointer as its second argument, then any existing
** unlock-notify callback is canceled. ^The blocked connections 
** unlock-notify callback may also be canceled by closing the blocked
** connection using [sqlite3_close()].
**
** The unlock-notify callback is not reentrant. If an application invokes
** any sqlite3_xxx API functions from within an unlock-notify callback, a
** crash or deadlock may be the result.
**
** ^Unless deadlock is detected (see below), sqlite3_unlock_notify() always
** returns SQLITE_OK.
**
** <b>Callback Invocation Details</b>
**
** When an unlock-notify callback is registered, the application provides a 
** single void* pointer that is passed to the callback when it is invoked.
** However, the signature of the callback function allows SQLite to pass
** it an array of void* context pointers. The first argument passed to
** an unlock-notify callback is a pointer to an array of void* pointers,
** and the second is the number of entries in the array.
**
** When a blocking connections transaction is concluded, there may be
** more than one blocked connection that has registered for an unlock-notify
** callback. ^If two or more such blocked connections have specified the
** same callback function, then instead of invoking the callback function
** multiple times, it is invoked once with the set of void* context pointers
** specified by the blocked connections bundled together into an array.
** This gives the application an opportunity to prioritize any actions 
** related to the set of unblocked database connections.
**
** <b>Deadlock Detection</b>
**
** Assuming that after registering for an unlock-notify callback a 
** database waits for the callback to be issued before taking any further
** action (a reasonable assumption), then using this API may cause the
** application to deadlock. For example, if connection X is waiting for
** connection Y's transaction to be concluded, and similarly connection
** Y is waiting on connection X's transaction, then neither connection
** will proceed and the system may remain deadlocked indefinitely.
**
** To avoid this scenario, the sqlite3_unlock_notify() performs deadlock
** detection. ^If a given call to sqlite3_unlock_notify() would put the
** system in a deadlocked state, then SQLITE_LOCKED is returned and no
** unlock-notify callback is registered. The system is said to be in
** a deadlocked state if connection A has registered for an unlock-notify
** callback on the conclusion of connection B's transaction, and connection
** B has itself registered for an unlock-notify callback when connection
** A's transaction is concluded. ^Indirect deadlock is also detected, so
** the system is also considered to be deadlocked if connection B has
** registered for an unlock-notify callback on the conclusion of connection
** C's transaction, where connection C is waiting on connection A. ^Any
** number of levels of indirection are allowed.
**
** <b>The "DROP TABLE" Exception</b>
**
** When a call to [sqlite3_step()] returns SQLITE_LOCKED, it is almost 
** always appropriate to call sqlite3_unlock_notify(). There is however,
** one exception. When executing a "DROP TABLE" or "DROP INDEX" statement,
** SQLite checks if there are any currently executing SELECT statements
** that belong to the same connection. If there are, SQLITE_LOCKED is
** returned. In this case there is no "blocking connection", so invoking
** sqlite3_unlock_notify() results in the unlock-notify callback being
** invoked immediately. If the application then re-attempts the "DROP TABLE"
** or "DROP INDEX" query, an infinite loop might be the result.
**
** One way around this problem is to check the extended error code returned
** by an sqlite3_step() call. ^(If there is a blocking connection, then the
** extended error code is set to SQLITE_LOCKED_SHAREDCACHE. Otherwise, in
** the special "DROP TABLE/INDEX" case, the extended error code is just 
** SQLITE_LOCKED.)^
*/
int sqlite3_unlock_notify(
  sqlite3 *pBlocked,                          /* Waiting connection */
  void (*xNotify)(void **apArg, int nArg),    /* Callback function to invoke */
  void *pNotifyArg                            /* Argument to pass to xNotify */
);


/*
** CAPI3REF: String Comparison
**
** ^The [sqlite3_stricmp()] and [sqlite3_strnicmp()] APIs allow applications
** and extensions to compare the contents of two buffers containing UTF-8
** strings in a case-independent fashion, using the same definition of "case
** independence" that SQLite uses internally when comparing identifiers.
*/
int sqlite3_stricmp(const char *, const char *);
int sqlite3_strnicmp(const char *, const char *, int);

/*
** CAPI3REF: String Globbing
*
** ^The [sqlite3_strglob(P,X)] interface returns zero if and only if
** string X matches the [GLOB] pattern P.
** ^The definition of [GLOB] pattern matching used in
** [sqlite3_strglob(P,X)] is the same as for the "X GLOB P" operator in the
** SQL dialect understood by SQLite.  ^The [sqlite3_strglob(P,X)] function
** is case sensitive.
**
** Note that this routine returns zero on a match and non-zero if the strings
** do not match, the same as [sqlite3_stricmp()] and [sqlite3_strnicmp()].
**
** See also: [sqlite3_strlike()].
*/
int sqlite3_strglob(const char *zGlob, const char *zStr);

/*
** CAPI3REF: String LIKE Matching
*
** ^The [sqlite3_strlike(P,X,E)] interface returns zero if and only if
** string X matches the [LIKE] pattern P with escape character E.
** ^The definition of [LIKE] pattern matching used in
** [sqlite3_strlike(P,X,E)] is the same as for the "X LIKE P ESCAPE E"
** operator in the SQL dialect understood by SQLite.  ^For "X LIKE P" without
** the ESCAPE clause, set the E parameter of [sqlite3_strlike(P,X,E)] to 0.
** ^As with the LIKE operator, the [sqlite3_strlike(P,X,E)] function is case
** insensitive - equivalent upper and lower case ASCII characters match
** one another.
**
** ^The [sqlite3_strlike(P,X,E)] function matches Unicode characters, though
** only ASCII characters are case folded.
**
** Note that this routine returns zero on a match and non-zero if the strings
** do not match, the same as [sqlite3_stricmp()] and [sqlite3_strnicmp()].
**
** See also: [sqlite3_strglob()].
*/
int sqlite3_strlike(const char *zGlob, const char *zStr, unsigned int cEsc);

/*
** CAPI3REF: Error Logging Interface
**
** ^The [sqlite3_log()] interface writes a message into the [error log]
** established by the [SQLITE_CONFIG_LOG] option to [sqlite3_config()].
** ^If logging is enabled, the zFormat string and subsequent arguments are
** used with [sqlite3_snprintf()] to generate the final output string.
**
** The sqlite3_log() interface is intended for use by extensions such as
** virtual tables, collating functions, and SQL functions.  While there is
** nothing to prevent an application from calling sqlite3_log(), doing so
** is considered bad form.
**
** The zFormat string must not be NULL.
**
** To avoid deadlocks and other threading problems, the sqlite3_log() routine
** will not use dynamically allocated memory.  The log message is stored in
** a fixed-length buffer on the stack.  If the log message is longer than
** a few hundred characters, it will be truncated to the length of the
** buffer.
*/
void sqlite3_log(int iErrCode, const char *zFormat, ...);

/*
** CAPI3REF: Write-Ahead Log Commit Hook
** METHOD: sqlite3
**
** ^The [sqlite3_wal_hook()] function is used to register a callback that
** is invoked each time data is committed to a database in wal mode.
**
** ^(The callback is invoked by SQLite after the commit has taken place and 
** the associated write-lock on the database released)^, so the implementation 
** may read, write or [checkpoint] the database as required.
**
** ^The first parameter passed to the callback function when it is invoked
** is a copy of the third parameter passed to sqlite3_wal_hook() when
** registering the callback. ^The second is a copy of the database handle.
** ^The third parameter is the name of the database that was written to -
** either "main" or the name of an [ATTACH]-ed database. ^The fourth parameter
** is the number of pages currently in the write-ahead log file,
** including those that were just committed.
**
** The callback function should normally return [SQLITE_OK].  ^If an error
** code is returned, that error will propagate back up through the
** SQLite code base to cause the statement that provoked the callback
** to report an error, though the commit will have still occurred. If the
** callback returns [SQLITE_ROW] or [SQLITE_DONE], or if it returns a value
** that does not correspond to any valid SQLite error code, the results
** are undefined.
**
** A single database handle may have at most a single write-ahead log callback 
** registered at one time. ^Calling [sqlite3_wal_hook()] replaces any
** previously registered write-ahead log callback. ^Note that the
** [sqlite3_wal_autocheckpoint()] interface and the
** [wal_autocheckpoint pragma] both invoke [sqlite3_wal_hook()] and will
** overwrite any prior [sqlite3_wal_hook()] settings.
*/
void *sqlite3_wal_hook(
  sqlite3*, 
  int(*)(void *,sqlite3*,const char*,int),
  void*
);

/*
** CAPI3REF: Configure an auto-checkpoint
** METHOD: sqlite3
**
** ^The [sqlite3_wal_autocheckpoint(D,N)] is a wrapper around
** [sqlite3_wal_hook()] that causes any database on [database connection] D
** to automatically [checkpoint]
** after committing a transaction if there are N or
** more frames in the [write-ahead log] file.  ^Passing zero or 
** a negative value as the nFrame parameter disables automatic
** checkpoints entirely.
**
** ^The callback registered by this function replaces any existing callback
** registered using [sqlite3_wal_hook()].  ^Likewise, registering a callback
** using [sqlite3_wal_hook()] disables the automatic checkpoint mechanism
** configured by this function.
**
** ^The [wal_autocheckpoint pragma] can be used to invoke this interface
** from SQL.
**
** ^Checkpoints initiated by this mechanism are
** [sqlite3_wal_checkpoint_v2|PASSIVE].
**
** ^Every new [database connection] defaults to having the auto-checkpoint
** enabled with a threshold of 1000 or [SQLITE_DEFAULT_WAL_AUTOCHECKPOINT]
** pages.  The use of this interface
** is only necessary if the default setting is found to be suboptimal
** for a particular application.
*/
int sqlite3_wal_autocheckpoint(sqlite3 *db, int N);

/*
** CAPI3REF: Checkpoint a database
** METHOD: sqlite3
**
** ^(The sqlite3_wal_checkpoint(D,X) is equivalent to
** [sqlite3_wal_checkpoint_v2](D,X,[SQLITE_CHECKPOINT_PASSIVE],0,0).)^
**
** In brief, sqlite3_wal_checkpoint(D,X) causes the content in the 
** [write-ahead log] for database X on [database connection] D to be
** transferred into the database file and for the write-ahead log to
** be reset.  See the [checkpointing] documentation for addition
** information.
**
** This interface used to be the only way to cause a checkpoint to
** occur.  But then the newer and more powerful [sqlite3_wal_checkpoint_v2()]
** interface was added.  This interface is retained for backwards
** compatibility and as a convenience for applications that need to manually
** start a callback but which do not need the full power (and corresponding
** complication) of [sqlite3_wal_checkpoint_v2()].
*/
int sqlite3_wal_checkpoint(sqlite3 *db, const char *zDb);

/*
** CAPI3REF: Checkpoint a database
** METHOD: sqlite3
**
** ^(The sqlite3_wal_checkpoint_v2(D,X,M,L,C) interface runs a checkpoint
** operation on database X of [database connection] D in mode M.  Status
** information is written back into integers pointed to by L and C.)^
** ^(The M parameter must be a valid [checkpoint mode]:)^
**
** <dl>
** <dt>SQLITE_CHECKPOINT_PASSIVE<dd>
**   ^Checkpoint as many frames as possible without waiting for any database 
**   readers or writers to finish, then sync the database file if all frames 
**   in the log were checkpointed. ^The [busy-handler callback]
**   is never invoked in the SQLITE_CHECKPOINT_PASSIVE mode.  
**   ^On the other hand, passive mode might leave the checkpoint unfinished
**   if there are concurrent readers or writers.
**
** <dt>SQLITE_CHECKPOINT_FULL<dd>
**   ^This mode blocks (it invokes the
**   [sqlite3_busy_handler|busy-handler callback]) until there is no
**   database writer and all readers are reading from the most recent database
**   snapshot. ^It then checkpoints all frames in the log file and syncs the
**   database file. ^This mode blocks new database writers while it is pending,
**   but new database readers are allowed to continue unimpeded.
**
** <dt>SQLITE_CHECKPOINT_RESTART<dd>
**   ^This mode works the same way as SQLITE_CHECKPOINT_FULL with the addition
**   that after checkpointing the log file it blocks (calls the 
**   [busy-handler callback])
**   until all readers are reading from the database file only. ^This ensures 
**   that the next writer will restart the log file from the beginning.
**   ^Like SQLITE_CHECKPOINT_FULL, this mode blocks new
**   database writer attempts while it is pending, but does not impede readers.
**
** <dt>SQLITE_CHECKPOINT_TRUNCATE<dd>
**   ^This mode works the same way as SQLITE_CHECKPOINT_RESTART with the
**   addition that it also truncates the log file to zero bytes just prior
**   to a successful return.
** </dl>
**
** ^If pnLog is not NULL, then *pnLog is set to the total number of frames in
** the log file or to -1 if the checkpoint could not run because
** of an error or because the database is not in [WAL mode]. ^If pnCkpt is not
** NULL,then *pnCkpt is set to the total number of checkpointed frames in the
** log file (including any that were already checkpointed before the function
** was called) or to -1 if the checkpoint could not run due to an error or
** because the database is not in WAL mode. ^Note that upon successful
** completion of an SQLITE_CHECKPOINT_TRUNCATE, the log file will have been
** truncated to zero bytes and so both *pnLog and *pnCkpt will be set to zero.
**
** ^All calls obtain an exclusive "checkpoint" lock on the database file. ^If
** any other process is running a checkpoint operation at the same time, the 
** lock cannot be obtained and SQLITE_BUSY is returned. ^Even if there is a 
** busy-handler configured, it will not be invoked in this case.
**
** ^The SQLITE_CHECKPOINT_FULL, RESTART and TRUNCATE modes also obtain the 
** exclusive "writer" lock on the database file. ^If the writer lock cannot be
** obtained immediately, and a busy-handler is configured, it is invoked and
** the writer lock retried until either the busy-handler returns 0 or the lock
** is successfully obtained. ^The busy-handler is also invoked while waiting for
** database readers as described above. ^If the busy-handler returns 0 before
** the writer lock is obtained or while waiting for database readers, the
** checkpoint operation proceeds from that point in the same way as 
** SQLITE_CHECKPOINT_PASSIVE - checkpointing as many frames as possible 
** without blocking any further. ^SQLITE_BUSY is returned in this case.
**
** ^If parameter zDb is NULL or points to a zero length string, then the
** specified operation is attempted on all WAL databases [attached] to 
** [database connection] db.  In this case the
** values written to output parameters *pnLog and *pnCkpt are undefined. ^If 
** an SQLITE_BUSY error is encountered when processing one or more of the 
** attached WAL databases, the operation is still attempted on any remaining 
** attached databases and SQLITE_BUSY is returned at the end. ^If any other 
** error occurs while processing an attached database, processing is abandoned 
** and the error code is returned to the caller immediately. ^If no error 
** (SQLITE_BUSY or otherwise) is encountered while processing the attached 
** databases, SQLITE_OK is returned.
**
** ^If database zDb is the name of an attached database that is not in WAL
** mode, SQLITE_OK is returned and both *pnLog and *pnCkpt set to -1. ^If
** zDb is not NULL (or a zero length string) and is not the name of any
** attached database, SQLITE_ERROR is returned to the caller.
**
** ^Unless it returns SQLITE_MISUSE,
** the sqlite3_wal_checkpoint_v2() interface
** sets the error information that is queried by
** [sqlite3_errcode()] and [sqlite3_errmsg()].
**
** ^The [PRAGMA wal_checkpoint] command can be used to invoke this interface
** from SQL.
*/
int sqlite3_wal_checkpoint_v2(
  sqlite3 *db,                    /* Database handle */
  const char *zDb,                /* Name of attached database (or NULL) */
  int eMode,                      /* SQLITE_CHECKPOINT_* value */
  int *pnLog,                     /* OUT: Size of WAL log in frames */
  int *pnCkpt                     /* OUT: Total number of frames checkpointed */
);

/*
** CAPI3REF: Checkpoint Mode Values
** KEYWORDS: {checkpoint mode}
**
** These constants define all valid values for the "checkpoint mode" passed
** as the third parameter to the [sqlite3_wal_checkpoint_v2()] interface.
** See the [sqlite3_wal_checkpoint_v2()] documentation for details on the
** meaning of each of these checkpoint modes.
*/
#define SQLITE_CHECKPOINT_PASSIVE  0  /* Do as much as possible w/o blocking */
#define SQLITE_CHECKPOINT_FULL     1  /* Wait for writers, then checkpoint */
#define SQLITE_CHECKPOINT_RESTART  2  /* Like FULL but wait for for readers */
#define SQLITE_CHECKPOINT_TRUNCATE 3  /* Like RESTART but also truncate WAL */

/*
** CAPI3REF: Virtual Table Interface Configuration
**
** This function may be called by either the [xConnect] or [xCreate] method
** of a [virtual table] implementation to configure
** various facets of the virtual table interface.
**
** If this interface is invoked outside the context of an xConnect or
** xCreate virtual table method then the behavior is undefined.
**
** At present, there is only one option that may be configured using
** this function. (See [SQLITE_VTAB_CONSTRAINT_SUPPORT].)  Further options
** may be added in the future.
*/
int sqlite3_vtab_config(sqlite3*, int op, ...);

/*
** CAPI3REF: Virtual Table Configuration Options
**
** These macros define the various options to the
** [sqlite3_vtab_config()] interface that [virtual table] implementations
** can use to customize and optimize their behavior.
**
** <dl>
** <dt>SQLITE_VTAB_CONSTRAINT_SUPPORT
** <dd>Calls of the form
** [sqlite3_vtab_config](db,SQLITE_VTAB_CONSTRAINT_SUPPORT,X) are supported,
** where X is an integer.  If X is zero, then the [virtual table] whose
** [xCreate] or [xConnect] method invoked [sqlite3_vtab_config()] does not
** support constraints.  In this configuration (which is the default) if
** a call to the [xUpdate] method returns [SQLITE_CONSTRAINT], then the entire
** statement is rolled back as if [ON CONFLICT | OR ABORT] had been
** specified as part of the users SQL statement, regardless of the actual
** ON CONFLICT mode specified.
**
** If X is non-zero, then the virtual table implementation guarantees
** that if [xUpdate] returns [SQLITE_CONSTRAINT], it will do so before
** any modifications to internal or persistent data structures have been made.
** If the [ON CONFLICT] mode is ABORT, FAIL, IGNORE or ROLLBACK, SQLite 
** is able to roll back a statement or database transaction, and abandon
** or continue processing the current SQL statement as appropriate. 
** If the ON CONFLICT mode is REPLACE and the [xUpdate] method returns
** [SQLITE_CONSTRAINT], SQLite handles this as if the ON CONFLICT mode
** had been ABORT.
**
** Virtual table implementations that are required to handle OR REPLACE
** must do so within the [xUpdate] method. If a call to the 
** [sqlite3_vtab_on_conflict()] function indicates that the current ON 
** CONFLICT policy is REPLACE, the virtual table implementation should 
** silently replace the appropriate rows within the xUpdate callback and
** return SQLITE_OK. Or, if this is not possible, it may return
** SQLITE_CONSTRAINT, in which case SQLite falls back to OR ABORT 
** constraint handling.
** </dl>
*/
#define SQLITE_VTAB_CONSTRAINT_SUPPORT 1

/*
** CAPI3REF: Determine The Virtual Table Conflict Policy
**
** This function may only be called from within a call to the [xUpdate] method
** of a [virtual table] implementation for an INSERT or UPDATE operation. ^The
** value returned is one of [SQLITE_ROLLBACK], [SQLITE_IGNORE], [SQLITE_FAIL],
** [SQLITE_ABORT], or [SQLITE_REPLACE], according to the [ON CONFLICT] mode
** of the SQL statement that triggered the call to the [xUpdate] method of the
** [virtual table].
*/
int sqlite3_vtab_on_conflict(sqlite3 *);

/*
** CAPI3REF: Conflict resolution modes
** KEYWORDS: {conflict resolution mode}
**
** These constants are returned by [sqlite3_vtab_on_conflict()] to
** inform a [virtual table] implementation what the [ON CONFLICT] mode
** is for the SQL statement being evaluated.
**
** Note that the [SQLITE_IGNORE] constant is also used as a potential
** return value from the [sqlite3_set_authorizer()] callback and that
** [SQLITE_ABORT] is also a [result code].
*/
#define SQLITE_ROLLBACK 1
/* #define SQLITE_IGNORE 2 // Also used by sqlite3_authorizer() callback */
#define SQLITE_FAIL     3
/* #define SQLITE_ABORT 4  // Also an error code */
#define SQLITE_REPLACE  5

/*
** CAPI3REF: Prepared Statement Scan Status Opcodes
** KEYWORDS: {scanstatus options}
**
** The following constants can be used for the T parameter to the
** [sqlite3_stmt_scanstatus(S,X,T,V)] interface.  Each constant designates a
** different metric for sqlite3_stmt_scanstatus() to return.
**
** When the value returned to V is a string, space to hold that string is
** managed by the prepared statement S and will be automatically freed when
** S is finalized.
**
** <dl>
** [[SQLITE_SCANSTAT_NLOOP]] <dt>SQLITE_SCANSTAT_NLOOP</dt>
** <dd>^The [sqlite3_int64] variable pointed to by the T parameter will be
** set to the total number of times that the X-th loop has run.</dd>
**
** [[SQLITE_SCANSTAT_NVISIT]] <dt>SQLITE_SCANSTAT_NVISIT</dt>
** <dd>^The [sqlite3_int64] variable pointed to by the T parameter will be set
** to the total number of rows examined by all iterations of the X-th loop.</dd>
**
** [[SQLITE_SCANSTAT_EST]] <dt>SQLITE_SCANSTAT_EST</dt>
** <dd>^The "double" variable pointed to by the T parameter will be set to the
** query planner's estimate for the average number of rows output from each
** iteration of the X-th loop.  If the query planner's estimates was accurate,
** then this value will approximate the quotient NVISIT/NLOOP and the
** product of this value for all prior loops with the same SELECTID will
** be the NLOOP value for the current loop.
**
** [[SQLITE_SCANSTAT_NAME]] <dt>SQLITE_SCANSTAT_NAME</dt>
** <dd>^The "const char *" variable pointed to by the T parameter will be set
** to a zero-terminated UTF-8 string containing the name of the index or table
** used for the X-th loop.
**
** [[SQLITE_SCANSTAT_EXPLAIN]] <dt>SQLITE_SCANSTAT_EXPLAIN</dt>
** <dd>^The "const char *" variable pointed to by the T parameter will be set
** to a zero-terminated UTF-8 string containing the [EXPLAIN QUERY PLAN]
** description for the X-th loop.
**
** [[SQLITE_SCANSTAT_SELECTID]] <dt>SQLITE_SCANSTAT_SELECT</dt>
** <dd>^The "int" variable pointed to by the T parameter will be set to the
** "select-id" for the X-th loop.  The select-id identifies which query or
** subquery the loop is part of.  The main query has a select-id of zero.
** The select-id is the same value as is output in the first column
** of an [EXPLAIN QUERY PLAN] query.
** </dl>
*/
#define SQLITE_SCANSTAT_NLOOP    0
#define SQLITE_SCANSTAT_NVISIT   1
#define SQLITE_SCANSTAT_EST      2
#define SQLITE_SCANSTAT_NAME     3
#define SQLITE_SCANSTAT_EXPLAIN  4
#define SQLITE_SCANSTAT_SELECTID 5

/*
** CAPI3REF: Prepared Statement Scan Status
** METHOD: sqlite3_stmt
**
** This interface returns information about the predicted and measured
** performance for pStmt.  Advanced applications can use this
** interface to compare the predicted and the measured performance and
** issue warnings and/or rerun [ANALYZE] if discrepancies are found.
**
** Since this interface is expected to be rarely used, it is only
** available if SQLite is compiled using the [SQLITE_ENABLE_STMT_SCANSTATUS]
** compile-time option.
**
** The "iScanStatusOp" parameter determines which status information to return.
** The "iScanStatusOp" must be one of the [scanstatus options] or the behavior
** of this interface is undefined.
** ^The requested measurement is written into a variable pointed to by
** the "pOut" parameter.
** Parameter "idx" identifies the specific loop to retrieve statistics for.
** Loops are numbered starting from zero. ^If idx is out of range - less than
** zero or greater than or equal to the total number of loops used to implement
** the statement - a non-zero value is returned and the variable that pOut
** points to is unchanged.
**
** ^Statistics might not be available for all loops in all statements. ^In cases
** where there exist loops with no available statistics, this function behaves
** as if the loop did not exist - it returns non-zero and leave the variable
** that pOut points to unchanged.
**
** See also: [sqlite3_stmt_scanstatus_reset()]
*/
int sqlite3_stmt_scanstatus(
  sqlite3_stmt *pStmt,      /* Prepared statement for which info desired */
  int idx,                  /* Index of loop to report on */
  int iScanStatusOp,        /* Information desired.  SQLITE_SCANSTAT_* */
  void *pOut                /* Result written here */
);     

/*
** CAPI3REF: Zero Scan-Status Counters
** METHOD: sqlite3_stmt
**
** ^Zero all [sqlite3_stmt_scanstatus()] related event counters.
**
** This API is only available if the library is built with pre-processor
** symbol [SQLITE_ENABLE_STMT_SCANSTATUS] defined.
*/
void sqlite3_stmt_scanstatus_reset(sqlite3_stmt*);

/*
** CAPI3REF: Flush caches to disk mid-transaction
**
** ^If a write-transaction is open on [database connection] D when the
** [sqlite3_db_cacheflush(D)] interface invoked, any dirty
** pages in the pager-cache that are not currently in use are written out 
** to disk. A dirty page may be in use if a database cursor created by an
** active SQL statement is reading from it, or if it is page 1 of a database
** file (page 1 is always "in use").  ^The [sqlite3_db_cacheflush(D)]
** interface flushes caches for all schemas - "main", "temp", and
** any [attached] databases.
**
** ^If this function needs to obtain extra database locks before dirty pages 
** can be flushed to disk, it does so. ^If those locks cannot be obtained 
** immediately and there is a busy-handler callback configured, it is invoked
** in the usual manner. ^If the required lock still cannot be obtained, then
** the database is skipped and an attempt made to flush any dirty pages
** belonging to the next (if any) database. ^If any databases are skipped
** because locks cannot be obtained, but no other error occurs, this
** function returns SQLITE_BUSY.
**
** ^If any other error occurs while flushing dirty pages to disk (for
** example an IO error or out-of-memory condition), then processing is
** abandoned and an SQLite [error code] is returned to the caller immediately.
**
** ^Otherwise, if no error occurs, [sqlite3_db_cacheflush()] returns SQLITE_OK.
**
** ^This function does not set the database handle error code or message
** returned by the [sqlite3_errcode()] and [sqlite3_errmsg()] functions.
*/
int sqlite3_db_cacheflush(sqlite3*);

/*
<<<<<<< HEAD
** CAPI3REF: The pre-update hook.
** EXPERIMENTAL
**
** ^These interfaces are only available if SQLite is compiled using the
** [SQLITE_ENABLE_UPDATE_HOOK] compile-time option.
**
** ^The [sqlite3_preupdate_hook()] interface registers a callback function
** that is invoked prior to each [INSERT], [UPDATE], and [DELETE] operation.
** ^At most one preupdate hook may be registered at a time on a single
** [database connection]; each call to [sqlite3_preupdate_hook()] overrides
** the previous setting.
** ^The preupdate hook is disabled by invoking [sqlite3_preupdate_hook()]
** with a NULL pointer as the second parameter.
** ^The third parameter to [sqlite3_preupdate_hook()] is passed through as
** the first parameter to callbacks.
**
** ^The preupdate hook only fires for changes to real tables; the preupdate
** hook is not invoked for changes to virtual tables.
**
** ^The second parameter to the preupdate callback is a pointer to
** the [database connection] that registered the preupdate hook.
** ^The third parameter to the preupdate callback is one of the constants
** [SQLITE_INSERT], [SQLITE_DELETE], or [SQLITE_UPDATE] to indentify the
** kind of update operation that is about to occur.
** ^(The fourth parameter to the preupdate callback is the name of the
** database within the database connection that is being modified.  This
** will be "main" for the main database or "temp" for TEMP tables or 
** the name given after the AS keyword in the [ATTACH] statement for attached
** databases.)^
** ^The fifth parameter to the preupdate callback is the name of the
** table that is being modified.
** ^The sixth parameter to the preupdate callback is the initial [rowid] of the
** row being changes for SQLITE_UPDATE and SQLITE_DELETE changes and is
** undefined for SQLITE_INSERT changes.
** ^The seventh parameter to the preupdate callback is the final [rowid] of
** the row being changed for SQLITE_UPDATE and SQLITE_INSERT changes and is
** undefined for SQLITE_DELETE changes.
**
** The [sqlite3_preupdate_old()], [sqlite3_preupdate_new()],
** [sqlite3_preupdate_count()], and [sqlite3_preupdate_depth()] interfaces
** provide additional information about a preupdate event. These routines
** may only be called from within a preupdate callback.  Invoking any of
** these routines from outside of a preupdate callback or with a
** [database connection] pointer that is different from the one supplied
** to the preupdate callback results in undefined and probably undesirable
** behavior.
**
** ^The [sqlite3_preupdate_count(D)] interface returns the number of columns
** in the row that is being inserted, updated, or deleted.
**
** ^The [sqlite3_preupdate_old(D,N,P)] interface writes into P a pointer to
** a [protected sqlite3_value] that contains the value of the Nth column of
** the table row before it is updated.  The N parameter must be between 0
** and one less than the number of columns or the behavior will be
** undefined. This must only be used within SQLITE_UPDATE and SQLITE_DELETE
** preupdate callbacks; if it is used by an SQLITE_INSERT callback then the
** behavior is undefined.  The [sqlite3_value] that P points to
** will be destroyed when the preupdate callback returns.
**
** ^The [sqlite3_preupdate_new(D,N,P)] interface writes into P a pointer to
** a [protected sqlite3_value] that contains the value of the Nth column of
** the table row after it is updated.  The N parameter must be between 0
** and one less than the number of columns or the behavior will be
** undefined. This must only be used within SQLITE_INSERT and SQLITE_UPDATE
** preupdate callbacks; if it is used by an SQLITE_DELETE callback then the
** behavior is undefined.  The [sqlite3_value] that P points to
** will be destroyed when the preupdate callback returns.
**
** ^The [sqlite3_preupdate_depth(D)] interface returns 0 if the preupdate
** callback was invoked as a result of a direct insert, update, or delete
** operation; or 1 for inserts, updates, or deletes invoked by top-level 
** triggers; or 2 for changes resulting from triggers called by top-level
** triggers; and so forth.
**
** See also:  [sqlite3_update_hook()]
*/
SQLITE_EXPERIMENTAL void *sqlite3_preupdate_hook(
  sqlite3 *db,
  void(*xPreUpdate)(
    void *pCtx,                   /* Copy of third arg to preupdate_hook() */
    sqlite3 *db,                  /* Database handle */
    int op,                       /* SQLITE_UPDATE, DELETE or INSERT */
    char const *zDb,              /* Database name */
    char const *zName,            /* Table name */
    sqlite3_int64 iKey1,          /* Rowid of row about to be deleted/updated */
    sqlite3_int64 iKey2           /* New rowid value (for a rowid UPDATE) */
  ),
  void*
);
SQLITE_EXPERIMENTAL int sqlite3_preupdate_old(sqlite3 *, int, sqlite3_value **);
SQLITE_EXPERIMENTAL int sqlite3_preupdate_count(sqlite3 *);
SQLITE_EXPERIMENTAL int sqlite3_preupdate_depth(sqlite3 *);
SQLITE_EXPERIMENTAL int sqlite3_preupdate_new(sqlite3 *, int, sqlite3_value **);
=======
** CAPI3REF: Low-level system error code
**
** ^Attempt to return the underlying operating system error code or error
** number that caused the most reason I/O error or failure to open a file.
** The return value is OS-dependent.  For example, on unix systems, after
** [sqlite3_open_v2()] returns [SQLITE_CANTOPEN], this interface could be
** called to get back the underlying "errno" that caused the problem, such
** as ENOSPC, EAUTH, EISDIR, and so forth.  
*/
int sqlite3_system_errno(sqlite3*);
>>>>>>> d260dd35

/*
** CAPI3REF: Database Snapshot
** KEYWORDS: {snapshot}
** EXPERIMENTAL
**
** An instance of the snapshot object records the state of a [WAL mode]
** database for some specific point in history.
**
** In [WAL mode], multiple [database connections] that are open on the
** same database file can each be reading a different historical version
** of the database file.  When a [database connection] begins a read
** transaction, that connection sees an unchanging copy of the database
** as it existed for the point in time when the transaction first started.
** Subsequent changes to the database from other connections are not seen
** by the reader until a new read transaction is started.
**
** The sqlite3_snapshot object records state information about an historical
** version of the database file so that it is possible to later open a new read
** transaction that sees that historical version of the database rather than
** the most recent version.
**
** The constructor for this object is [sqlite3_snapshot_get()].  The
** [sqlite3_snapshot_open()] method causes a fresh read transaction to refer
** to an historical snapshot (if possible).  The destructor for 
** sqlite3_snapshot objects is [sqlite3_snapshot_free()].
*/
typedef struct sqlite3_snapshot sqlite3_snapshot;

/*
** CAPI3REF: Record A Database Snapshot
** EXPERIMENTAL
**
** ^The [sqlite3_snapshot_get(D,S,P)] interface attempts to make a
** new [sqlite3_snapshot] object that records the current state of
** schema S in database connection D.  ^On success, the
** [sqlite3_snapshot_get(D,S,P)] interface writes a pointer to the newly
** created [sqlite3_snapshot] object into *P and returns SQLITE_OK.
** ^If schema S of [database connection] D is not a [WAL mode] database
** that is in a read transaction, then [sqlite3_snapshot_get(D,S,P)]
** leaves the *P value unchanged and returns an appropriate [error code].
**
** The [sqlite3_snapshot] object returned from a successful call to
** [sqlite3_snapshot_get()] must be freed using [sqlite3_snapshot_free()]
** to avoid a memory leak.
**
** The [sqlite3_snapshot_get()] interface is only available when the
** SQLITE_ENABLE_SNAPSHOT compile-time option is used.
*/
SQLITE_EXPERIMENTAL int sqlite3_snapshot_get(
  sqlite3 *db,
  const char *zSchema,
  sqlite3_snapshot **ppSnapshot
);

/*
** CAPI3REF: Start a read transaction on an historical snapshot
** EXPERIMENTAL
**
** ^The [sqlite3_snapshot_open(D,S,P)] interface attempts to move the
** read transaction that is currently open on schema S of
** [database connection] D so that it refers to historical [snapshot] P.
** ^The [sqlite3_snapshot_open()] interface returns SQLITE_OK on success
** or an appropriate [error code] if it fails.
**
** ^In order to succeed, a call to [sqlite3_snapshot_open(D,S,P)] must be
** the first operation, apart from other sqlite3_snapshot_open() calls,
** following the [BEGIN] that starts a new read transaction.
** ^A [snapshot] will fail to open if it has been overwritten by a 
** [checkpoint].
** ^A [snapshot] will fail to open if the database connection D has not
** previously completed at least one read operation against the database 
** file.  (Hint: Run "[PRAGMA application_id]" against a newly opened
** database connection in order to make it ready to use snapshots.)
**
** The [sqlite3_snapshot_open()] interface is only available when the
** SQLITE_ENABLE_SNAPSHOT compile-time option is used.
*/
SQLITE_EXPERIMENTAL int sqlite3_snapshot_open(
  sqlite3 *db,
  const char *zSchema,
  sqlite3_snapshot *pSnapshot
);

/*
** CAPI3REF: Destroy a snapshot
** EXPERIMENTAL
**
** ^The [sqlite3_snapshot_free(P)] interface destroys [sqlite3_snapshot] P.
** The application must eventually free every [sqlite3_snapshot] object
** using this routine to avoid a memory leak.
**
** The [sqlite3_snapshot_free()] interface is only available when the
** SQLITE_ENABLE_SNAPSHOT compile-time option is used.
*/
SQLITE_EXPERIMENTAL void sqlite3_snapshot_free(sqlite3_snapshot*);

/*
** Undo the hack that converts floating point types to integer for
** builds on processors without floating point support.
*/
#ifdef SQLITE_OMIT_FLOATING_POINT
# undef double
#endif

#ifdef __cplusplus
}  /* End of the 'extern "C"' block */
#endif
#endif /* _SQLITE3_H_ */<|MERGE_RESOLUTION|>--- conflicted
+++ resolved
@@ -7916,7 +7916,6 @@
 int sqlite3_db_cacheflush(sqlite3*);
 
 /*
-<<<<<<< HEAD
 ** CAPI3REF: The pre-update hook.
 ** EXPERIMENTAL
 **
@@ -8010,7 +8009,8 @@
 SQLITE_EXPERIMENTAL int sqlite3_preupdate_count(sqlite3 *);
 SQLITE_EXPERIMENTAL int sqlite3_preupdate_depth(sqlite3 *);
 SQLITE_EXPERIMENTAL int sqlite3_preupdate_new(sqlite3 *, int, sqlite3_value **);
-=======
+
+/*
 ** CAPI3REF: Low-level system error code
 **
 ** ^Attempt to return the underlying operating system error code or error
@@ -8021,7 +8021,6 @@
 ** as ENOSPC, EAUTH, EISDIR, and so forth.  
 */
 int sqlite3_system_errno(sqlite3*);
->>>>>>> d260dd35
 
 /*
 ** CAPI3REF: Database Snapshot
