--- conflicted
+++ resolved
@@ -197,13 +197,7 @@
   }
 #endif
 
-<<<<<<< HEAD
-#if defined(SQLITE_VACUUM_CACHE_SIZE) && SQLITE_VACUUM_CACHE_SIZE+0>=1
-  sqlite3BtreeSetCacheSize(pTemp, SQLITE_VACUUM_CACHE_SIZE);
-#endif
-=======
   sqlite3BtreeSetCacheSize(pTemp, db->aDb[0].pSchema->cache_size);
->>>>>>> 2b62b5de
   rc = execSql(db, pzErrMsg, "PRAGMA vacuum_db.synchronous=OFF");
   if( rc!=SQLITE_OK ) goto end_of_vacuum;
 
