# 2010 August 2
#
# The author disclaims copyright to this source code.  In place of
# a legal notice, here is a blessing:
#
#    May you do good and not evil.
#    May you find forgiveness for yourself and forgive others.
#    May you share freely, never taking more than you give.
#
#***********************************************************************
# This file implements regression tests for SQLite library.  The
# focus of this file is testing the operation of the library in
# "PRAGMA journal_mode=WAL" mode with shared-cache turned on.
#

set testdir [file dirname $argv0]
source $testdir/tester.tcl

ifcapable !wal {finish_test ; return }
<<<<<<< HEAD
if { ![wal_is_ok] } {
  finish_test 
  return 
}
=======
>>>>>>> 11f273fc

db close
set ::enable_shared_cache [sqlite3_enable_shared_cache 1]

sqlite3 db  test.db
sqlite3 db2 test.db

do_test walshared-1.0 {
  execsql {
    PRAGMA cache_size = 10;
    PRAGMA journal_mode = WAL;
    CREATE TABLE t1(a PRIMARY KEY, b UNIQUE);
    INSERT INTO t1 VALUES(randomblob(100), randomblob(200));
  }
} {wal}

do_test walshared-1.1 {
  execsql {
    BEGIN;
      INSERT INTO t1 VALUES(randomblob(100), randomblob(200));
      INSERT INTO t1 SELECT randomblob(100), randomblob(200) FROM t1;
      INSERT INTO t1 SELECT randomblob(100), randomblob(200) FROM t1;
      INSERT INTO t1 SELECT randomblob(100), randomblob(200) FROM t1;
  }
} {}

do_test walshared-1.2 {
  catchsql { PRAGMA wal_checkpoint }
} {1 {database table is locked}}

do_test walshared-1.3 {
  catchsql { PRAGMA wal_checkpoint } db2
} {1 {database table is locked}}

do_test walshared-1.4 {
  execsql { COMMIT }
  execsql { PRAGMA integrity_check } db2
} {ok}



sqlite3_enable_shared_cache $::enable_shared_cache
finish_test
<|MERGE_RESOLUTION|>--- conflicted
+++ resolved
@@ -17,13 +17,6 @@
 source $testdir/tester.tcl
 
 ifcapable !wal {finish_test ; return }
-<<<<<<< HEAD
-if { ![wal_is_ok] } {
-  finish_test 
-  return 
-}
-=======
->>>>>>> 11f273fc
 
 db close
 set ::enable_shared_cache [sqlite3_enable_shared_cache 1]
@@ -66,4 +59,4 @@
 
 
 sqlite3_enable_shared_cache $::enable_shared_cache
-finish_test
+finish_test