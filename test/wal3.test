--- conflicted
+++ resolved
@@ -629,13 +629,8 @@
 
 #-------------------------------------------------------------------------
 # 
-<<<<<<< HEAD
 do_test wal3-8.1.1 {
-  file delete -force test.db test.db-journal test.db wal .test.db-conch
-=======
-do_test wal3-8.1 {
-  forcedelete test.db test.db-journal test.db wal
->>>>>>> 67e10d1f
+  forcedelete test.db test.db-journal test.db wal .test.db-conch
   sqlite3 db test.db
   sqlite3 db2 test.db
   execsql {
