--- conflicted
+++ resolved
@@ -309,10 +309,7 @@
                 read_your_writes,
                 encryption_config.clone(),
                 sync_interval,
-<<<<<<< HEAD
                 None,
-=======
->>>>>>> 57861f62
                 None
             ).await?;
 
@@ -595,11 +592,7 @@
         .map_err(crate::Error::InvalidTlsConfiguration)?
         .https_or_http()
         .enable_http1()
-<<<<<<< HEAD
-        .wrap_connector(http)
-=======
         .wrap_connector(http))
->>>>>>> 57861f62
 }
 
 impl std::fmt::Debug for Database {
