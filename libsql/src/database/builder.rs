--- conflicted
+++ resolved
@@ -60,12 +60,8 @@
                     encryption_config: None,
                     read_your_writes: true,
                     sync_interval: None,
-<<<<<<< HEAD
                     http_request_callback: None,
                     namespace: None
-=======
-                    http_request_callback: None
->>>>>>> 57861f62
                 },
             }
         }
@@ -257,12 +253,8 @@
                 encryption_config,
                 read_your_writes,
                 sync_interval,
-<<<<<<< HEAD
                 http_request_callback,
                 namespace
-=======
-                http_request_callback
->>>>>>> 57861f62
             } = self.inner;
 
             let connector = if let Some(connector) = connector {
@@ -289,12 +281,8 @@
                 read_your_writes,
                 encryption_config.clone(),
                 sync_interval,
-<<<<<<< HEAD
                 http_request_callback,
                 namespace,
-=======
-                http_request_callback
->>>>>>> 57861f62
             )
             .await?;
 
