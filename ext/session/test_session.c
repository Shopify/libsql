--- conflicted
+++ resolved
@@ -241,13 +241,9 @@
     { "isempty",      0, ""            }, /* 5 */
     { "table_filter", 1, "SCRIPT"      }, /* 6 */
     { "patchset",     0, "",           }, /* 7 */
-<<<<<<< HEAD
     { "diff",         2, "FROMDB TBL"  }, /* 8 */
     { "fullchangeset",0, ""            }, /* 9 */
-=======
-    { "diff",         2, "FROMDB TBL", }, /* 8 */
     { "memory_used",  0, "",           }, /* 9 */
->>>>>>> c25b39e4
     { 0 }
   };
   int iSub;
