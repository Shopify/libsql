--- conflicted
+++ resolved
@@ -176,86 +176,6 @@
 }
 
 #[test]
-<<<<<<< HEAD
-#[ignore = "transaction not yet implemented with the libsql client."]
-fn execute_transaction() {
-    let mut sim = turmoil::Builder::new().build();
-
-    sim.host("primary", make_standalone_server);
-    let notify = Arc::new(Notify::new());
-
-    sim.client("writer", {
-        let notify = notify.clone();
-        async move {
-            let db = Database::open_remote_with_connector(
-                "http://primary:8080",
-                "dummy-token",
-                TurmoilConnector,
-            )?;
-            let conn = db.connect()?;
-
-            conn.execute("create table test (x)", ()).await?;
-
-            let txn = conn.transaction().await?;
-            txn.execute("insert into test values (42)", ()).await?;
-
-            notify.notify_waiters();
-            notify.notified().await;
-            // we can read our write:
-            let mut rows = txn.query("select count(*) from test", ()).await?;
-            assert!(matches!(
-                rows.next().await.unwrap().unwrap().get_value(0).unwrap(),
-                Value::Integer(1)
-            ));
-            txn.commit().await?;
-            notify.notify_waiters();
-
-            Ok(())
-        }
-    });
-
-    sim.client("reader", {
-        async move {
-            let db = Database::open_remote_with_connector(
-                "http://primary:8080",
-                "dummy-token",
-                TurmoilConnector,
-            )?;
-            let conn = db.connect()?;
-
-            notify.notified().await;
-            // at this point we should not see the written row.
-            let mut rows = conn.query("select count(*) from test", ()).await?;
-            assert!(matches!(
-                rows.next().await.unwrap().unwrap().get_value(0).unwrap(),
-                Value::Integer(0)
-            ));
-            notify.notify_waiters();
-
-            let txn = conn.transaction().await?;
-            txn.execute("insert into test values (42)", ()).await?;
-
-            notify.notify_waiters();
-            notify.notified().await;
-
-            // now we can read the inserted row
-            let mut rows = conn.query("select count(*) from test", ()).await?;
-            assert!(matches!(
-                rows.next().await.unwrap().unwrap().get_value(0).unwrap(),
-                Value::Integer(1)
-            ));
-            notify.notify_waiters();
-
-            Ok(())
-        }
-    });
-
-    sim.run().unwrap();
-}
-
-#[test]
-=======
->>>>>>> 3b463789
 fn basic_query_fail() {
     let mut sim = turmoil::Builder::new()
         .simulation_duration(Duration::from_secs(1000))
