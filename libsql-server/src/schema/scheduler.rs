--- conflicted
+++ resolved
@@ -1,10 +1,7 @@
 use std::sync::atomic::AtomicBool;
 use std::sync::Arc;
 
-<<<<<<< HEAD
-=======
 use futures_core::Future;
->>>>>>> 57861f62
 use parking_lot::Mutex;
 use rusqlite::TransactionBehavior;
 use tokio::sync::{mpsc, OwnedSemaphorePermit, Semaphore};
@@ -13,10 +10,7 @@
 
 use crate::connection::program::Program;
 use crate::connection::MakeConnection;
-<<<<<<< HEAD
-=======
 use crate::database::PrimaryConnectionMaker;
->>>>>>> 57861f62
 use crate::namespace::meta_store::{MetaStore, MetaStoreConnection};
 use crate::namespace::{NamespaceName, NamespaceStore};
 use crate::query_result_builder::{IgnoreResult, QueryBuilderConfig};
@@ -35,11 +29,7 @@
     abort_migration_task, perform_migration, step_task, MigrationTaskStatus, SchedulerMessage,
 };
 
-<<<<<<< HEAD
-const MAX_CONCCURENT_JOBS: usize = 10;
-=======
 const MAX_CONCURRENT: usize = 10;
->>>>>>> 57861f62
 
 pub struct Scheduler {
     namespace_store: NamespaceStore,
@@ -52,10 +42,7 @@
     current_job: Option<MigrationJob>,
     has_work: bool,
     permits: Arc<Semaphore>,
-<<<<<<< HEAD
-=======
     event_notifier: tokio::sync::broadcast::Sender<(i64, MigrationJobStatus)>,
->>>>>>> 57861f62
 }
 
 impl Scheduler {
@@ -72,25 +59,12 @@
             // initialized to true to kickoff the queue
             has_work: true,
             migration_db: Arc::new(Mutex::new(conn)),
-<<<<<<< HEAD
-            permits: Arc::new(Semaphore::new(MAX_CONCCURENT_JOBS)),
-=======
             permits: Arc::new(Semaphore::new(MAX_CONCURRENT)),
             event_notifier: tokio::sync::broadcast::Sender::new(32),
->>>>>>> 57861f62
         })
     }
 
     pub async fn run(mut self, mut receiver: mpsc::Receiver<SchedulerMessage>) {
-<<<<<<< HEAD
-        while self.step(&mut receiver).await {}
-
-        tracing::info!("all scheduler handles dropped: exiting.");
-    }
-
-    #[inline]
-    async fn step(&mut self, receiver: &mut mpsc::Receiver<SchedulerMessage>) -> bool {
-=======
         const MAX_ERROR_RETRIES: usize = 10;
         let mut tries = 0;
         loop {
@@ -120,7 +94,6 @@
         &mut self,
         receiver: &mut mpsc::Receiver<SchedulerMessage>,
     ) -> Result<bool, Error> {
->>>>>>> 57861f62
         tokio::select! {
             Some(msg) = receiver.recv() => {
                 self.handle_msg(msg).await;
@@ -129,11 +102,7 @@
             // TODO: optim: we could try enqueue more work in a go by try_acquiring more
             // permits here
             Ok(permit) = self.permits.clone().acquire_owned(), if self.has_work => {
-<<<<<<< HEAD
-                self.enqueue_work(permit).await;
-=======
                 self.enqueue_work(permit).await?;
->>>>>>> 57861f62
             }
             Some(res) = self.workers.join_next(), if !self.workers.is_empty() => {
                 match res {
@@ -153,34 +122,11 @@
                         // - the current batch has more tasks to enqueue
                         // - the remaining number of pending tasks is greater than the amount of in-flight tasks: we can enqueue more
                         // - there's no more in-flight nor pending tasks for the job: we need to step the job
-<<<<<<< HEAD
-                        let in_flight = MAX_CONCCURENT_JOBS - self.permits.available_permits();
-=======
                         let in_flight = MAX_CONCURRENT - self.permits.available_permits();
->>>>>>> 57861f62
                         let pending_tasks = current_job.count_pending_tasks();
                         self.has_work = !self.current_batch.is_empty() || (pending_tasks == 0 && in_flight == 0) || pending_tasks > in_flight;
                     }
                     Ok(WorkResult::Job { status }) => {
-<<<<<<< HEAD
-                        if status.is_finished() {
-                            self.current_job.take();
-                        } else {
-                            *self.current_job.as_mut().unwrap().status_mut() = status;
-                        }
-
-                        self.has_work = true;
-                    }
-                    Err(_e) => {
-                        todo!("migration task panicked");
-                    }
-                }
-            }
-            else => return false,
-        }
-
-        true
-=======
                         let job_id = if status.is_finished() {
                             let job = self.current_job.take().unwrap();
                             job.job_id
@@ -205,7 +151,6 @@
         }
 
         Ok(true)
->>>>>>> 57861f62
     }
 
     async fn handle_msg(&mut self, msg: SchedulerMessage) {
@@ -216,12 +161,6 @@
                 ret,
             } => {
                 let res = self.register_migration_job(schema, migration).await;
-<<<<<<< HEAD
-                let _ = ret.send(res);
-                // it not necessary to raise the flag if we are currently processing a job: it
-                // prevents spurious wakeups, and the job will be picked up anyway.
-                self.has_work = self.current_job.is_none();
-=======
                 let _ = ret.send(res.map(|id| JobHandle::new(id, self.event_notifier.subscribe())));
                 // it not necessary to raise the flag if we are currently processing a job: it
                 // prevents spurious wakeups, and the job will be picked up anyway.
@@ -230,7 +169,6 @@
             SchedulerMessage::GetJobStatus { job_id, ret } => {
                 let res = self.get_job_status(job_id).await;
                 let _ = ret.send(res);
->>>>>>> 57861f62
             }
         }
     }
@@ -238,32 +176,19 @@
     async fn maybe_step_job(
         &mut self,
         permit: OwnedSemaphorePermit,
-<<<<<<< HEAD
-    ) -> Option<OwnedSemaphorePermit> {
-=======
     ) -> Result<Option<OwnedSemaphorePermit>, Error> {
->>>>>>> 57861f62
         let job = match self.current_job {
             Some(ref mut job) => job,
             None => {
                 let maybe_next_job = with_conn_async(self.migration_db.clone(), move |conn| {
                     get_next_pending_migration_job(conn)
                 })
-<<<<<<< HEAD
-                .await
-                .unwrap();
-=======
                 .await?;
->>>>>>> 57861f62
                 match maybe_next_job {
                     Some(job) => self.current_job.insert(job),
                     None => {
                         self.has_work = false;
-<<<<<<< HEAD
-                        return None;
-=======
                         return Ok(None);
->>>>>>> 57861f62
                     }
                 }
             }
@@ -288,11 +213,7 @@
                     ));
                     *job.status_mut() = MigrationJobStatus::WaitingTransition;
                     self.has_work = false;
-<<<<<<< HEAD
-                    return None;
-=======
                     return Ok(None);
->>>>>>> 57861f62
                 }
 
                 // all tasks reported a successful dry run, we are ready to step the job state
@@ -302,18 +223,10 @@
                         self.migration_db.clone(),
                         job.job_id(),
                         self.namespace_store.clone(),
-<<<<<<< HEAD
-                        *job.status(),
-                    ));
-                    *job.status_mut() = MigrationJobStatus::WaitingTransition;
-                    self.has_work = false;
-                    return None;
-=======
                     ));
                     *job.status_mut() = MigrationJobStatus::WaitingTransition;
                     self.has_work = false;
                     return Ok(None);
->>>>>>> 57861f62
                 }
             }
             MigrationJobStatus::DryRunSuccess => {
@@ -325,11 +238,7 @@
                 ));
                 *job.status_mut() = MigrationJobStatus::WaitingTransition;
                 self.has_work = false;
-<<<<<<< HEAD
-                return None;
-=======
                 return Ok(None);
->>>>>>> 57861f62
             }
             MigrationJobStatus::DryRunFailure => {
                 if job.progress_all(MigrationTaskStatus::Failure) {
@@ -341,11 +250,7 @@
                     ));
                     *job.status_mut() = MigrationJobStatus::WaitingTransition;
                     self.has_work = false;
-<<<<<<< HEAD
-                    return None;
-=======
                     return Ok(None);
->>>>>>> 57861f62
                 }
             }
             MigrationJobStatus::WaitingRun => {
@@ -366,11 +271,7 @@
                     // do not enqueue anything until the schema migration is complete
                     self.has_work = false;
                     *job.status_mut() = MigrationJobStatus::WaitingTransition;
-<<<<<<< HEAD
-                    return None;
-=======
                     return Ok(None);
->>>>>>> 57861f62
                 }
             }
             MigrationJobStatus::WaitingTransition => {
@@ -379,31 +280,18 @@
                 // the code more robust when there are spurious wakups that would cause to this
                 // function being called;
                 self.has_work = false;
-<<<<<<< HEAD
-                return None;
-=======
                 return Ok(None);
->>>>>>> 57861f62
             }
             MigrationJobStatus::RunSuccess => unreachable!(),
             MigrationJobStatus::RunFailure => todo!("handle run failure"),
         }
 
-<<<<<<< HEAD
-        Some(permit)
-    }
-
-    async fn enqueue_task(&mut self, permit: OwnedSemaphorePermit) {
-        let Some(ref job) = self.current_job else {
-            return;
-=======
         Ok(Some(permit))
     }
 
     async fn enqueue_task(&mut self, permit: OwnedSemaphorePermit) -> Result<(), Error> {
         let Some(ref job) = self.current_job else {
             return Ok(());
->>>>>>> 57861f62
         };
         if self.current_batch.is_empty()
             && matches!(
@@ -426,12 +314,7 @@
                             MAX_BATCH_SIZE,
                         )
                     })
-<<<<<<< HEAD
-                    .await
-                    .unwrap()
-=======
                     .await?
->>>>>>> 57861f62
                 }
                 MigrationJobStatus::WaitingRun => {
                     with_conn_async(self.migration_db.clone(), move |conn| {
@@ -442,19 +325,6 @@
                             MAX_BATCH_SIZE,
                         )
                     })
-<<<<<<< HEAD
-                    .await
-                    .unwrap()
-                }
-                MigrationJobStatus::DryRunFailure => {
-                    // in case of dry run failure we are failing all the tasks
-                    with_conn_async(self.migration_db.clone(), move |conn| {
-                        get_unfinished_task_batch(conn, job_id, MAX_BATCH_SIZE)
-                    })
-                    .await
-                    .unwrap()
-                }
-=======
                     .await?
                 }
                 MigrationJobStatus::DryRunFailure => {
@@ -464,17 +334,12 @@
                     })
                     .await?
                 }
->>>>>>> 57861f62
                 _ => unreachable!(),
             };
         }
 
         // enqueue some work
-<<<<<<< HEAD
-        if let Some(mut task) = self.current_batch.pop() {
-=======
         if let Some(task) = self.current_batch.pop() {
->>>>>>> 57861f62
             let (connection_maker, block_writes) =
                 self.namespace_store
                     .with(task.namespace(), move |ns| {
@@ -484,112 +349,13 @@
                         (db.connection_maker().clone(), db.block_writes.clone())
                     })
                     .await
-<<<<<<< HEAD
-                    .unwrap();
-
-            let mut connection = connection_maker.create().await.unwrap();
-
-=======
                     .map_err(|e| Error::NamespaceLoad(Box::new(e)))?;
 
->>>>>>> 57861f62
             // we block the writes before enqueuing the task, it makes testing predictable
             if *task.status() == MigrationTaskStatus::Enqueued {
                 block_writes.store(true, std::sync::atomic::Ordering::SeqCst);
             }
 
-<<<<<<< HEAD
-            let store = self.namespace_store.clone();
-            let migration_db = self.migration_db.clone();
-            let migration = job.migration.clone();
-            let job_status = *job.status();
-            self.workers.spawn(async move {
-                let old_status = *task.status();
-                // move the permit inside of the closure, so that it gets dropped when the work is done.
-                let _permit = permit;
-                if task.status().is_enqueued() {
-                    // once writes are blocked, we first make sure that
-                    // there are no ongoing transactions...
-                    connection = task::spawn_blocking(move || {
-                        connection.with_raw(|conn| {
-                            conn.transaction_with_behavior(TransactionBehavior::Immediate)
-                                .unwrap();
-                        });
-                        connection
-                    })
-                    .await
-                    .unwrap();
-                }
-
-                let (mut task, error) = tokio::task::spawn_blocking(move || {
-                    connection.with_raw(move |conn| {
-                        let mut txn = conn.transaction().unwrap();
-
-                        match task.status() {
-                            _ if job_status.is_dry_run_failure() => {
-                                abort_migration_task(&txn, &task).unwrap();
-                            }
-                            MigrationTaskStatus::Enqueued => {
-                                enqueue_migration_task(&txn, &task, &migration).unwrap();
-                            }
-                            MigrationTaskStatus::DryRunSuccess if job_status.is_waiting_run() => {
-                                step_migration_task_run(&txn, task.job_id()).unwrap();
-                            }
-                            _ => unreachable!("expected task status to be `enqueued` or `run`"),
-                        }
-
-                        let (new_status, error) = step_task(&mut txn, task.job_id()).unwrap();
-                        txn.commit().unwrap();
-
-                        *task.status_mut() = new_status;
-
-                        if task.status().is_finished() {
-                            block_writes.store(false, std::sync::atomic::Ordering::SeqCst);
-                        }
-
-                        (task, error)
-                    })
-                })
-                .await
-                .unwrap();
-
-                // ... then we're good to go and make sure that the current database state is
-                // in the backup
-                let savepoint =
-                    store
-                        .with(task.namespace(), move |ns| {
-                            ns.db.as_primary().expect(
-                            "attempting to perform schema migration on non-primary database",
-                        ).backup_savepoint()
-                        })
-                        .await
-                        .unwrap();
-
-                if let Some(mut savepoint) = savepoint {
-                    if let Err(e) = savepoint.confirmed().await {
-                        // if we fail to backup, then we rollback the reported to the old state.
-                        // The job will get re-scheduled, and we'll try to backup this time.
-                        tracing::error!(
-                            "failed to backup `{}`, rolling back to previous state ({:?}): {e}",
-                            task.namespace(),
-                            old_status
-                        );
-                        *task.status_mut() = old_status;
-                    }
-                }
-
-                {
-                    let mut conn = migration_db.lock();
-                    update_meta_task_status(&mut conn, &task, error.as_deref()).unwrap();
-                }
-
-                WorkResult::Task {
-                    old_status,
-                    task,
-                    error,
-                }
-            });
-=======
             self.workers.spawn(try_step_task(
                 permit,
                 self.namespace_store.clone(),
@@ -600,7 +366,6 @@
                 task,
                 block_writes,
             ));
->>>>>>> 57861f62
         } else {
             // there is still a job, but the queue is empty, it means that we are waiting for the
             // remaining jobs to report status. just wait.
@@ -612,14 +377,6 @@
 
     // TODO: refactor this function it's turning into a mess. Not so simple, because of borrow
     // constraints
-<<<<<<< HEAD
-    async fn enqueue_work(&mut self, permit: OwnedSemaphorePermit) {
-        let Some(permit) = self.maybe_step_job(permit).await else {
-            return;
-        };
-        // fill the current batch if necessary
-        self.enqueue_task(permit).await;
-=======
     async fn enqueue_work(&mut self, permit: OwnedSemaphorePermit) -> Result<(), Error> {
         let Some(permit) = self.maybe_step_job(permit).await? else {
             return Ok(());
@@ -628,7 +385,6 @@
         self.enqueue_task(permit).await?;
 
         Ok(())
->>>>>>> 57861f62
     }
 
     pub async fn register_migration_job(
@@ -636,8 +392,6 @@
         schema: NamespaceName,
         migration: Arc<Program>,
     ) -> Result<i64, Error> {
-<<<<<<< HEAD
-=======
         // acquire an exclusive lock to the schema before enqueueing to ensure that no namespaces
         // are still being created before we register the migration
         let _lock = self
@@ -645,14 +399,11 @@
             .schema_locks()
             .acquire_exlusive(schema.clone())
             .await;
->>>>>>> 57861f62
         with_conn_async(self.migration_db.clone(), move |conn| {
             register_schema_migration_job(conn, &schema, &migration)
         })
         .await
     }
-<<<<<<< HEAD
-=======
 
     async fn get_job_status(
         &self,
@@ -778,7 +529,6 @@
     backup_namespace(&namespace_store, task.namespace()).await?;
 
     Ok((status, error))
->>>>>>> 57861f62
 }
 
 async fn with_conn_async<T: Send + 'static>(
@@ -821,10 +571,6 @@
     Ok(())
 }
 
-<<<<<<< HEAD
-async fn step_job_failure(
-    _permit: OwnedSemaphorePermit,
-=======
 async fn backup_namespace(store: &NamespaceStore, ns: NamespaceName) -> Result<(), Error> {
     let savepoint = store
         .with(ns.clone(), |ns| ns.db.backup_savepoint())
@@ -857,30 +603,10 @@
 
 async fn step_job_failure(
     _ermit: OwnedSemaphorePermit,
->>>>>>> 57861f62
     migration_db: Arc<Mutex<MetaStoreConnection>>,
     job_id: i64,
     namespace_store: NamespaceStore,
 ) -> WorkResult {
-<<<<<<< HEAD
-    with_conn_async(migration_db, move |conn| {
-        // TODO ensure here that this transition is valid
-        // the error must already be there from when we stepped to DryRunFailure
-        update_job_status(conn, job_id, MigrationJobStatus::RunFailure, None)
-    })
-    .await
-    .unwrap();
-
-    let mut status = MigrationJobStatus::RunFailure;
-    if backup_meta_store(namespace_store.meta_store())
-        .await
-        .is_err()
-    {
-        status = MigrationJobStatus::DryRunFailure;
-    }
-
-    WorkResult::Job { status }
-=======
     try_step_job(MigrationJobStatus::DryRunFailure, async move {
         with_conn_async(migration_db, move |conn| {
             // TODO ensure here that this transition is valid
@@ -894,7 +620,6 @@
         Ok(MigrationJobStatus::RunFailure)
     })
     .await
->>>>>>> 57861f62
 }
 
 async fn step_job_waiting_run(
@@ -903,24 +628,6 @@
     job_id: i64,
     namespace_store: NamespaceStore,
 ) -> WorkResult {
-<<<<<<< HEAD
-    with_conn_async(migration_db, move |conn| {
-        // TODO ensure here that this transition is valid
-        update_job_status(conn, job_id, MigrationJobStatus::WaitingRun, None)
-    })
-    .await
-    .unwrap();
-
-    let mut status = MigrationJobStatus::WaitingRun;
-    if backup_meta_store(namespace_store.meta_store())
-        .await
-        .is_err()
-    {
-        status = MigrationJobStatus::DryRunSuccess;
-    }
-
-    WorkResult::Job { status }
-=======
     try_step_job(MigrationJobStatus::DryRunSuccess, async move {
         with_conn_async(migration_db, move |conn| {
             // TODO ensure here that this transition is valid
@@ -933,7 +640,6 @@
         Ok(MigrationJobStatus::WaitingRun)
     })
     .await
->>>>>>> 57861f62
 }
 
 async fn step_job_dry_run_failure(
@@ -944,27 +650,6 @@
     status: MigrationJobStatus,
     (task_id, error, ns): (i64, String, NamespaceName),
 ) -> WorkResult {
-<<<<<<< HEAD
-    with_conn_async(migration_db, move |conn| {
-        let error = format!("task {task_id} for namespace `{ns}` failed with error: {error}");
-        update_job_status(
-            conn,
-            job_id,
-            MigrationJobStatus::DryRunFailure,
-            Some(&error),
-        )
-    })
-    .await
-    .unwrap();
-
-    let status = match backup_meta_store(namespace_store.meta_store()).await {
-        Ok(_) => MigrationJobStatus::DryRunFailure,
-        // failed to backup, do not step the job.
-        Err(_) => status,
-    };
-
-    WorkResult::Job { status }
-=======
     try_step_job(status, async move {
         with_conn_async(migration_db, move |conn| {
             let error = format!("task {task_id} for namespace `{ns}` failed with error: {error}");
@@ -981,7 +666,6 @@
         Ok(MigrationJobStatus::DryRunFailure)
     })
     .await
->>>>>>> 57861f62
 }
 
 async fn step_job_dry_run_success(
@@ -989,212 +673,6 @@
     migration_db: Arc<Mutex<MetaStoreConnection>>,
     job_id: i64,
     namespace_store: NamespaceStore,
-<<<<<<< HEAD
-    status: MigrationJobStatus,
-) -> WorkResult {
-    let mut status = with_conn_async(migration_db, move |conn| {
-        job_step_dry_run_success(conn, job_id)
-    })
-    .await
-    .unwrap()
-    .unwrap_or(status);
-
-    if status.is_dry_run_success() {
-        if backup_meta_store(namespace_store.meta_store())
-            .await
-            .is_err()
-        {
-            status = MigrationJobStatus::WaitingRun;
-        }
-    }
-
-    WorkResult::Job { status }
-}
-
-async fn step_job_run_success(
-    _permit: OwnedSemaphorePermit,
-    schema: NamespaceName,
-    migration: Arc<Program>,
-    job_id: i64,
-    namespace_store: NamespaceStore,
-    migration_db: Arc<Mutex<MetaStoreConnection>>,
-) -> WorkResult {
-    // TODO: check that all tasks actually reported success before migration
-    let connection_maker = namespace_store
-        .with(schema.clone(), |ns| {
-            ns.db
-                .as_schema()
-                .expect("expected database to be a schema database")
-                .connection_maker()
-                .clone()
-        })
-        .await
-        .unwrap();
-
-    let connection = connection_maker.create().await.unwrap();
-    tokio::task::spawn_blocking(move || {
-        connection.connection().with_raw(|conn| {
-            let mut txn = conn.transaction().unwrap();
-            let schema_version = txn
-                .query_row("PRAGMA schema_version", (), |row| row.get::<_, i64>(0))
-                .unwrap();
-
-            if schema_version != job_id {
-                // todo: use proper builder and collect errors
-                let (ret, _status) = perform_migration(
-                    &mut txn,
-                    &migration,
-                    false,
-                    IgnoreResult,
-                    &QueryBuilderConfig::default(),
-                );
-                let _error = ret.err().map(|e| e.to_string());
-                txn.pragma_update(None, "schema_version", job_id).unwrap();
-                // update schema version to job_id?
-                txn.commit().unwrap();
-            }
-        });
-    })
-    .await
-    .unwrap();
-
-    // backup the schema
-    let savepoint = namespace_store
-        .with(schema, |ns| {
-            ns.db
-                .as_schema()
-                .expect("expected database to be a schema database")
-                .backup_savepoint()
-        })
-        .await
-        .unwrap();
-
-    if let Some(mut savepoint) = savepoint {
-        if let Err(e) = savepoint.confirmed().await {
-            tracing::error!("failed to backup metastore after state change on job {job_id}: {e}");
-            // early return, we couldn't backup the schema
-            return WorkResult::Job {
-                status: MigrationJobStatus::WaitingRun,
-            };
-        }
-    }
-
-    tokio::task::spawn_blocking(move || {
-        let mut conn = migration_db.lock();
-        update_job_status(&mut conn, job_id, MigrationJobStatus::RunSuccess, None).unwrap();
-    })
-    .await
-    .unwrap();
-
-    let status = match backup_meta_store(namespace_store.meta_store()).await {
-        Ok(_) => MigrationJobStatus::RunSuccess,
-        // we failed to backup, do not step the reported job status, so that it's retried
-        Err(_) => MigrationJobStatus::WaitingRun,
-    };
-
-    WorkResult::Job { status }
-}
-
-#[cfg(test)]
-mod test {
-    use std::path::Path;
-    use tempfile::tempdir;
-
-    use crate::connection::config::DatabaseConfig;
-    use crate::database::DatabaseKind;
-    use crate::namespace::meta_store::{metastore_connection_maker, MetaStore};
-    use crate::namespace::{NamespaceConfig, RestoreOption};
-    use crate::schema::SchedulerHandle;
-
-    use super::super::migration::has_pending_migration_task;
-    use super::*;
-
-    // FIXME: lots of coupling here, there whoudl be an easier way to test this.
-    #[tokio::test]
-    async fn writes_blocked_while_performing_migration() {
-        let tmp = tempdir().unwrap();
-        let (maker, manager) = metastore_connection_maker(None, tmp.path()).await.unwrap();
-        let conn = maker().unwrap();
-        let meta_store = MetaStore::new(Default::default(), tmp.path(), conn, manager)
-            .await
-            .unwrap();
-        let (sender, mut receiver) = mpsc::channel(100);
-        let config = make_config(sender.clone().into(), tmp.path());
-        let store = NamespaceStore::new(false, false, 10, config, meta_store)
-            .await
-            .unwrap();
-        let mut scheduler = Scheduler::new(store.clone(), maker().unwrap()).unwrap();
-
-        store
-            .create(
-                "schema".into(),
-                RestoreOption::Latest,
-                DatabaseConfig {
-                    is_shared_schema: true,
-                    ..Default::default()
-                },
-            )
-            .await
-            .unwrap();
-        store
-            .create(
-                "ns".into(),
-                RestoreOption::Latest,
-                DatabaseConfig {
-                    shared_schema_name: Some("schema".into()),
-                    ..Default::default()
-                },
-            )
-            .await
-            .unwrap();
-
-        let (block_write, ns_conn_maker) = store
-            .with("ns".into(), |ns| {
-                (
-                    ns.db.as_primary().unwrap().block_writes.clone(),
-                    ns.db.as_primary().unwrap().connection_maker(),
-                )
-            })
-            .await
-            .unwrap();
-
-        let (snd, mut rcv) = tokio::sync::oneshot::channel();
-        sender
-            .send(SchedulerMessage::ScheduleMigration {
-                schema: "schema".into(),
-                migration: Program::seq(&["create table test (c)"]).into(),
-                ret: snd,
-            })
-            .await
-            .unwrap();
-
-        // step until we get a response
-        loop {
-            scheduler.step(&mut receiver).await;
-            if rcv.try_recv().is_ok() {
-                break;
-            }
-        }
-
-        // this is right before the task gets enqueued
-        assert!(!block_write.load(std::sync::atomic::Ordering::Relaxed));
-        // next step should enqueue the task
-        let conn = ns_conn_maker.create().await.unwrap();
-
-        assert!(!block_write.load(std::sync::atomic::Ordering::Relaxed));
-        while conn.with_raw(|conn| !has_pending_migration_task(&conn).unwrap()) {
-            scheduler.step(&mut receiver).await;
-        }
-        assert!(block_write.load(std::sync::atomic::Ordering::Relaxed));
-
-        while scheduler.current_job.is_some() {
-            scheduler.step(&mut receiver).await;
-        }
-
-        assert!(!block_write.load(std::sync::atomic::Ordering::Relaxed));
-    }
-
-=======
 ) -> WorkResult {
     try_step_job(MigrationJobStatus::WaitingDryRun, async move {
         with_conn_async(migration_db, move |conn| {
@@ -1379,16 +857,11 @@
         assert!(!block_write.load(std::sync::atomic::Ordering::Relaxed));
     }
 
->>>>>>> 57861f62
     fn make_config(migration_scheduler: SchedulerHandle, path: &Path) -> NamespaceConfig {
         NamespaceConfig {
             db_kind: DatabaseKind::Primary,
             base_path: path.to_path_buf().into(),
             max_log_size: 1000000000,
-<<<<<<< HEAD
-            db_is_dirty: false,
-=======
->>>>>>> 57861f62
             max_log_duration: None,
             extensions: Arc::new([]),
             stats_sender: tokio::sync::mpsc::channel(1).0,
@@ -1467,11 +940,7 @@
 
             // step until we get a response
             loop {
-<<<<<<< HEAD
-                scheduler.step(&mut receiver).await;
-=======
                 scheduler.step(&mut receiver).await.unwrap();
->>>>>>> 57861f62
                 if rcv.try_recv().is_ok() {
                     break;
                 }
@@ -1481,17 +950,11 @@
 
             assert!(!block_write.load(std::sync::atomic::Ordering::Relaxed));
             while conn.with_raw(|conn| !has_pending_migration_task(&conn).unwrap()) {
-<<<<<<< HEAD
-                scheduler.step(&mut receiver).await;
-=======
                 scheduler.step(&mut receiver).await.unwrap();
->>>>>>> 57861f62
             }
             assert!(block_write.load(std::sync::atomic::Ordering::Relaxed));
 
             // at this point we drop everything and recreated the store (simultes a restart mid-task)
-<<<<<<< HEAD
-=======
         }
 
         let (maker, manager) = metastore_connection_maker(None, tmp.path()).await.unwrap();
@@ -1644,30 +1107,6 @@
             assert!(tokio::time::timeout(std::time::Duration::from_secs(1), fut)
                 .await
                 .is_err());
->>>>>>> 57861f62
-        }
-
-        let (maker, manager) = metastore_connection_maker(None, tmp.path()).await.unwrap();
-        let conn = maker().unwrap();
-        let meta_store = MetaStore::new(Default::default(), tmp.path(), conn, manager)
-            .await
-            .unwrap();
-        let (sender, _receiver) = mpsc::channel(100);
-        let config = make_config(sender.clone().into(), tmp.path());
-        let store = NamespaceStore::new(false, false, 10, config, meta_store)
-            .await
-            .unwrap();
-
-        store
-            .with("ns".into(), |ns| {
-                assert!(ns
-                    .db
-                    .as_primary()
-                    .unwrap()
-                    .block_writes
-                    .load(std::sync::atomic::Ordering::Relaxed));
-            })
-            .await
-            .unwrap();
+        }
     }
 }