--- conflicted
+++ resolved
@@ -6,20 +6,12 @@
 use crate::query_result_builder::{IgnoreResult, QueryBuilderConfig, QueryResultBuilder};
 
 use super::result_builder::SchemaMigrationResultBuilder;
-<<<<<<< HEAD
-use super::status::MigrationTask;
-=======
->>>>>>> 57861f62
 use super::{Error, MigrationTaskStatus};
 
 pub fn setup_migration_table(conn: &mut rusqlite::Connection) -> Result<(), Error> {
     static TASKS_TABLE_QUERY: Lazy<String> = Lazy::new(|| {
         format!(
-<<<<<<< HEAD
-            "CREATE TABLE IF NOT EXISTS __libsql_migration_tasks (
-=======
             "CREATE TABLE IF NOT EXISTS sqlite3_libsql_tasks (
->>>>>>> 57861f62
                 job_id INTEGER PRIMARY KEY,
                 status INTEGER,
                 migration TEXT NOT NULL,
@@ -47,11 +39,7 @@
 
 pub fn has_pending_migration_task(conn: &rusqlite::Connection) -> Result<bool, Error> {
     Ok(conn.query_row(
-<<<<<<< HEAD
-        "SELECT COUNT(1) FROM __libsql_migration_tasks WHERE finished = false",
-=======
         "SELECT COUNT(1) FROM sqlite3_libsql_tasks WHERE finished = false",
->>>>>>> 57861f62
         (),
         |row| Ok(row.get::<_, usize>(0)? != 0),
     )?)
@@ -65,36 +53,19 @@
 ) -> Result<(), Error> {
     let migration = serde_json::to_string(migration).unwrap();
     conn.execute(
-<<<<<<< HEAD
-        "INSERT OR IGNORE INTO __libsql_migration_tasks (job_id, status, migration) VALUES (?, ?, ?)",
-        (task.job_id(), *task.status() as u64, &migration),
-=======
         "INSERT OR IGNORE INTO sqlite3_libsql_tasks (job_id, status, migration) VALUES (?, ?, ?)",
         (job_id, status as u64, &migration),
->>>>>>> 57861f62
     )?;
 
     Ok(())
 }
 
-<<<<<<< HEAD
-pub fn abort_migration_task(
-    conn: &rusqlite::Connection,
-    task: &MigrationTask,
-) -> Result<(), Error> {
-    // there is a `NOT NULL` constraint on migration, but if we are aborting a task that wasn't
-    // already enqueued, we need a placeholder. It's ok because we are never gonna try to run a
-    // failed task migration.
-    conn.execute("INSERT OR REPLACE INTO __libsql_migration_tasks (job_id, status, error, migration) VALUES (?, ?, ?, ?)",
-    (task.job_id, MigrationTaskStatus::Failure as u64, "aborted", "aborted"))?;
-=======
 pub fn abort_migration_task(conn: &rusqlite::Connection, job_id: i64) -> Result<(), Error> {
     // there is a `NOT NULL` constraint on migration, but if we are aborting a task that wasn't
     // already enqueued, we need a placeholder. It's ok because we are never gonna try to run a
     // failed task migration.
     conn.execute("INSERT OR REPLACE INTO sqlite3_libsql_tasks (job_id, status, error, migration) VALUES (?, ?, ?, ?)",
     (job_id, MigrationTaskStatus::Failure as u64, "aborted", "aborted"))?;
->>>>>>> 57861f62
 
     Ok(())
 }
@@ -103,11 +74,7 @@
 pub fn step_migration_task_run(conn: &rusqlite::Connection, job_id: i64) -> Result<(), Error> {
     conn.execute(
         "
-<<<<<<< HEAD
-            UPDATE __libsql_migration_tasks
-=======
             UPDATE sqlite3_libsql_tasks
->>>>>>> 57861f62
             SET status = ?
             WHERE job_id = ? AND status = ?
             ",
@@ -126,11 +93,7 @@
     job_id: i64,
 ) -> Result<(MigrationTaskStatus, Option<Program>, Option<String>), Error> {
     Ok(conn.query_row(
-<<<<<<< HEAD
-        "SELECT status, migration, error FROM __libsql_migration_tasks WHERE job_id = ?",
-=======
         "SELECT status, migration, error FROM sqlite3_libsql_tasks WHERE job_id = ?",
->>>>>>> 57861f62
         [job_id],
         |row| {
             let status = MigrationTaskStatus::from_int(row.get::<_, u64>(0)?);
@@ -272,10 +235,7 @@
 
     use crate::connection::libsql::open_conn_active_checkpoint;
     use crate::namespace::NamespaceName;
-<<<<<<< HEAD
-=======
     use crate::schema::status::MigrationTask;
->>>>>>> 57861f62
 
     use super::*;
 
@@ -294,9 +254,6 @@
             job_id: 1,
             task_id: 1,
         };
-<<<<<<< HEAD
-        enqueue_migration_task(&conn, &task, &Program::seq(&["create table test (x)"])).unwrap();
-=======
         enqueue_migration_task(
             &conn,
             task.job_id(),
@@ -304,7 +261,6 @@
             &Program::seq(&["create table test (x)"]),
         )
         .unwrap();
->>>>>>> 57861f62
         let mut txn = conn.transaction().unwrap();
         let (status, error) = step_task(&mut txn, 1).unwrap();
         txn.commit().unwrap();
@@ -338,9 +294,6 @@
             job_id: 1,
             task_id: 1,
         };
-<<<<<<< HEAD
-        enqueue_migration_task(&conn, &task, &Program::seq(&["create table test (x)"])).unwrap();
-=======
         enqueue_migration_task(
             &conn,
             task.job_id(),
@@ -348,7 +301,6 @@
             &Program::seq(&["create table test (x)"]),
         )
         .unwrap();
->>>>>>> 57861f62
 
         let task = MigrationTask {
             namespace: NamespaceName::default(),
@@ -356,9 +308,6 @@
             job_id: 1,
             task_id: 1,
         };
-<<<<<<< HEAD
-        enqueue_migration_task(&conn, &task, &Program::seq(&["create table test (x)"])).unwrap();
-=======
         enqueue_migration_task(
             &conn,
             task.job_id(),
@@ -366,7 +315,6 @@
             &Program::seq(&["create table test (x)"]),
         )
         .unwrap();
->>>>>>> 57861f62
         let (status, _, _) = get_task_infos(&conn, 1).unwrap();
         assert_eq!(status, MigrationTaskStatus::Success);
     }
