--- conflicted
+++ resolved
@@ -377,12 +377,9 @@
    rtree.c
    icu.c
    fts3_icu.c
-<<<<<<< HEAD
    sqlrr.c
-=======
    sqlite3rbu.c
    dbstat.c
->>>>>>> 2dc29293
 } {
   copy_file tsrc/$file
 }
