[workspace]
resolver = "2"
members = [
  "libsql",
  "bindings/c",
  "bindings/wasm",
  "libsql-sys",
  "libsql-server",
  "bottomless",
  "bottomless-cli",
  "libsql-replication",
  "libsql-ffi",

  "vendored/rusqlite",
  "vendored/sqlite3-parser",

  "xtask",
]

exclude = [
    "./libsql-sqlite3/ext/crr",
    "./libsql-sqlite3/ext/libsql-wasi",
<<<<<<< HEAD
  "libsql-shell",
=======
    "libsql-shell",
    "tools/rebuild-log",
    "tools/fuzz",
>>>>>>> 57861f62
]

[profile.release]
codegen-units = 1
panic = "unwind"

[workspace.dependencies]
rusqlite = { package = "libsql-rusqlite", path = "vendored/rusqlite", version = "0.30", default-features = false, features = [
    "libsql-experimental",
    "column_decltype",
    "load_extension",
    "modern_sqlite",
    "functions",
    "limits",
] }

# Config for 'cargo dist'
[workspace.metadata.dist]
# The preferred cargo-dist version to use in CI (Cargo.toml SemVer syntax)
cargo-dist-version = "0.11.1"
# CI backends to support
ci = ["github"]
# The installers to generate for each app
installers = ["shell", "homebrew"]
# A GitHub repo to push Homebrew formulas to
tap = "libsql/homebrew-sqld"
# Customize the Homebrew formula name
formula = "sqld"
# Target platforms to build apps for (Rust target-triple syntax)
targets = ["aarch64-apple-darwin", "x86_64-apple-darwin", "x86_64-unknown-linux-gnu"]
# Publish jobs to run in CI
publish-jobs = ["homebrew"]
# Whether cargo-dist should create a Github Release or use an existing draft
create-release = true
# Publish jobs to run in CI
pr-run-mode = "plan"
# A prefix git tags must include for cargo-dist to care about them
tag-namespace = "libsql-server"

# The profile that 'cargo dist' will build with
[profile.dist]
inherits = "release"
lto = "thin"
<|MERGE_RESOLUTION|>--- conflicted
+++ resolved
@@ -20,13 +20,9 @@
 exclude = [
     "./libsql-sqlite3/ext/crr",
     "./libsql-sqlite3/ext/libsql-wasi",
-<<<<<<< HEAD
-  "libsql-shell",
-=======
     "libsql-shell",
     "tools/rebuild-log",
     "tools/fuzz",
->>>>>>> 57861f62
 ]
 
 [profile.release]
